# coding=utf-8
# Copyright 2022 The HuggingFace Team. All rights reserved.
#
# Licensed under the Apache License, Version 2.0 (the "License");
# you may not use this file except in compliance with the License.
# You may obtain a copy of the License at
#
#     http://www.apache.org/licenses/LICENSE-2.0
#
# Unless required by applicable law or agreed to in writing, software
# distributed under the License is distributed on an "AS IS" BASIS,
# WITHOUT WARRANTIES OR CONDITIONS OF ANY KIND, either express or implied.
# See the License for the specific language governing permissions and
# limitations under the License.
import gc
import os
from functools import partial
from pathlib import Path
from tempfile import TemporaryDirectory
from typing import Dict
from unittest import TestCase

import onnx
import pytest
from parameterized import parameterized
from transformers import AutoConfig, is_tf_available, is_torch_available
from transformers.testing_utils import require_onnx, require_tf, require_torch, require_torch_gpu, require_vision, slow

from optimum.exporters.error_utils import AtolError
from optimum.exporters.onnx import (
    OnnxConfig,
    OnnxConfigWithPast,
    export_models,
    get_decoder_models_for_export,
    get_diffusion_models_for_export,
    get_encoder_decoder_models_for_export,
    main_export,
    onnx_export_from_model,
    validate_models_outputs,
)
from optimum.exporters.onnx.base import ConfigBehavior
from optimum.exporters.onnx.config import TextDecoderOnnxConfig
from optimum.exporters.onnx.constants import SDPA_ARCHS_ONNX_EXPORT_NOT_SUPPORTED
from optimum.exporters.onnx.model_configs import WhisperOnnxConfig
from optimum.exporters.onnx.utils import get_speecht5_models_for_export
from optimum.utils import ONNX_WEIGHTS_NAME, DummyPastKeyValuesGenerator, NormalizedTextConfig
from optimum.utils.save_utils import maybe_load_preprocessors
from optimum.utils.testing_utils import grid_parameters, require_diffusers

from ..exporters_utils import (
    PYTORCH_DIFFUSION_MODEL,
    PYTORCH_EXPORT_MODELS_TINY,
    PYTORCH_SENTENCE_TRANSFORMERS_MODEL,
<<<<<<< HEAD
    PYTORCH_STABLE_DIFFUSION_MODEL,
    PYTORCH_REMOTE_CODE_MODELS,
=======
>>>>>>> d9bd7c35
    PYTORCH_TIMM_MODEL,
    TENSORFLOW_EXPORT_MODELS,
    VALIDATE_EXPORT_ON_SHAPES_SLOW,
)


if is_torch_available() or is_tf_available():
    from optimum.exporters.tasks import TasksManager


SEED = 42


@require_onnx
class OnnxUtilsTestCase(TestCase):
    """
    Covers all the utilities involved to export ONNX models.
    """

    def test_flatten_output_collection_property(self):
        """
        This test ensures we correctly flatten nested collection such as the one we use when returning past_keys.
        past_keys = Tuple[Tuple]

        ONNX exporter will export nested collections as ${collection_name}.${level_idx_0}.${level_idx_1}...${idx_n}
        """
        self.assertEqual(
            OnnxConfig.flatten_output_collection_property("past_key", [[0], [1], [2]]),
            {
                "past_key.0": 0,
                "past_key.1": 1,
                "past_key.2": 2,
            },
        )


class OnnxConfigTestCase(TestCase):
    """
    Covers the test for models default.

    Default means no specific tasks is being enabled on the model.
    """

    # TODO: insert relevant tests here.


def _get_models_to_test(export_models_dict: Dict, library_name: str = "transformers"):
    models_to_test = []
    if is_torch_available() or is_tf_available():
        for model_type, model_names_tasks in export_models_dict.items():
            model_type = model_type.replace("_", "-")
            task_config_mapping = TasksManager.get_supported_tasks_for_model_type(
                model_type, "onnx", library_name=library_name
            )

            if isinstance(model_names_tasks, str):  # test export of all tasks on the same model
                tasks = list(task_config_mapping.keys())
                model_tasks = {model_names_tasks: tasks}
            else:
                unique_tasks = set()
                for tasks in model_names_tasks.values():
                    for task in tasks:
                        unique_tasks.add(task)
                n_tested_tasks = len(unique_tasks)
                if n_tested_tasks != len(task_config_mapping):
                    raise ValueError(f"Not all tasks are tested for {model_type}.")
                model_tasks = model_names_tasks  # possibly, test different tasks on different models

            for model_name, tasks in model_tasks.items():
                for task in tasks:
                    if model_type == "encoder-decoder" and task == "seq2seq-lm-with-past":
                        # The model uses bert as decoder and does not support past key values
                        continue

                    onnx_config_constructor = TasksManager.get_exporter_config_constructor(
                        model_type=model_type,
                        exporter="onnx",
                        task=task,
                        model_name=model_name,
                        library_name=library_name,
                    )

                    models_to_test.append(
                        (f"{model_type}_{task}", model_type, model_name, task, onnx_config_constructor, False)
                    )

                    if any(
                        task == ort_special_task
                        for ort_special_task in [
                            "text-generation",
                            "text2text-generation",
                            "automatic-speech-recognition",
                            "image-to-text",
                        ]
                    ):
                        models_to_test.append(
                            (
                                f"{model_type}_{task}_monolith",
                                model_type,
                                model_name,
                                task,
                                onnx_config_constructor,
                                True,
                            )
                        )
        return sorted(models_to_test)
    else:
        # Returning some dummy test that should not be ever called because of the @require_torch / @require_tf
        # decorators.
        # The reason for not returning an empty list is because parameterized.expand complains when it's empty.
        return [("dummy", "dummy", "dummy", "dummy", OnnxConfig)]


class OnnxExportTestCase(TestCase):
    """
    Integration tests ensuring supported models are correctly exported.
    """

    def _onnx_export(
        self,
        test_name: str,
        model_type: str,
        model_name: str,
        task: str,
        onnx_config_class_constructor,
        shapes_to_validate: Dict,
        monolith: bool,
        device="cpu",
    ):
        library_name = TasksManager.infer_library_from_model(model_name)

        if library_name == "timm":
            model_class = TasksManager.get_model_class_for_task(task, library=library_name)
            model = model_class(f"hf_hub:{model_name}", pretrained=True, exportable=True)
            TasksManager.standardize_model_attributes(model, library_name=library_name)
        else:
            config = AutoConfig.from_pretrained(model_name)
            model_class = TasksManager.get_model_class_for_task(task, model_type=config.model_type.replace("_", "-"))
            model = model_class.from_config(config)

        # Dynamic axes aren't supported for YOLO-like models. This means they cannot be exported to ONNX on CUDA devices.
        # See: https://github.com/ultralytics/yolov5/pull/8378
        if model.__class__.__name__.startswith("Yolos") and device != "cpu":
            return

        onnx_config = onnx_config_class_constructor(model.config)

        # We need to set this to some value to be able to test the outputs values for batch size > 1.
        if (
            isinstance(onnx_config, OnnxConfigWithPast)
            and getattr(model.config, "pad_token_id", None) is None
            and task == "text-classification"
        ):
            model.config.pad_token_id = 0

        if is_torch_available():
            from optimum.utils import torch_version

            if not onnx_config.is_transformers_support_available:
                import transformers

                pytest.skip(
                    "Skipping due to incompatible Transformers version. Minimum required is"
                    f" {onnx_config.MIN_TRANSFORMERS_VERSION}, got: {transformers.__version__}"
                )

            if not onnx_config.is_torch_support_available:
                pytest.skip(
                    "Skipping due to incompatible PyTorch version. Minimum required is"
                    f" {onnx_config.MIN_TORCH_VERSION}, got: {torch_version}"
                )

        atol = onnx_config.ATOL_FOR_VALIDATION
        if isinstance(atol, dict):
            atol = atol[task.replace("-with-past", "")]

        model_kwargs = None
        if (
            model.config.is_encoder_decoder
            and task.startswith(
                (
                    "text2text-generation",
                    "automatic-speech-recognition",
                    "image-to-text",
                    "feature-extraction-with-past",
                )
            )
            and monolith is False
        ):
            models_and_onnx_configs = get_encoder_decoder_models_for_export(model, onnx_config)
        elif task.startswith("text-generation") and monolith is False:
            models_and_onnx_configs = get_decoder_models_for_export(model, onnx_config)
        elif model.config.model_type == "speecht5":
            model_kwargs = {"vocoder": "fxmarty/speecht5-hifigan-tiny"}
            models_and_onnx_configs = get_speecht5_models_for_export(model, onnx_config, model_kwargs)
        else:
            models_and_onnx_configs = {"model": (model, onnx_config)}

        with TemporaryDirectory() as tmpdirname:
            onnx_inputs, onnx_outputs = export_models(
                models_and_onnx_configs=models_and_onnx_configs,
                opset=onnx_config.DEFAULT_ONNX_OPSET,
                output_dir=Path(tmpdirname),
                device=device,
                model_kwargs=model_kwargs,
            )
            input_shapes_iterator = grid_parameters(shapes_to_validate, yield_dict=True, add_test_name=False)
            for input_shapes in input_shapes_iterator:
                skip = False
                for _, model_onnx_conf in models_and_onnx_configs.items():
                    if (
                        hasattr(model_onnx_conf[0].config, "max_position_embeddings")
                        and input_shapes["sequence_length"] >= model_onnx_conf[0].config.max_position_embeddings
                    ):
                        skip = True
                        break
                    if (
                        model_type == "groupvit"
                        and input_shapes["sequence_length"]
                        >= model_onnx_conf[0].config.text_config.max_position_embeddings
                    ):
                        skip = True
                        break
                if skip:
                    continue

                try:
                    validate_models_outputs(
                        models_and_onnx_configs=models_and_onnx_configs,
                        onnx_named_outputs=onnx_outputs,
                        atol=atol,
                        output_dir=Path(tmpdirname),
                        input_shapes=input_shapes,
                        device=device,
                        model_kwargs=model_kwargs,
                    )
                except AtolError as e:
                    print(f"The ONNX export succeeded with the warning: {e}")

                gc.collect()

    def _onnx_export_sd(self, model_type: str, model_name: str, device="cpu"):
        pipeline = TasksManager.get_model_from_task(model_type, model_name, device=device)
        models_and_onnx_configs = get_diffusion_models_for_export(pipeline)
        output_names = [os.path.join(name_dir, ONNX_WEIGHTS_NAME) for name_dir in models_and_onnx_configs]
        model, _ = models_and_onnx_configs["vae_encoder"]
        model.forward = lambda sample: {"latent_sample": model.encode(x=sample)["latent_dist"].parameters}

        with TemporaryDirectory() as tmpdirname:
            _, onnx_outputs = export_models(
                models_and_onnx_configs=models_and_onnx_configs,
                opset=14,
                output_dir=Path(tmpdirname),
                output_names=output_names,
                device=device,
            )
            validate_models_outputs(
                models_and_onnx_configs=models_and_onnx_configs,
                onnx_named_outputs=onnx_outputs,
                output_dir=Path(tmpdirname),
                atol=1e-3,
                onnx_files_subpaths=output_names,
                use_subprocess=False,
            )

    def test_all_models_tested(self):
        # make sure we test all models
        missing_models_set = (
            TasksManager._SUPPORTED_CLI_MODEL_TYPE
            - set(PYTORCH_EXPORT_MODELS_TINY.keys())
            - set(PYTORCH_TIMM_MODEL.keys())
            - set(PYTORCH_SENTENCE_TRANSFORMERS_MODEL.keys())
            - set(PYTORCH_REMOTE_CODE_MODELS.keys())
        )
        if len(missing_models_set) > 0:
            self.fail(f"Not testing all models. Missing models: {missing_models_set}")

    @parameterized.expand(_get_models_to_test(PYTORCH_EXPORT_MODELS_TINY))
    @require_torch
    @require_vision
    @pytest.mark.run_slow
    @slow
    def test_pytorch_export_on_cpu(
        self,
        test_name,
        model_type,
        model_name,
        task,
        onnx_config_class_constructor,
        monolith: bool,
    ):
        if model_type == "speecht5" and monolith:
            self.skipTest("unsupported export")

        self._onnx_export(
            test_name,
            model_type,
            model_name,
            task,
            onnx_config_class_constructor,
            shapes_to_validate=VALIDATE_EXPORT_ON_SHAPES_SLOW,
            monolith=monolith,
        )

    @parameterized.expand(_get_models_to_test(PYTORCH_EXPORT_MODELS_TINY))
    @require_torch
    @require_vision
    @require_torch_gpu
    @slow
    @pytest.mark.run_slow
    @pytest.mark.gpu_test
    def test_pytorch_export_on_cuda(
        self,
        test_name,
        model_type,
        model_name,
        task,
        onnx_config_class_constructor,
        monolith: bool,
    ):
        if model_type == "speecht5" and monolith:
            self.skipTest("unsupported export")

        self._onnx_export(
            test_name,
            model_type,
            model_name,
            task,
            onnx_config_class_constructor,
            device="cuda",
            shapes_to_validate=VALIDATE_EXPORT_ON_SHAPES_SLOW,
            monolith=monolith,
        )

    @parameterized.expand(_get_models_to_test(TENSORFLOW_EXPORT_MODELS))
    @slow
    @pytest.mark.run_slow
    @require_tf
    @require_vision
    @pytest.mark.tensorflow_test
    def test_tensorflow_export(
        self, test_name, model_type, model_name, task, onnx_config_class_constructor, monolith: bool
    ):
        if monolith is False:
            return 0

        self._onnx_export(test_name, model_type, model_name, task, onnx_config_class_constructor, monolith=monolith)

    @parameterized.expand(PYTORCH_DIFFUSION_MODEL.items())
    @require_torch
    @require_vision
    @require_diffusers
    def test_pytorch_export_for_diffusion_models(self, model_type, model_name):
        self._onnx_export_sd(model_type, model_name)

    @parameterized.expand(PYTORCH_DIFFUSION_MODEL.items())
    @require_torch
    @require_vision
    @require_diffusers
    @require_torch_gpu
    @slow
    @pytest.mark.run_slow
    @pytest.mark.gpu_test
    def test_pytorch_export_for_diffusion_models_cuda(self, model_type, model_name):
        self._onnx_export_sd(model_type, model_name, device="cuda")


class CustomWhisperOnnxConfig(WhisperOnnxConfig):
    @property
    def outputs(self) -> Dict[str, Dict[int, str]]:
        common_outputs = super().outputs

        if self._behavior is ConfigBehavior.ENCODER:
            for i in range(self._config.encoder_layers):
                common_outputs[f"encoder_attentions.{i}"] = {0: "batch_size"}
        elif self._behavior is ConfigBehavior.DECODER:
            for i in range(self._config.decoder_layers):
                common_outputs[f"decoder_attentions.{i}"] = {0: "batch_size", 3: "decoder_sequence_length"}
            for i in range(self._config.decoder_layers):
                common_outputs[f"cross_attentions.{i}"] = {0: "batch_size", 3: "cross_attention_length"}

        return common_outputs

    @property
    def torch_to_onnx_output_map(self):
        if self._behavior is ConfigBehavior.ENCODER:
            # The encoder export uses WhisperEncoder that returns the key "attentions"
            return {"attentions": "encoder_attentions"}
        else:
            return {}


class MPTDummyPastKeyValuesGenerator(DummyPastKeyValuesGenerator):
    """
    MPT swaps the two last dimensions for the key cache compared to usual transformers
    decoder models, thus the redefinition here.
    """

    def generate(self, input_name: str, framework: str = "pt", int_dtype: str = "int64", float_dtype: str = "fp32"):
        past_key_shape = (
            self.batch_size,
            self.num_attention_heads,
            self.hidden_size // self.num_attention_heads,
            self.sequence_length,
        )
        past_value_shape = (
            self.batch_size,
            self.num_attention_heads,
            self.sequence_length,
            self.hidden_size // self.num_attention_heads,
        )
        return [
            (
                self.random_float_tensor(past_key_shape, framework=framework, dtype=float_dtype),
                self.random_float_tensor(past_value_shape, framework=framework, dtype=float_dtype),
            )
            for _ in range(self.num_layers)
        ]


class CustomMPTOnnxConfig(TextDecoderOnnxConfig):
    DUMMY_INPUT_GENERATOR_CLASSES = (
        MPTDummyPastKeyValuesGenerator,
    ) + TextDecoderOnnxConfig.DUMMY_INPUT_GENERATOR_CLASSES
    DUMMY_PKV_GENERATOR_CLASS = MPTDummyPastKeyValuesGenerator

    DEFAULT_ONNX_OPSET = 14  # aten::tril operator requires opset>=14
    NORMALIZED_CONFIG_CLASS = NormalizedTextConfig.with_args(
        hidden_size="d_model", num_layers="n_layers", num_attention_heads="n_heads"
    )

    def add_past_key_values(self, inputs_or_outputs: Dict[str, Dict[int, str]], direction: str):
        """
        Adapted from https://github.com/huggingface/optimum/blob/v1.9.0/optimum/exporters/onnx/base.py#L625
        """
        if direction not in ["inputs", "outputs"]:
            raise ValueError(f'direction must either be "inputs" or "outputs", but {direction} was given')

        if direction == "inputs":
            decoder_sequence_name = "past_sequence_length"
            name = "past_key_values"
        else:
            decoder_sequence_name = "past_sequence_length + 1"
            name = "present"

        for i in range(self._normalized_config.num_layers):
            inputs_or_outputs[f"{name}.{i}.key"] = {0: "batch_size", 3: decoder_sequence_name}
            inputs_or_outputs[f"{name}.{i}.value"] = {0: "batch_size", 2: decoder_sequence_name}


def fn_get_submodels_custom(model, legacy=False):
    return {"decoder_model": model, "decoder_with_past_model": model} if legacy else {"model": model}


class OnnxCustomExport(TestCase):
    def test_custom_export_official_model(self):
        model_id = "openai/whisper-tiny.en"
        config = AutoConfig.from_pretrained(model_id)

        custom_whisper_onnx_config = CustomWhisperOnnxConfig(
            config=config,
            task="automatic-speech-recognition",
        )

        encoder_config = custom_whisper_onnx_config.with_behavior("encoder")
        decoder_config = custom_whisper_onnx_config.with_behavior("decoder", use_past=False)
        decoder_with_past_config = custom_whisper_onnx_config.with_behavior("decoder", use_past=True)

        custom_onnx_configs = {
            "encoder_model": encoder_config,
            "decoder_model": decoder_config,
            "decoder_with_past_model": decoder_with_past_config,
        }

        with TemporaryDirectory() as tmpdirname:
            main_export(
                model_id,
                output=tmpdirname,
                no_post_process=True,
                model_kwargs={"output_attentions": True},
                custom_onnx_configs=custom_onnx_configs,
            )

            model = onnx.load(os.path.join(tmpdirname, "decoder_model.onnx"))

            output_names = [outp.name for outp in model.graph.output]
            assert "decoder_attentions.0" in output_names
            assert "cross_attentions.0" in output_names

    @parameterized.expand([(None,), (fn_get_submodels_custom,)])
    def test_custom_export_trust_remote(self, fn_get_submodels):
        model_id = "echarlaix/tiny-mpt-random-remote-code"
        config = AutoConfig.from_pretrained(model_id, trust_remote_code=True)
        onnx_config = CustomMPTOnnxConfig(
            config=config,
            task="text-generation",
            use_past=True,
            use_past_in_inputs=False,
        )
        onnx_config_with_past = CustomMPTOnnxConfig(config, task="text-generation", use_past=True)

        for legacy in (True, False):
            if legacy:
                custom_onnx_configs = {
                    "decoder_model": onnx_config,
                    "decoder_with_past_model": onnx_config_with_past,
                }
            else:
                custom_onnx_configs = {
                    "model": onnx_config_with_past,
                }

            with TemporaryDirectory() as tmpdirname:
                main_export(
                    model_id,
                    output=tmpdirname,
                    task="text-generation-with-past",
                    trust_remote_code=True,
                    custom_onnx_configs=custom_onnx_configs,
                    no_post_process=True,
                    fn_get_submodels=partial(fn_get_submodels, legacy=legacy) if fn_get_submodels else None,
                    legacy=legacy,
                    opset=14,
                )

    def test_custom_export_trust_remote_error(self):
        model_id = "mohitsha/tiny-ernie-random-remote-code"

        with self.assertRaises(ValueError) as context:
            with TemporaryDirectory() as tmpdirname:
                main_export(
                    model_id,
                    output=tmpdirname,
                    task="text-generation-with-past",
                    trust_remote_code=True,
                    no_post_process=True,
                )

        self.assertIn("custom or unsupported architecture", str(context.exception))


class OnnxExportModelTest(TestCase):
    """
    Integration tests ensuring supported models are correctly exported with export_model
    """

    def _onnx_export(
        self,
        test_name: str,
        model_type: str,
        model_name: str,
        task: str,
        monolith: bool,
        device="cpu",
    ):
        library_name = TasksManager.infer_library_from_model(model_name)
        loading_kwargs = {"attn_implementation": "eager"} if model_type in SDPA_ARCHS_ONNX_EXPORT_NOT_SUPPORTED else {}

        if library_name == "timm":
            model_class = TasksManager.get_model_class_for_task(task, library=library_name)
            model = model_class(f"hf_hub:{model_name}", pretrained=True, exportable=True)
            TasksManager.standardize_model_attributes(model, library_name=library_name)
        else:
            config = AutoConfig.from_pretrained(model_name)
            model_class = TasksManager.get_model_class_for_task(task, model_type=config.model_type.replace("_", "-"))
            model = model_class.from_pretrained(model_name, **loading_kwargs)

        # Dynamic axes aren't supported for YOLO-like models. This means they cannot be exported to ONNX on CUDA devices.
        # See: https://github.com/ultralytics/yolov5/pull/8378
        if model.__class__.__name__.startswith("Yolos") and device != "cpu":
            return

        if model.config.model_type == "speecht5":
            model_kwargs = {"vocoder": "fxmarty/speecht5-hifigan-tiny"}
        else:
            model_kwargs = None

        if model.config.model_type == "pix2struct":
            preprocessors = maybe_load_preprocessors(model_name)
        else:
            preprocessors = None

        with TemporaryDirectory() as tmpdirname:
            onnx_export_from_model(
                model=model,
                output=Path(tmpdirname),
                monolith=monolith,
                do_validation=True,
                model_kwargs=model_kwargs,
                device=device,
                preprocessors=preprocessors,
                task=task,
            )

    @parameterized.expand(_get_models_to_test(PYTORCH_EXPORT_MODELS_TINY))
    @require_torch
    @require_vision
    @slow
    def test_pytorch_export_on_cpu(
        self,
        test_name,
        model_type,
        model_name,
        task,
        onnx_config_class_constructor,
        monolith,
    ):
        if model_type == "speecht5" and monolith:
            self.skipTest("unsupported export")

        self._onnx_export(
            test_name,
            model_type,
            model_name,
            task,
            monolith,
            device="cpu",
        )

    @parameterized.expand(_get_models_to_test(PYTORCH_EXPORT_MODELS_TINY))
    @require_torch
    @require_vision
    @require_torch_gpu
    @slow
    @pytest.mark.run_slow
    @pytest.mark.gpu_test
    def test_pytorch_export_on_cuda(
        self,
        test_name,
        model_type,
        model_name,
        task,
        onnx_config_class_constructor,
        monolith,
    ):
        if model_type == "speecht5" and monolith:
            self.skipTest("unsupported export")

        self._onnx_export(
            test_name,
            model_type,
            model_name,
            task,
            monolith,
            device="cuda",
        )<|MERGE_RESOLUTION|>--- conflicted
+++ resolved
@@ -51,11 +51,8 @@
     PYTORCH_DIFFUSION_MODEL,
     PYTORCH_EXPORT_MODELS_TINY,
     PYTORCH_SENTENCE_TRANSFORMERS_MODEL,
-<<<<<<< HEAD
     PYTORCH_STABLE_DIFFUSION_MODEL,
     PYTORCH_REMOTE_CODE_MODELS,
-=======
->>>>>>> d9bd7c35
     PYTORCH_TIMM_MODEL,
     TENSORFLOW_EXPORT_MODELS,
     VALIDATE_EXPORT_ON_SHAPES_SLOW,
