--- conflicted
+++ resolved
@@ -211,9 +211,6 @@
     def test_exporters_cli_fp16_stable_diffusion(self, model_type: str, model_name: str):
         self._onnx_export(model_name, model_type, device="cuda", fp16=True)
 
-<<<<<<< HEAD
-    @parameterized.expand(_get_models_to_test(PYTORCH_TIMM_MODEL, library_name="timm"))
-=======
     @parameterized.expand(_get_models_to_test(PYTORCH_SENTENCE_TRANSFORMERS_MODEL))
     @require_torch
     @require_vision
@@ -231,8 +228,7 @@
     ):
         self._onnx_export(model_name, task, monolith, no_post_process, variant=variant)
 
-    @parameterized.expand(_get_models_to_test(PYTORCH_TIMM_MODEL))
->>>>>>> afe2e3cf
+    @parameterized.expand(_get_models_to_test(PYTORCH_TIMM_MODEL, library_name="timm"))
     @require_torch
     @require_vision
     @require_timm
