# coding=utf-8
# Copyright 2022 The HuggingFace Team. All rights reserved.
#
# Licensed under the Apache License, Version 2.0 (the "License");
# you may not use this file except in compliance with the License.
# You may obtain a copy of the License at
#
#     http://www.apache.org/licenses/LICENSE-2.0
#
# Unless required by applicable law or agreed to in writing, software
# distributed under the License is distributed on an "AS IS" BASIS,
# WITHOUT WARRANTIES OR CONDITIONS OF ANY KIND, either express or implied.
# See the License for the specific language governing permissions and
# limitations under the License.
import os
import subprocess
import unittest
from tempfile import TemporaryDirectory
from typing import Dict, Optional

from parameterized import parameterized
from transformers import is_torch_available
from transformers.testing_utils import require_torch, require_torch_gpu, require_vision

from optimum.onnxruntime import ONNX_DECODER_NAME, ONNX_DECODER_WITH_PAST_NAME, ONNX_ENCODER_NAME


if is_torch_available():
    from optimum.exporters.tasks import TasksManager

from ..exporters_utils import PYTORCH_EXPORT_MODELS_TINY


def _get_models_to_test(export_models_dict: Dict):
    models_to_test = []
    if is_torch_available():
        for model_type, model_names_tasks in export_models_dict.items():
            task_config_mapping = TasksManager.get_supported_tasks_for_model_type(model_type, "onnx")

            if isinstance(model_names_tasks, str):  # test export of all tasks on the same model
                tasks = list(task_config_mapping.keys())
                model_tasks = {model_names_tasks: tasks}
            else:
                unique_tasks = set()
                for tasks in model_names_tasks.values():
                    for task in tasks:
                        unique_tasks.add(task)
                n_tested_tasks = len(unique_tasks)
                if n_tested_tasks != len(task_config_mapping):
                    raise ValueError(f"Not all tasks are tested for {model_type}.")
                model_tasks = model_names_tasks  # possibly, test different tasks on different models

            for model_name, tasks in model_tasks.items():
                for task in tasks:
                    models_to_test.append((f"{model_type}_{task}", model_name, task, False, False))

                    # -with-past and monolith case are absurd, so we don't test them as not supported
                    if any(
                        task == ort_special_task
                        for ort_special_task in ["causal-lm", "seq2seq-lm", "speech2seq-lm", "vision2seq-lm"]
                    ):
                        models_to_test.append((f"{model_type}_{task}_monolith", model_name, task, True, False))

                    # For other tasks, we don't test --no-post-process as there is none anyway
                    if task == "causal-lm-with-past":
                        models_to_test.append((f"{model_type}_{task}_no_postprocess", model_name, task, False, True))

            # TODO: segformer task can not be automatically inferred
            # TODO: xlm-roberta model auto-infers causal-lm, but we don't support it
            # TODO: perceiver auto-infers default, but we don't support it (why?)
            if model_type not in ["segformer", "xlm-roberta", "perceiver", "vision-encoder-decoder"]:
                models_to_test.append((f"{model_type}_no_task", model_name, None, False, False))

        return sorted(models_to_test)
    else:
        # Returning some dummy test that should not be ever called because of the @require_torch / @require_tf
        # decorators.
        # The reason for not returning an empty list is because parameterized.expand complains when it's empty.
        return [("dummy", "dummy", "dummy")]


class OnnxCLIExportTestCase(unittest.TestCase):
    """
    Integration tests ensuring supported models are correctly exported.
    """

    def _onnx_export(
        self,
        test_name: str,
        model_name: str,
        task: Optional[str],
        monolith: bool = False,
        no_post_process: bool = False,
    ):
        with TemporaryDirectory() as tmpdir:
            monolith = " --monolith " if monolith is True else " "
            no_post_process = " --no-post-process " if no_post_process is True else " "
            if task is not None:
                subprocess.run(
                    f"python3 -m optimum.exporters.onnx --model {model_name}{monolith}{no_post_process}--task {task} {tmpdir}",
                    shell=True,
                    check=True,
                )
            else:
                subprocess.run(
                    f"python3 -m optimum.exporters.onnx --model {model_name}{monolith}{no_post_process}{tmpdir}",
                    shell=True,
                    check=True,
                )

    def test_all_models_tested(self):
        # make sure we test all models
        missing_models_set = TasksManager._SUPPORTED_CLI_MODEL_TYPE - set(PYTORCH_EXPORT_MODELS_TINY.keys())
        if len(missing_models_set) > 0:
            self.fail(f"Not testing all models. Missing models: {missing_models_set}")

    @parameterized.expand(_get_models_to_test(PYTORCH_EXPORT_MODELS_TINY))
    @require_torch
    @require_vision
    def test_exporters_cli_pytorch(
        self, test_name: str, model_name: str, task: str, monolith: bool, no_post_process: bool
    ):
        self._onnx_export(test_name, model_name, task, monolith, no_post_process)

    @parameterized.expand([(False,), (True,)])
    def test_external_data(self, use_cache: bool):
        os.environ["FORCE_ONNX_EXTERNAL_DATA"] = "1"  # force exporting small model with external data

        with TemporaryDirectory() as tmpdirname:
            task = "seq2seq-lm"
            if use_cache:
                task += "-with-past"

            subprocess.run(
                f"python3 -m optimum.exporters.onnx --model hf-internal-testing/tiny-random-t5 --task {task} {tmpdirname}",
                shell=True,
                check=True,
            )

            # verify external data is exported
            folder_contents = os.listdir(tmpdirname)
            self.assertTrue(ONNX_ENCODER_NAME in folder_contents)
            self.assertTrue(ONNX_ENCODER_NAME + "_data" in folder_contents)
            self.assertTrue(ONNX_DECODER_NAME in folder_contents)
            self.assertTrue(ONNX_DECODER_NAME + "_data" in folder_contents)

            if use_cache:
                self.assertTrue(ONNX_DECODER_WITH_PAST_NAME in folder_contents)
                self.assertTrue(ONNX_DECODER_WITH_PAST_NAME + "_data" in folder_contents)

        os.environ.pop("FORCE_ONNX_EXTERNAL_DATA")

    def test_trust_remote_code(self):
        with TemporaryDirectory() as tmpdirname:
            out = subprocess.run(
                f"python3 -m optimum.exporters.onnx --model fxmarty/tiny-testing-gpt2-remote-code --task causal-lm {tmpdirname}",
                shell=True,
                capture_output=True,
            )
            self.assertTrue(out.returncode, 1)
            self.assertTrue("requires you to execute the modeling file in that repo" in out.stderr.decode("utf-8"))

        with TemporaryDirectory() as tmpdirname:
            out = subprocess.run(
                f"python3 -m optimum.exporters.onnx --trust-remote-code --model fxmarty/tiny-testing-gpt2-remote-code --task causal-lm {tmpdirname}",
                shell=True,
                check=True,
            )

<<<<<<< HEAD
    @require_torch_gpu
    def test_export_on_float16(self):
        with TemporaryDirectory() as tmpdirname:
            _ = subprocess.run(
                f"python3 -m optimum.exporters.onnx --model hf-internal-testing/tiny-random-t5 --device cuda --dtype float16 --task seq2seq-lm-with-past {tmpdirname}",
=======
    def test_stable_diffusion(self):
        with TemporaryDirectory() as tmpdirname:
            subprocess.run(
                f"python3 -m optimum.exporters.onnx --model hf-internal-testing/tiny-stable-diffusion-torch --task stable-diffusion {tmpdirname}",
>>>>>>> dbb43fb6
                shell=True,
                check=True,
            )<|MERGE_RESOLUTION|>--- conflicted
+++ resolved
@@ -167,18 +167,19 @@
                 check=True,
             )
 
-<<<<<<< HEAD
+    def test_stable_diffusion(self):
+        with TemporaryDirectory() as tmpdirname:
+            subprocess.run(
+                f"python3 -m optimum.exporters.onnx --model hf-internal-testing/tiny-stable-diffusion-torch --task stable-diffusion {tmpdirname}",
+                shell=True,
+                check=True,
+            )
+
     @require_torch_gpu
     def test_export_on_float16(self):
         with TemporaryDirectory() as tmpdirname:
             _ = subprocess.run(
                 f"python3 -m optimum.exporters.onnx --model hf-internal-testing/tiny-random-t5 --device cuda --dtype float16 --task seq2seq-lm-with-past {tmpdirname}",
-=======
-    def test_stable_diffusion(self):
-        with TemporaryDirectory() as tmpdirname:
-            subprocess.run(
-                f"python3 -m optimum.exporters.onnx --model hf-internal-testing/tiny-stable-diffusion-torch --task stable-diffusion {tmpdirname}",
->>>>>>> dbb43fb6
                 shell=True,
                 check=True,
             )