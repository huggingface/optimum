--- conflicted
+++ resolved
@@ -282,18 +282,6 @@
 }
 
 PYTORCH_TIMM_MODEL = {
-<<<<<<< HEAD
-    "resnext26ts": "timm/resnext26ts.ra2_in1k",
-    "resnext50-32x4d": "timm/resnext50_32x4d.tv2_in1k",
-    "resnext50d-32x4d": "timm/resnext50d_32x4d.bt_in1k",
-    "resnext101-32x4d": "timm/resnext101_32x4d.gluon_in1k",
-    "resnext101-32x8d": "timm/resnext101_32x8d.tv_in1k",
-    "resnext101-64x4d": "timm/resnext101_64x4d.c1_in1k",
-}
-
-PYTORCH_OPEN_CLIP_MODEL = {
-    "open-clip": "laion/CLIP-ViT-B-16-laion2B-s34B-b88K",
-=======
     "default-timm-config": {
         "timm/inception_v3.tf_adv_in1k": ["image-classification"],
         "timm/tf_efficientnet_b0.in1k": ["image-classification"],
@@ -336,5 +324,8 @@
 PYTORCH_SENTENCE_TRANSFORMERS_MODEL = {
     "sentence-transformers-clip": "sentence-transformers/all-MiniLM-L6-v2",
     "sentence-transformers-transformer": "sentence-transformers/clip-ViT-B-32-multilingual-v1",
->>>>>>> c0354ea9
+}
+
+PYTORCH_OPEN_CLIP_MODEL = {
+    "open-clip": "laion/CLIP-ViT-B-16-laion2B-s34B-b88K",
 }