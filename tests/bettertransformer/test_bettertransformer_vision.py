--- conflicted
+++ resolved
@@ -18,12 +18,9 @@
 from transformers import AutoFeatureExtractor, AutoModel, AutoProcessor
 
 import requests
-<<<<<<< HEAD
 from optimum.utils.testing_utils import grid_parameters
 from parameterized import parameterized
-=======
 from optimum.bettertransformer import BetterTransformer
->>>>>>> d169fc37
 from testing_bettertransformer_utils import BetterTransformersTestMixin
 
 
@@ -38,16 +35,12 @@
 
 ALL_VISION_TEXT_MODELS_TO_TEST = [
     "hf-internal-testing/tiny-vilt-random-vqa",
-<<<<<<< HEAD
-    "hf-internal-testing/tiny-random-FlavaModel",
+    "ybelkada/tiny-random-flava",
 ]
 
 ALL_ZERO_SHOT_IMAGE_CLASSIFICATION = [
     "hf-internal-testing/tiny-random-clip-zero-shot-image-classification",  # with quick_gelu
     "laion/CLIP-ViT-B-32-laion2B-s34B-b79K",  # with gelu
-=======
-    "ybelkada/tiny-random-flava",
->>>>>>> d169fc37
 ]
 
 
@@ -143,22 +136,6 @@
     def test_raise_train(self, model_id, padding, max_length=20):
         super().test_raise_train([model_id], padding=padding, max_length=max_length)
 
-class BetterTransformersFlavaTest(BetterTransformersTestMixin, unittest.TestCase):
-    r"""
-    Testing suite for Vision and Text Models - tests all the tests defined in `BetterTransformersTestMixin`
-    """
-    all_models_to_test = ALL_VISION_TEXT_MODELS_TO_TEST
-
-    def prepare_inputs_for_class(self, model_id=None):
-        url = "http://images.cocodataset.org/val2017/000000039769.jpg"
-        image = Image.open(requests.get(url, stream=True).raw)
-        text = "How many cats are there?"
-
-        # Model takes image and text as input
-        processor = AutoProcessor.from_pretrained(model_id)
-        inputs = processor(image, text, return_tensors="pt")
-        return inputs
-
 
 class BetterTransformersFlavaTest(BetterTransformersTestMixin, unittest.TestCase):
     r"""
