# coding=utf-8
# Copyright 2022 The HuggingFace Team. All rights reserved.
#
# Licensed under the Apache License, Version 2.0 (the "License");
# you may not use this file except in compliance with the License.
# You may obtain a copy of the License at
#
#     http://www.apache.org/licenses/LICENSE-2.0
#
# Unless required by applicable law or agreed to in writing, software
# distributed under the License is distributed on an "AS IS" BASIS,
# WITHOUT WARRANTIES OR CONDITIONS OF ANY KIND, either express or implied.
# See the License for the specific language governing permissions and
# limitations under the License.
import unittest

import requests
from parameterized import parameterized
from PIL import Image
from testing_utils import MODELS_DICT, BetterTransformersTestMixin
from transformers import AutoFeatureExtractor, AutoProcessor

from optimum.utils.testing_utils import grid_parameters, require_torch_20


class BetterTransformersVisionTest(BetterTransformersTestMixin, unittest.TestCase):
    r"""
    Testing suite for Vision Models - tests all the tests defined in `BetterTransformersTestMixin`
    """
    SUPPORTED_ARCH = ["clip", "clip_text_model", "deit", "vilt", "vit", "vit_mae", "vit_msn", "yolos"]

    def prepare_inputs_for_class(self, model_id, model_type, batch_size=3, **preprocessor_kwargs):
        if model_type == "vilt":
            url = "http://images.cocodataset.org/val2017/000000039769.jpg"
            image = Image.open(requests.get(url, stream=True).raw)
            text = "How many cats are there?"

            # Model takes image and text as input
            processor = AutoProcessor.from_pretrained(model_id)
            inputs = processor(images=image, text=text, return_tensors="pt")
        elif model_type in ["clip", "clip_text_model"]:
            url = "http://images.cocodataset.org/val2017/000000039769.jpg"
            image = Image.open(requests.get(url, stream=True).raw)

            if batch_size == 1:
                text = ["a photo"]
            else:
                text = ["a photo"] + ["a photo of two big cats"] * (batch_size - 1)

            padding = preprocessor_kwargs.pop("padding", True)
            # Model takes image and text as input
            processor = AutoProcessor.from_pretrained(model_id)
            inputs = processor(images=image, text=text, padding=padding, return_tensors="pt", **preprocessor_kwargs)
        else:
            url = "http://images.cocodataset.org/val2017/000000039769.jpg"
            image = Image.open(requests.get(url, stream=True).raw)

            # Use the same feature extractor for everyone
            feature_extractor = AutoFeatureExtractor.from_pretrained("hf-internal-testing/tiny-random-ViTModel")
            inputs = feature_extractor(images=image, return_tensors="pt")
        return inputs

    @parameterized.expand(SUPPORTED_ARCH)
    def test_logits(self, model_type: str):
        if model_type not in self.SUPPORTED_ARCH:
            self.skipTest("useless")
        model_id = MODELS_DICT[model_type]
        self._test_logits(model_id, model_type=model_type)

    @parameterized.expand(SUPPORTED_ARCH)
    def test_raise_autocast(self, model_type: str):
        model_id = MODELS_DICT[model_type]
        self._test_raise_autocast(model_id, model_type=model_type)

    @parameterized.expand(SUPPORTED_ARCH)
    def test_raise_train(self, model_type: str):
        model_id = MODELS_DICT[model_type]
<<<<<<< HEAD
        super()._test_raise_train(model_id)

    # TODO: re-enable once fixed
    # @parameterized.expand(
    #     grid_parameters(
    #         {
    #             "model_id": all_models_to_test,
    #             "keep_original_model": [True, False],
    #         }
    #     )
    # )
    # def test_invert_modules(self, test_name: str, model_id, keep_original_model=False):
    #     super().test_invert_modules(model_id=model_id, keep_original_model=keep_original_model)

    # @parameterized.expand(
    #     grid_parameters(
    #         {
    #             "model_id": all_models_to_test,
    #             "keep_original_model": [True, False],
    #         }
    #     )
    # )
    # def test_save_load_invertible(self, test_name: str, model_id, keep_original_model=False):
    #     super().test_save_load_invertible(model_id=model_id, keep_original_model=keep_original_model)

    # @parameterized.expand(
    #     grid_parameters(
    #         {
    #             "model_id": all_models_to_test,
    #             "keep_original_model": [True, False],
    #         }
    #     )
    # )
    # def test_invert_model_logits(self, test_name: str, model_id, keep_original_model=False):
    #     super().test_invert_model_logits(model_id=model_id, keep_original_model=keep_original_model)


class BetterTransformersCLIPTest(BetterTransformersTestMixin, unittest.TestCase):
    r"""
    Testing suite for Vision and Text Models - tests all the tests defined in `BetterTransformersTestMixin`
    """
    SUPPORTED_ARCH = ["blip", "clip", "clip_text_model"]

    def prepare_inputs_for_class(self, model_id, batch_size=3, **preprocessor_kwargs):
        url = "http://images.cocodataset.org/val2017/000000039769.jpg"
        image = Image.open(requests.get(url, stream=True).raw)

        if batch_size == 1:
            text = ["a photo"]
        else:
            text = ["a photo"] + ["a photo of two big cats"] * (batch_size - 1)

        # Model takes image and text as input
        processor = AutoProcessor.from_pretrained(model_id)
        inputs = processor(images=image, text=text, return_tensors="pt", **preprocessor_kwargs)
        return inputs

    def compare_outputs(self, hf_hidden_states, bt_hidden_states, atol: float, model_name: str):
        # CLIP returns a 2D tensor
        self.assert_equal(
            tensor1=hf_hidden_states,
            tensor2=bt_hidden_states,
            atol=atol,
            model_name=model_name,
        )
=======
        self._test_raise_train(model_id, model_type=model_type)
>>>>>>> bde5115d

    @parameterized.expand(
        grid_parameters(
            {
                "model_type": SUPPORTED_ARCH,
                "keep_original_model": [True, False],
            }
        )
    )
    @require_torch_20
    def test_invert_modules(self, test_name: str, model_type: str, keep_original_model=False):
        model_id = MODELS_DICT[model_type]
        self._test_invert_modules(model_id=model_id, keep_original_model=keep_original_model)

    @parameterized.expand(
        grid_parameters(
            {
                "model_type": SUPPORTED_ARCH,
                "keep_original_model": [True, False],
            }
        )
    )
    @require_torch_20
    def test_save_load_invertible(self, test_name: str, model_type: str, keep_original_model=False):
        model_id = MODELS_DICT[model_type]
        self._test_save_load_invertible(model_id=model_id, keep_original_model=keep_original_model)

    @parameterized.expand(
        grid_parameters(
            {
                "model_type": SUPPORTED_ARCH,
                "keep_original_model": [True, False],
            }
        )
    )
    @require_torch_20
    def test_invert_model_logits(self, test_name: str, model_type: str, keep_original_model=False):
        model_id = MODELS_DICT[model_type]
        self._test_invert_model_logits(
            model_id=model_id, model_type=model_type, keep_original_model=keep_original_model
        )

    def compare_outputs(self, model_type, hf_hidden_states, bt_hidden_states, atol: float, model_name: str):
        # CLIP returns a 2D tensor
        if model_type in ["clip_text_model", "clip"]:
            self.assert_equal(
                tensor1=hf_hidden_states,
                tensor2=bt_hidden_states,
                atol=atol,
                model_name=model_name,
            )<|MERGE_RESOLUTION|>--- conflicted
+++ resolved
@@ -75,75 +75,7 @@
     @parameterized.expand(SUPPORTED_ARCH)
     def test_raise_train(self, model_type: str):
         model_id = MODELS_DICT[model_type]
-<<<<<<< HEAD
-        super()._test_raise_train(model_id)
-
-    # TODO: re-enable once fixed
-    # @parameterized.expand(
-    #     grid_parameters(
-    #         {
-    #             "model_id": all_models_to_test,
-    #             "keep_original_model": [True, False],
-    #         }
-    #     )
-    # )
-    # def test_invert_modules(self, test_name: str, model_id, keep_original_model=False):
-    #     super().test_invert_modules(model_id=model_id, keep_original_model=keep_original_model)
-
-    # @parameterized.expand(
-    #     grid_parameters(
-    #         {
-    #             "model_id": all_models_to_test,
-    #             "keep_original_model": [True, False],
-    #         }
-    #     )
-    # )
-    # def test_save_load_invertible(self, test_name: str, model_id, keep_original_model=False):
-    #     super().test_save_load_invertible(model_id=model_id, keep_original_model=keep_original_model)
-
-    # @parameterized.expand(
-    #     grid_parameters(
-    #         {
-    #             "model_id": all_models_to_test,
-    #             "keep_original_model": [True, False],
-    #         }
-    #     )
-    # )
-    # def test_invert_model_logits(self, test_name: str, model_id, keep_original_model=False):
-    #     super().test_invert_model_logits(model_id=model_id, keep_original_model=keep_original_model)
-
-
-class BetterTransformersCLIPTest(BetterTransformersTestMixin, unittest.TestCase):
-    r"""
-    Testing suite for Vision and Text Models - tests all the tests defined in `BetterTransformersTestMixin`
-    """
-    SUPPORTED_ARCH = ["blip", "clip", "clip_text_model"]
-
-    def prepare_inputs_for_class(self, model_id, batch_size=3, **preprocessor_kwargs):
-        url = "http://images.cocodataset.org/val2017/000000039769.jpg"
-        image = Image.open(requests.get(url, stream=True).raw)
-
-        if batch_size == 1:
-            text = ["a photo"]
-        else:
-            text = ["a photo"] + ["a photo of two big cats"] * (batch_size - 1)
-
-        # Model takes image and text as input
-        processor = AutoProcessor.from_pretrained(model_id)
-        inputs = processor(images=image, text=text, return_tensors="pt", **preprocessor_kwargs)
-        return inputs
-
-    def compare_outputs(self, hf_hidden_states, bt_hidden_states, atol: float, model_name: str):
-        # CLIP returns a 2D tensor
-        self.assert_equal(
-            tensor1=hf_hidden_states,
-            tensor2=bt_hidden_states,
-            atol=atol,
-            model_name=model_name,
-        )
-=======
         self._test_raise_train(model_id, model_type=model_type)
->>>>>>> bde5115d
 
     @parameterized.expand(
         grid_parameters(
