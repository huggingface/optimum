--- conflicted
+++ resolved
@@ -27,7 +27,7 @@
     r"""
     Testing suite for Vision Models - tests all the tests defined in `BetterTransformersTestMixin`
     """
-    SUPPORTED_ARCH = ["clip", "clip_text_model", "deit", "vilt", "vit", "vit_mae", "vit_msn", "yolos"]
+    SUPPORTED_ARCH = ["clip", "clip_text_model", "deit", "vilt", "vit", "vit_mae", "vit_msn", "yolos", "flava"]
 
     def prepare_inputs_for_class(self, model_id, model_type, batch_size=3, **preprocessor_kwargs):
         if model_type == "vilt":
@@ -118,55 +118,6 @@
             model_id=model_id, model_type=model_type, keep_original_model=keep_original_model
         )
 
-<<<<<<< HEAD
-    #     # Assert that the outputs are the same
-    #     self.assertTrue(torch.allclose(output_bt[0], output_hf[0], atol=1e-3))
-
-class BetterTransformersFlavaTest(BetterTransformersTestMixin, unittest.TestCase):
-    r"""
-    Testing suite for Vision and Text Models - tests all the tests defined in `BetterTransformersTestMixin`
-    """
-    SUPPORTED_ARCH = ["flava"]
-
-    def prepare_inputs_for_class(self, model_id=None):
-        url = "http://images.cocodataset.org/val2017/000000039769.jpg"
-        image = Image.open(requests.get(url, stream=True).raw)
-        text = "How many cats are there?"
-
-        # Model takes image and text as input
-        processor = AutoProcessor.from_pretrained(model_id)
-        inputs = processor(image, text, return_tensors="pt")
-        return inputs
-    
-    @parameterized.expand(SUPPORTED_ARCH)
-    def test_logits(self, model_type: str):
-        model_id = MODELS_DICT[model_type]
-        super()._test_logits(model_id)
-
-    @parameterized.expand(SUPPORTED_ARCH)
-    def test_raise_autocast(self, model_type: str):
-        model_id = MODELS_DICT[model_type]
-        super()._test_raise_autocast(model_id)
-
-    @parameterized.expand(SUPPORTED_ARCH)
-    def test_raise_train(self, model_type: str):
-        model_id = MODELS_DICT[model_type]
-        super()._test_raise_train(model_id)
-    
-    # def  test_raise_activation_fun(self):
-    #     r"""
-    #     A tests that checks if the conversion raises an error if the model contains an activation function
-    #     that is not supported by `BetterTransformer`. Here we need to loop over the config files
-    #     """
-    #     for hf_random_config in SUPPORTED_ARCH:#wrong
-    #         hf_random_config.vision_config.hidden_act = "silu"
-    #         hf_random_model = AutoModel.from_config(hf_random_config).eval()
-    #         with self.assertRaises(ValueError):
-    #             _ = BetterTransformer.transform(hf_random_model, keep_original_model=True)  
-
-
-    
-=======
     def compare_outputs(self, model_type, hf_hidden_states, bt_hidden_states, atol: float, model_name: str):
         # CLIP returns a 2D tensor
         if model_type in ["clip_text_model", "clip"]:
@@ -176,4 +127,4 @@
                 atol=atol,
                 model_name=model_name,
             )
->>>>>>> bde5115d
+
