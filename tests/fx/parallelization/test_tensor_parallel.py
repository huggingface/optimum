# coding=utf-8
# Copyright 2024 The HuggingFace Team. All rights reserved.
#
# Licensed under the Apache License, Version 2.0 (the "License");
# you may not use this file except in compliance with the License.
# You may obtain a copy of the License at
#
#     http://www.apache.org/licenses/LICENSE-2.0
#
# Unless required by applicable law or agreed to in writing, software
# distributed under the License is distributed on an "AS IS" BASIS,
# WITHOUT WARRANTIES OR CONDITIONS OF ANY KIND, either express or implied.
# See the License for the specific language governing permissions and
# limitations under the License.
import unittest
from typing import Any, Dict, Union

import torch
import torch.distributed as dist
from dist_utils import NUM_AVAILABLE_DEVICES, SEED, dist_init, gather_at_main_process, spawn, tearDown
from packaging import version
from parameterized import parameterized
from transformers import (
    PretrainedConfig,
    set_seed,
)

from optimum.fx.parallelization import ParallelExecutionCtx, parallelize_model
from optimum.fx.parallelization.parallel_layers import ColumnParallelLinear, VocabParallelEmbedding
from optimum.fx.parallelization.utils import stable_topological_sort


DUMMY_MODEL_KWARGS = {
    "num_hidden_layers": 2,
    "use_cache": False,
    "output_attentions": False,
    "output_hidden_states": False,
    "tie_word_embeddings": True,
    "return_dict": True,
}

DUMMY_MODELS_TO_TEST = (
    (
        "saibo/llama-1B",
        DUMMY_MODEL_KWARGS,
    ),
    (
        "PhoenixJie/dummy-mistral",
        DUMMY_MODEL_KWARGS,
    ),
)


def is_gpu_available():
    return torch.cuda.is_available()


def is_torch_compile_available():
    return version.parse(torch.__version__) >= version.parse("2.3.0")


def prepare_dummy_inputs(
    model_config: PretrainedConfig,
    batch_size: int = 1,
    seq_len: int = 10,
    device: Union[str, torch.device] = "cuda",
):
    input_ids = torch.randint(low=1, high=model_config.vocab_size, size=(batch_size, seq_len), device=device)
    attention_mask = torch.ones((batch_size, seq_len), dtype=torch.int64, device=device)
    labels = input_ids.clone()
    return {"input_ids": input_ids, "attention_mask": attention_mask, "labels": labels}


def run_test_all_rank_results_match(rank: int, world_size: int, model_id: str, model_kwargs: Dict[str, Any]):
    # initialize default group
    dist_init(rank, world_size)
    tp_group = dist.new_group()

    # prepare config and context
    device = torch.device(type="cuda", index=torch.cuda.current_device())
    ctx = ParallelExecutionCtx(tp_group=tp_group, current_device=device)

    model = parallelize_model(ctx, model_id_or_path=model_id, skip_load_weights=True, **model_kwargs)
    inputs = prepare_dummy_inputs(model.config)
    loss = model(**inputs).loss
    tensors = gather_at_main_process(tensor=loss, group=tp_group, rank=rank, world_size=world_size)

    # check results at main worker process
    if rank == 0:
        assert len(tensors) == world_size
        for i in range(1, world_size):
            torch.testing.assert_close(tensors[i - 1].cpu(), tensors[i].cpu(), rtol=1e-4, atol=1e-4)

    dist.barrier(tp_group)
    tearDown(tp_group)


def run_test_parameters_persist_bewteen_recompile(
    rank: int, world_size: int, model_id: str, model_kwargs: Dict[str, Any]
):
    # initialize default group
    dist_init(rank, world_size)
    tp_group = dist.new_group()

    # prepare config and context
    device = torch.device(type="cuda", index=torch.cuda.current_device())
    ctx = ParallelExecutionCtx(tp_group=tp_group, current_device=device)

    model = parallelize_model(ctx, model_id_or_path=model_id, skip_load_weights=True, **model_kwargs)
    inputs = prepare_dummy_inputs(model.config)

    # different shape to trigger recompile
    another_inputs = prepare_dummy_inputs(model.config, seq_len=11)
    yet_another_inputs = prepare_dummy_inputs(model.config, batch_size=2, seq_len=12)

    model(**inputs)
    parameter_ids = {id(param) for _, param in ctx.last_optimized_module.named_parameters()}

    model(**another_inputs)
    # check second compilation has been triggered
    assert ctx.compile_times == 2
    parameter_ids_after_recompile = {id(param) for _, param in ctx.last_optimized_module.named_parameters()}
    assert parameter_ids == parameter_ids_after_recompile

    model(**yet_another_inputs)
    assert ctx.compile_times == 3
    parameter_ids_after_recompile = {id(param) for _, param in ctx.last_optimized_module.named_parameters()}
    assert parameter_ids == parameter_ids_after_recompile
    dist.barrier(tp_group)
    tearDown(tp_group)


def run_test_parallel_results_matches_non_parallel(
    rank: int, world_size: int, model_id: str, model_kwargs: Dict[str, Any]
):
    # initialize default group
    dist_init(rank, world_size)
    tp_group = dist.new_group(ranks=[rank])

    # prepare config and context
    device = torch.device(type="cuda", index=torch.cuda.current_device())
    ctx = ParallelExecutionCtx(tp_group=tp_group, current_device=device)

    model = parallelize_model(ctx, model_id_or_path=model_id, skip_load_weights=True, **model_kwargs)
    inputs = prepare_dummy_inputs(model.config)

    set_seed(SEED)
    loss = model(**inputs).loss

    torch._dynamo.reset()
    del model

    tp_group = dist.new_group()
    set_seed(SEED)
    ctx = ParallelExecutionCtx(tp_group=tp_group, current_device=device)
<<<<<<< HEAD
    model = parallelize_model(ctx, model_id_or_path=model_id, skip_load_weights=True, **model_kwargs)
    parallel_logits = model(**inputs)[0]
=======
    model = parallelize_model(model_id, ctx, skip_load_weights=True, **model_kwargs)
    parallel_loss = model(**inputs).loss
>>>>>>> 2fb5ea5c

    torch.testing.assert_close(loss.cpu(), parallel_loss.cpu(), rtol=1e-4, atol=1e-4)

    dist.barrier(tp_group)
    tearDown()


def run_test_tie_word_embeddings(rank: int, world_size: int, model_id: str, model_kwargs: Dict[str, Any]):
    dist_init(rank, world_size)
    tp_group = dist.new_group()

    # prepare config and context
    device = torch.device(type="cuda", index=torch.cuda.current_device())
    ctx = ParallelExecutionCtx(tp_group=tp_group, current_device=device)
    model = parallelize_model(ctx, model_id_or_path=model_id, skip_load_weights=True, **model_kwargs)

    inputs = prepare_dummy_inputs(model.config)
    model(**inputs)

    embedding_weight, lm_head_weight = None, None
    graph_module = ctx.last_optimized_module
    stable_topological_sort(graph_module.graph)
    for node in graph_module.graph.nodes:
        if node.op == "call_module":
            mod = graph_module.get_submodule(node.target)
            if isinstance(mod, VocabParallelEmbedding):
                embedding_weight = mod.weight
                break
    for node in reversed(graph_module.graph.nodes):
        if node.op == "call_module":
            mod = graph_module.get_submodule(node.target)
            if isinstance(mod, ColumnParallelLinear):
                lm_head_weight = mod.weight
                break
    assert id(embedding_weight) == id(lm_head_weight)
    dist.barrier(tp_group)
    tearDown()


@parameterized.expand(DUMMY_MODELS_TO_TEST)
@unittest.skipIf(
    not is_gpu_available() or not is_torch_compile_available(), "requires gpu and torch version >= 2.3.0 to run"
)
def test_all_rank_results_match(
    model_id,
    model_kwargs,
):
    for world_size in [1, 2, 4, 8]:
        if world_size <= NUM_AVAILABLE_DEVICES:
            spawn(world_size, run_test_all_rank_results_match, model_id, model_kwargs, deterministic=True)


@parameterized.expand(DUMMY_MODELS_TO_TEST)
@unittest.skipIf(
    not is_gpu_available() or not is_torch_compile_available(), "requires gpu and torch version >= 2.3.0 to run"
)
def test_parameters_persist_bewteen_recompile(
    model_id,
    model_kwargs,
):
    for world_size in [1, 2]:
        if world_size <= NUM_AVAILABLE_DEVICES:
            spawn(
                world_size, run_test_parameters_persist_bewteen_recompile, model_id, model_kwargs, deterministic=False
            )


@parameterized.expand(DUMMY_MODELS_TO_TEST)
@unittest.skipIf(
    not is_gpu_available() or not is_torch_compile_available() or NUM_AVAILABLE_DEVICES < 2,
    "requires more than one gpu and torch version >= 2.3.0 to run",
)
def test_parallel_results_matches_non_parallel(
    model_id,
    model_kwargs,
):
    # world_size == 2 is enough
    spawn(2, run_test_parallel_results_matches_non_parallel, model_id, model_kwargs, deterministic=True)


@parameterized.expand(DUMMY_MODELS_TO_TEST)
@unittest.skipIf(
    not is_gpu_available() or not is_torch_compile_available(),
    "requires gpu and torch version >= 2.3.0 to run",
)
def test_tie_word_embeddings(
    model_id,
    model_kwargs,
):
    for world_size in [1, 2]:
        if world_size <= NUM_AVAILABLE_DEVICES:
            spawn(world_size, run_test_tie_word_embeddings, model_id, model_kwargs, deterministic=False)<|MERGE_RESOLUTION|>--- conflicted
+++ resolved
@@ -153,13 +153,8 @@
     tp_group = dist.new_group()
     set_seed(SEED)
     ctx = ParallelExecutionCtx(tp_group=tp_group, current_device=device)
-<<<<<<< HEAD
-    model = parallelize_model(ctx, model_id_or_path=model_id, skip_load_weights=True, **model_kwargs)
-    parallel_logits = model(**inputs)[0]
-=======
-    model = parallelize_model(model_id, ctx, skip_load_weights=True, **model_kwargs)
+    model = parallelize_model(ctx, model_id_or_path=model_id, skip_load_weights=True, **model_kwargs)
     parallel_loss = model(**inputs).loss
->>>>>>> 2fb5ea5c
 
     torch.testing.assert_close(loss.cpu(), parallel_loss.cpu(), rtol=1e-4, atol=1e-4)
 
