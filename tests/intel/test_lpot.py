#  Copyright 2021 The HuggingFace Team. All rights reserved.
#
#  Licensed under the Apache License, Version 2.0 (the "License");
#  you may not use this file except in compliance with the License.
#  You may obtain a copy of the License at
#
#      http://www.apache.org/licenses/LICENSE-2.0
#
#  Unless required by applicable law or agreed to in writing, software
#  distributed under the License is distributed on an "AS IS" BASIS,
#  WITHOUT WARRANTIES OR CONDITIONS OF ANY KIND, either express or implied.
#  See the License for the specific language governing permissions and
#  limitations under the License.

import unittest
import os
<<<<<<< HEAD
import numpy as np
import tempfile
import yaml
=======
import tempfile
>>>>>>> 63cab1fb
from transformers import (
    AutoModelForSequenceClassification,
    AutoTokenizer,
    EvalPrediction,
    Trainer,
    TrainingArguments,
    default_data_collator,
)
from datasets import load_dataset, load_metric
<<<<<<< HEAD
=======
import numpy as np
>>>>>>> 63cab1fb

os.environ["CUDA_VISIBLE_DEVICES"] = ""


class TestLPOT(unittest.TestCase):

<<<<<<< HEAD
    def test_dynamic_quantization(self):

        from optimum.intel.lpot.quantization import (
            LpotQuantizer,
            LpotQuantizedModelForSequenceClassification,
        )

        model_name = "textattack/bert-base-uncased-SST-2"
        task = "sst2"
        max_eval_samples = 100
        tokenizer = AutoTokenizer.from_pretrained(model_name)
        model = AutoModelForSequenceClassification.from_pretrained(model_name)
        metric = load_metric("glue", task)
        eval_dataset = load_dataset("glue", task, split="validation")
        eval_dataset = eval_dataset.map(
            lambda examples: tokenizer(examples["sentence"], padding="max_length", max_length=128),
            batched=True
        )
        eval_dataset = eval_dataset.select(range(max_eval_samples))
=======
    def helper(self, model_name, output_dir, do_train=False, max_train_samples=512):

        task = "sst2"
        tokenizer = AutoTokenizer.from_pretrained(model_name)
        model = AutoModelForSequenceClassification.from_pretrained(model_name)
        metric = load_metric("glue", task)

        if do_train:
            dataset = load_dataset("glue", task)
        else:
            dataset = load_dataset("glue", task, split="validation")

        dataset = dataset.map(
            lambda examples: tokenizer(examples["sentence"], padding="max_length", max_length=128),
            batched=True
        )

        if do_train:
            train_dataset = dataset["train"].select(range(max_train_samples))
            eval_dataset = dataset["validation"]
        else:
            train_dataset = None
            eval_dataset = dataset
>>>>>>> 63cab1fb

        def compute_metrics(p: EvalPrediction):
            preds = p.predictions[0] if isinstance(p.predictions, tuple) else p.predictions
            preds = np.argmax(preds, axis=1)
            result = metric.compute(predictions=preds, references=p.label_ids)
            return result

<<<<<<< HEAD
        trainer = Trainer(
            model=model,
            train_dataset=None,
=======
        training_args = TrainingArguments(
            output_dir,
            num_train_epochs=1.0 if do_train else 0.0
        )

        trainer = Trainer(
            model=model,
            args=training_args,
            train_dataset=train_dataset,
>>>>>>> 63cab1fb
            eval_dataset=eval_dataset,
            compute_metrics=compute_metrics,
            tokenizer=tokenizer,
            data_collator=default_data_collator,
        )

        def eval_func(model):
            trainer.model = model
            metrics = trainer.evaluate()
            return metrics.get("eval_accuracy")

<<<<<<< HEAD
        model_metric = eval_func(model)
        config_path = os.path.join(os.path.dirname(os.path.abspath(__file__)), "quantization.yml")

        quantizer = LpotQuantizer(config_path, model, eval_func=eval_func)

        q_model = quantizer.fit_dynamic()
        q_model_metric = eval_func(q_model.model)

        # Verification accuracy loss is under 2%
        self.assertTrue(q_model_metric >= model_metric * 0.98)

        # Verification model saving and loading
        with tempfile.TemporaryDirectory() as tmp_dir:
            trainer.save_model(tmp_dir)
            with open(os.path.join(tmp_dir, "lpot_config.yml"), 'w') as f:
                yaml.dump(q_model.tune_cfg, f, default_flow_style=False)

            from optimum.intel.lpot.quantization import LpotQuantizedModelForSequenceClassification

            loaded_model = LpotQuantizedModelForSequenceClassification.from_pretrained(
                model_name_or_path=tmp_dir,
                q_model_name="pytorch_model.bin",
                config_name="lpot_config.yml",
            )
            loaded_model.eval()
            loaded_model_metric = eval_func(loaded_model)
            self.assertEqual(q_model_metric, loaded_model_metric)

    def test_quantization_from_config(self):

        from optimum.intel.lpot.quantization import (
            LpotQuantizerForSequenceClassification,
            LpotQuantizedModelForSequenceClassification,
        )

        model_name = "textattack/bert-base-uncased-SST-2"
        task = "sst2"
        max_eval_samples = 100
=======
        return model, trainer, eval_func

    def test_dynamic_quantization(self):

        from optimum.intel.lpot.config import LpotConfig
        from optimum.intel.lpot.quantization import LpotQuantizer, LpotQuantizationMode

        model_name = "textattack/bert-base-uncased-SST-2"
        config_dir = os.path.dirname(os.path.abspath(__file__))

        with tempfile.TemporaryDirectory() as tmp_dir:
            model, trainer, eval_func = self.helper(model_name, tmp_dir)
            model_metric = eval_func(model)
            save_path = os.path.join(tmp_dir, "quantization.yml")
            q8_config = LpotConfig.from_pretrained(config_dir, "quantization.yml", save_path=save_path)
            q8_config.set_config("quantization.approach", LpotQuantizationMode.DYNAMIC.value)

            quantizer = LpotQuantizer(q8_config.path, model, eval_func=eval_func)

            q_model = quantizer.fit_dynamic()
            q_model_metric = eval_func(q_model.model)

            # Verification accuracy loss is under 2%
            self.assertTrue(q_model_metric >= model_metric * 0.98)

    def test_static_quantization(self):

        from optimum.intel.lpot.config import LpotConfig
        from optimum.intel.lpot.quantization import LpotQuantizer, LpotQuantizationMode
        from transformers.utils.fx import symbolic_trace

        model_name = "textattack/bert-base-uncased-SST-2"
        config_dir = os.path.dirname(os.path.abspath(__file__))

        with tempfile.TemporaryDirectory() as tmp_dir:
            model, trainer, eval_func = self.helper(model_name, tmp_dir)
            model_metric = eval_func(model)
            save_path = os.path.join(tmp_dir, "quantization.yml")
            q8_config = LpotConfig.from_pretrained(config_dir, "quantization.yml", save_path=save_path)
            q8_config.set_config("quantization.approach", LpotQuantizationMode.STATIC.value)
            q8_config.set_config("tuning.accuracy_criterion.relative", 0.04)
            q8_config.set_config("model.framework", "pytorch_fx")

            model = symbolic_trace(
                model,
                input_names=["input_ids", "attention_mask", "token_type_ids", "labels"],
                batch_size=8,
                sequence_length=128
            )

            quantizer = LpotQuantizer(q8_config.path, model)
            quantizer.eval_func = eval_func
            quantizer.calib_dataloader = trainer.get_eval_dataloader()
            q_model = quantizer.fit_static()
            q_model_metric = eval_func(q_model.model)

            # Verification accuracy loss is under 4%
            self.assertTrue(q_model_metric >= model_metric * 0.96)

    def test_aware_training_quantization(self):

        from optimum.intel.lpot.config import LpotConfig
        from optimum.intel.lpot.quantization import LpotQuantizer, LpotQuantizationMode
        from transformers.utils.fx import symbolic_trace

        model_name = "textattack/bert-base-uncased-SST-2"
        config_dir = os.path.dirname(os.path.abspath(__file__))

        with tempfile.TemporaryDirectory() as tmp_dir:
            model, trainer, eval_func = self.helper(model_name, tmp_dir, do_train=True)
            model_metric = eval_func(model)
            save_path = os.path.join(tmp_dir, "quantization.yml")
            q8_config = LpotConfig.from_pretrained(config_dir, "quantization.yml", save_path=save_path)
            q8_config.set_config("quantization.approach", LpotQuantizationMode.AWARE_TRAINING.value)
            q8_config.set_config("tuning.accuracy_criterion.relative", 0.03)
            q8_config.set_config("model.framework", "pytorch_fx")

            model = symbolic_trace(
                model,
                input_names=["input_ids", "attention_mask", "token_type_ids", "labels"],
                batch_size=8,
                sequence_length=128
            )

            def train_func(model):
                trainer.model_wrapped = model
                trainer.model = model
                _ = trainer.train()

            quantizer = LpotQuantizer(q8_config.path, model)
            quantizer.eval_func = eval_func
            quantizer.train_func = train_func

            q_model = quantizer.fit_aware_training()
            q_model_metric = eval_func(q_model.model)

            # Verification accuracy loss is under 3%
            self.assertTrue(q_model_metric >= model_metric * 0.97)

    def test_quantization_from_config(self):

        from optimum.intel.lpot.quantization import LpotQuantizerForSequenceClassification

        model_name = "textattack/bert-base-uncased-SST-2"
        task = "sst2"
>>>>>>> 63cab1fb
        config_dir = os.path.dirname(os.path.abspath(__file__))

        quantizer = LpotQuantizerForSequenceClassification.from_config(
            config_dir,
            "quantization.yml",
            model_name_or_path=model_name,
        )
        tokenizer = quantizer.tokenizer
        model = quantizer.model

        metric = load_metric("glue", task)
        eval_dataset = load_dataset("glue", task, split="validation")
        eval_dataset = eval_dataset.map(
            lambda examples: tokenizer(examples["sentence"], padding="max_length", max_length=128),
            batched=True
        )
<<<<<<< HEAD
        eval_dataset = eval_dataset.select(range(max_eval_samples))
=======
>>>>>>> 63cab1fb

        def compute_metrics(p: EvalPrediction):
            preds = p.predictions[0] if isinstance(p.predictions, tuple) else p.predictions
            preds = np.argmax(preds, axis=1)
            result = metric.compute(predictions=preds, references=p.label_ids)
            return result

        trainer = Trainer(
            model=model,
            train_dataset=None,
            eval_dataset=eval_dataset,
            compute_metrics=compute_metrics,
            tokenizer=tokenizer,
            data_collator=default_data_collator,
        )

        def eval_func(model):
            trainer.model = model
            metrics = trainer.evaluate()
            return metrics.get("eval_accuracy")

        model_metric = eval_func(model)

        quantizer.eval_func = eval_func
        q_model = quantizer.fit_dynamic()
        q_model_metric = eval_func(q_model.model)

        # Verification accuracy loss is under 2%
        self.assertTrue(q_model_metric >= model_metric * 0.98)
<<<<<<< HEAD

        # Verification model saving and loading
        with tempfile.TemporaryDirectory() as tmp_dir:
            trainer.save_model(tmp_dir)
            with open(os.path.join(tmp_dir, "lpot_config.yml"), 'w') as f:
                yaml.dump(q_model.tune_cfg, f, default_flow_style=False)

            loaded_model = LpotQuantizedModelForSequenceClassification.from_pretrained(
                model_name_or_path=tmp_dir,
                q_model_name="pytorch_model.bin",
                config_name="lpot_config.yml",
            )
            loaded_model.eval()
            loaded_model_metric = eval_func(loaded_model)
            self.assertEqual(q_model_metric, loaded_model_metric)
=======
>>>>>>> 63cab1fb


if __name__ == "__main__":
    unittest.main()<|MERGE_RESOLUTION|>--- conflicted
+++ resolved
@@ -14,13 +14,7 @@
 
 import unittest
 import os
-<<<<<<< HEAD
-import numpy as np
 import tempfile
-import yaml
-=======
-import tempfile
->>>>>>> 63cab1fb
 from transformers import (
     AutoModelForSequenceClassification,
     AutoTokenizer,
@@ -30,37 +24,13 @@
     default_data_collator,
 )
 from datasets import load_dataset, load_metric
-<<<<<<< HEAD
-=======
 import numpy as np
->>>>>>> 63cab1fb
 
 os.environ["CUDA_VISIBLE_DEVICES"] = ""
 
 
 class TestLPOT(unittest.TestCase):
 
-<<<<<<< HEAD
-    def test_dynamic_quantization(self):
-
-        from optimum.intel.lpot.quantization import (
-            LpotQuantizer,
-            LpotQuantizedModelForSequenceClassification,
-        )
-
-        model_name = "textattack/bert-base-uncased-SST-2"
-        task = "sst2"
-        max_eval_samples = 100
-        tokenizer = AutoTokenizer.from_pretrained(model_name)
-        model = AutoModelForSequenceClassification.from_pretrained(model_name)
-        metric = load_metric("glue", task)
-        eval_dataset = load_dataset("glue", task, split="validation")
-        eval_dataset = eval_dataset.map(
-            lambda examples: tokenizer(examples["sentence"], padding="max_length", max_length=128),
-            batched=True
-        )
-        eval_dataset = eval_dataset.select(range(max_eval_samples))
-=======
     def helper(self, model_name, output_dir, do_train=False, max_train_samples=512):
 
         task = "sst2"
@@ -84,7 +54,6 @@
         else:
             train_dataset = None
             eval_dataset = dataset
->>>>>>> 63cab1fb
 
         def compute_metrics(p: EvalPrediction):
             preds = p.predictions[0] if isinstance(p.predictions, tuple) else p.predictions
@@ -92,11 +61,6 @@
             result = metric.compute(predictions=preds, references=p.label_ids)
             return result
 
-<<<<<<< HEAD
-        trainer = Trainer(
-            model=model,
-            train_dataset=None,
-=======
         training_args = TrainingArguments(
             output_dir,
             num_train_epochs=1.0 if do_train else 0.0
@@ -106,7 +70,6 @@
             model=model,
             args=training_args,
             train_dataset=train_dataset,
->>>>>>> 63cab1fb
             eval_dataset=eval_dataset,
             compute_metrics=compute_metrics,
             tokenizer=tokenizer,
@@ -118,46 +81,6 @@
             metrics = trainer.evaluate()
             return metrics.get("eval_accuracy")
 
-<<<<<<< HEAD
-        model_metric = eval_func(model)
-        config_path = os.path.join(os.path.dirname(os.path.abspath(__file__)), "quantization.yml")
-
-        quantizer = LpotQuantizer(config_path, model, eval_func=eval_func)
-
-        q_model = quantizer.fit_dynamic()
-        q_model_metric = eval_func(q_model.model)
-
-        # Verification accuracy loss is under 2%
-        self.assertTrue(q_model_metric >= model_metric * 0.98)
-
-        # Verification model saving and loading
-        with tempfile.TemporaryDirectory() as tmp_dir:
-            trainer.save_model(tmp_dir)
-            with open(os.path.join(tmp_dir, "lpot_config.yml"), 'w') as f:
-                yaml.dump(q_model.tune_cfg, f, default_flow_style=False)
-
-            from optimum.intel.lpot.quantization import LpotQuantizedModelForSequenceClassification
-
-            loaded_model = LpotQuantizedModelForSequenceClassification.from_pretrained(
-                model_name_or_path=tmp_dir,
-                q_model_name="pytorch_model.bin",
-                config_name="lpot_config.yml",
-            )
-            loaded_model.eval()
-            loaded_model_metric = eval_func(loaded_model)
-            self.assertEqual(q_model_metric, loaded_model_metric)
-
-    def test_quantization_from_config(self):
-
-        from optimum.intel.lpot.quantization import (
-            LpotQuantizerForSequenceClassification,
-            LpotQuantizedModelForSequenceClassification,
-        )
-
-        model_name = "textattack/bert-base-uncased-SST-2"
-        task = "sst2"
-        max_eval_samples = 100
-=======
         return model, trainer, eval_func
 
     def test_dynamic_quantization(self):
@@ -263,7 +186,6 @@
 
         model_name = "textattack/bert-base-uncased-SST-2"
         task = "sst2"
->>>>>>> 63cab1fb
         config_dir = os.path.dirname(os.path.abspath(__file__))
 
         quantizer = LpotQuantizerForSequenceClassification.from_config(
@@ -280,10 +202,6 @@
             lambda examples: tokenizer(examples["sentence"], padding="max_length", max_length=128),
             batched=True
         )
-<<<<<<< HEAD
-        eval_dataset = eval_dataset.select(range(max_eval_samples))
-=======
->>>>>>> 63cab1fb
 
         def compute_metrics(p: EvalPrediction):
             preds = p.predictions[0] if isinstance(p.predictions, tuple) else p.predictions
@@ -313,25 +231,7 @@
 
         # Verification accuracy loss is under 2%
         self.assertTrue(q_model_metric >= model_metric * 0.98)
-<<<<<<< HEAD
-
-        # Verification model saving and loading
-        with tempfile.TemporaryDirectory() as tmp_dir:
-            trainer.save_model(tmp_dir)
-            with open(os.path.join(tmp_dir, "lpot_config.yml"), 'w') as f:
-                yaml.dump(q_model.tune_cfg, f, default_flow_style=False)
-
-            loaded_model = LpotQuantizedModelForSequenceClassification.from_pretrained(
-                model_name_or_path=tmp_dir,
-                q_model_name="pytorch_model.bin",
-                config_name="lpot_config.yml",
-            )
-            loaded_model.eval()
-            loaded_model_metric = eval_func(loaded_model)
-            self.assertEqual(q_model_metric, loaded_model_metric)
-=======
->>>>>>> 63cab1fb
 
 
 if __name__ == "__main__":
-    unittest.main()+    unittest.main()
