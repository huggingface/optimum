#  Copyright 2021 The HuggingFace Team. All rights reserved.
#
#  Licensed under the Apache License, Version 2.0 (the "License");
#  you may not use this file except in compliance with the License.
#  You may obtain a copy of the License at
#
#      http://www.apache.org/licenses/LICENSE-2.0
#
#  Unless required by applicable law or agreed to in writing, software
#  distributed under the License is distributed on an "AS IS" BASIS,
#  WITHOUT WARRANTIES OR CONDITIONS OF ANY KIND, either express or implied.
#  See the License for the specific language governing permissions and
#  limitations under the License.

import gc
import tempfile
import unittest
from functools import partial
from pathlib import Path

from onnx import load as onnx_load
from onnxruntime import __version__ as ort_version
from onnxruntime.quantization import QuantFormat, QuantizationMode, QuantType
from packaging.version import Version, parse
from parameterized import parameterized
from transformers import AutoTokenizer

from optimum.onnxruntime import (
    AutoCalibrationConfig,
    AutoQuantizationConfig,
    ORTConfig,
    ORTModelForCausalLM,
    ORTModelForSeq2SeqLM,
    ORTModelForSequenceClassification,
    ORTQuantizer,
    QuantizationConfig,
)
from optimum.utils.testing_utils import grid_parameters


class ORTQuantizerTest(unittest.TestCase):
    LOAD_CONFIGURATION = {
        "local_asset": {
            "model_or_path": "assets/onnx",
        },
        "local_asset_different_name": {
            "model_or_path": "assets/onnx",
            "file_name": "different_name.onnx",
        },
        "ort_model_class": {
            "model_or_path": ORTModelForSequenceClassification.from_pretrained(
                "optimum/distilbert-base-uncased-finetuned-sst-2-english"
            )
        },
    }

    @parameterized.expand(LOAD_CONFIGURATION.items())
    def test_from_pretrained_method(self, *args):
        _, args = args
        quantizer = ORTQuantizer.from_pretrained(**args)
        self.assertIsInstance(quantizer, ORTQuantizer)

    def test_fail_from_pretrained_method(self):
        with self.assertRaises(Exception) as context:
            ORTQuantizer.from_pretrained("bert-base-cased")
        self.assertIn("Could not find any ONNX model file in bert-base-cased", str(context.exception))

        with self.assertRaises(Exception) as context:
            model = ORTModelForSeq2SeqLM.from_pretrained("optimum/t5-small")
            ORTQuantizer.from_pretrained(model)
        self.assertIn("ORTQuantizer does not support multi-file quantization.", str(context.exception))


class ORTDynamicQuantizationTest(unittest.TestCase):
    SUPPORTED_ARCHITECTURES_WITH_EXPECTED_QUANTIZED_MATMULS = (
        (ORTModelForSequenceClassification, "hf-internal-testing/tiny-random-bert", 30),
        (ORTModelForSequenceClassification, "hf-internal-testing/tiny-random-roberta", 30),
        (ORTModelForSequenceClassification, "hf-internal-testing/tiny-random-distilbert", 30),
        (ORTModelForSequenceClassification, "hf-internal-testing/tiny-random-bart", 32),
    )

    SUPPORTED_DECODER_ARCHITECTURES_WITH_EXPECTED_QUANTIZED_MATMULS = (
        (ORTModelForCausalLM, "hf-internal-testing/tiny-random-gpt2", 22),
    )

    @parameterized.expand(SUPPORTED_ARCHITECTURES_WITH_EXPECTED_QUANTIZED_MATMULS)
    def test_dynamic_quantization(self, model_cls, model_name, expected_quantized_matmuls):
        qconfig = QuantizationConfig(
            is_static=False,
            format=QuantFormat.QOperator,
            mode=QuantizationMode.IntegerOps,
            activations_dtype=QuantType.QUInt8,
            weights_dtype=QuantType.QInt8,
            per_channel=False,
            reduce_range=False,
            operators_to_quantize=["MatMul"],
        )
        with tempfile.TemporaryDirectory() as tmp_dir:
            output_dir = Path(tmp_dir)
            model = model_cls.from_pretrained(model_name, export=True)
            model.save_pretrained(tmp_dir)

            quantizer = ORTQuantizer.from_pretrained(model)
            quantizer.quantize(save_dir=output_dir, quantization_config=qconfig)
            expected_ort_config = ORTConfig(quantization=qconfig)
            ort_config = ORTConfig.from_pretrained(tmp_dir)
            # Verify the ORTConfig was correctly created and saved
            self.assertEqual(ort_config.to_dict(), expected_ort_config.to_dict())

            quantized_model = onnx_load(output_dir.joinpath("model_quantized.onnx"))
            num_quantized_matmul = 0
            for initializer in quantized_model.graph.initializer:
                if "MatMul" in initializer.name and "quantized" in initializer.name:
                    num_quantized_matmul += 1
            self.assertEqual(expected_quantized_matmuls, num_quantized_matmul)
            gc.collect()

<<<<<<< HEAD
    @parameterized.expand(
        grid_parameters(
            {"model_arch": SUPPORTED_DECODER_ARCHITECTURES_WITH_EXPECTED_QUANTIZED_MATMULS, "use_cache": [True, False]}
=======
    @unittest.skipIf(parse(ort_version) == Version("1.16.0"), "not supported with this onnxruntime version")
    def test_dynamic_quantization_subgraphs(self):
        qconfig = AutoQuantizationConfig.avx512(is_static=False, per_channel=True)
        tmp_dir = tempfile.mkdtemp()
        output_dir = Path(tmp_dir)
        model = ORTModelForCausalLM.from_pretrained(
            "hf-internal-testing/tiny-random-gpt2", export=True, use_merged=True
>>>>>>> 6d1ae0eb
        )
    )
    def test_decoder_quantization_with_and_without_cache(self, test_name, model_info, use_cache):
        model_cls, model_name, expected_quantized_matmuls = model_info
        qconfig = AutoQuantizationConfig.avx512(is_static=False, per_channel=True)
        model = model_cls.from_pretrained(model_name, export=True, use_cache=use_cache, use_io_binding=use_cache)

        with tempfile.TemporaryDirectory() as tmp_dir:
            model.save_pretrained(tmp_dir)
            output_dir = Path(tmp_dir)
            quantizer = ORTQuantizer.from_pretrained(model)
            quantizer.quantize(save_dir=output_dir, quantization_config=qconfig)
            expected_ort_config = ORTConfig(quantization=qconfig)
            ort_config = ORTConfig.from_pretrained(tmp_dir)

            # Verify the ORTConfig was correctly created and saved
            self.assertEqual(ort_config.to_dict(), expected_ort_config.to_dict())
            quantized_model = onnx_load(output_dir.joinpath("model_quantized.onnx"))
            num_quantized_matmul = 0
            for initializer in quantized_model.graph.initializer:
                if "weight" in initializer.name and "quantized" in initializer.name:
                    num_quantized_matmul += 1
            self.assertEqual(expected_quantized_matmuls, num_quantized_matmul)
            gc.collect()


class ORTStaticQuantizationTest(unittest.TestCase):
    SUPPORTED_ARCHITECTURES_WITH_EXPECTED_QUANTIZED_MATMULS = (
        (ORTModelForSequenceClassification, "hf-internal-testing/tiny-random-bert", 30),
    )

    @parameterized.expand(SUPPORTED_ARCHITECTURES_WITH_EXPECTED_QUANTIZED_MATMULS)
    def test_static_quantization(self, model_cls, model_name, expected_quantized_matmuls):
        qconfig = QuantizationConfig(
            is_static=True,
            format=QuantFormat.QDQ,
            mode=QuantizationMode.QLinearOps,
            activations_dtype=QuantType.QInt8,
            weights_dtype=QuantType.QInt8,
            per_channel=False,
            reduce_range=False,
            operators_to_quantize=["MatMul"],
        )

        def preprocess_function(examples, tokenizer):
            return tokenizer(examples["sentence"], padding="max_length", max_length=128, truncation=True)

        with tempfile.TemporaryDirectory() as tmp_dir:
            output_dir = Path(tmp_dir)
            model = model_cls.from_pretrained(model_name, export=True)
            model.save_pretrained(tmp_dir)
            tokenizer = AutoTokenizer.from_pretrained(model_name)

            quantizer = ORTQuantizer.from_pretrained(model)

            calibration_dataset = quantizer.get_calibration_dataset(
                "glue",
                dataset_config_name="sst2",
                preprocess_function=partial(preprocess_function, tokenizer=tokenizer),
                num_samples=40,
                dataset_split="train",
            )
            calibration_config = AutoCalibrationConfig.minmax(calibration_dataset)
            ranges = quantizer.fit(dataset=calibration_dataset, calibration_config=calibration_config)
            quantizer.quantize(
                save_dir=output_dir,
                calibration_tensors_range=ranges,
                quantization_config=qconfig,
            )

            expected_ort_config = ORTConfig(quantization=qconfig)
            ort_config = ORTConfig.from_pretrained(tmp_dir)
            # Verify the ORTConfig was correctly created and saved
            self.assertEqual(ort_config.to_dict(), expected_ort_config.to_dict())

            quantized_model = onnx_load(output_dir.joinpath("model_quantized.onnx"))
            num_quantized_matmul = 0
            for initializer in quantized_model.graph.initializer:
                if "MatMul" in initializer.name and "quantized" in initializer.name:
                    num_quantized_matmul += 1
            self.assertEqual(expected_quantized_matmuls, num_quantized_matmul)
            gc.collect()<|MERGE_RESOLUTION|>--- conflicted
+++ resolved
@@ -115,19 +115,9 @@
             self.assertEqual(expected_quantized_matmuls, num_quantized_matmul)
             gc.collect()
 
-<<<<<<< HEAD
     @parameterized.expand(
         grid_parameters(
             {"model_arch": SUPPORTED_DECODER_ARCHITECTURES_WITH_EXPECTED_QUANTIZED_MATMULS, "use_cache": [True, False]}
-=======
-    @unittest.skipIf(parse(ort_version) == Version("1.16.0"), "not supported with this onnxruntime version")
-    def test_dynamic_quantization_subgraphs(self):
-        qconfig = AutoQuantizationConfig.avx512(is_static=False, per_channel=True)
-        tmp_dir = tempfile.mkdtemp()
-        output_dir = Path(tmp_dir)
-        model = ORTModelForCausalLM.from_pretrained(
-            "hf-internal-testing/tiny-random-gpt2", export=True, use_merged=True
->>>>>>> 6d1ae0eb
         )
     )
     def test_decoder_quantization_with_and_without_cache(self, test_name, model_info, use_cache):
