# use version with CUDA 11.8 and TensorRT 8.5.1.7 to match ORT 1.14 requirements
FROM nvcr.io/nvidia/tensorrt:22.12-py3
CMD nvidia-smi

# Ignore interactive questions during `docker build`
ENV DEBIAN_FRONTEND noninteractive

# Install and update tools to minimize security vulnerabilities
RUN apt-get update
RUN apt-get install -y software-properties-common wget apt-utils patchelf git libprotobuf-dev protobuf-compiler cmake \
<<<<<<< HEAD
    bzip2 ca-certificates libglib2.0-0 ffmpeg libxext6 libsm6 libxrender1 mercurial subversion libopenmpi-dev && \
=======
    bzip2 ca-certificates libglib2.0-0 libxext6 libsm6 libxrender1 mercurial subversion libopenmpi-dev ffmpeg && \
>>>>>>> 6d1ae0eb
    apt-get clean
RUN unattended-upgrade
RUN apt-get autoremove -y

RUN python -m pip install -U pip

RUN pip install transformers torch onnxruntime-gpu
RUN pip install datasets evaluate diffusers scipy

# Install Optimum
COPY . /workspace/optimum
RUN pip install /workspace/optimum[onnxruntime-gpu,tests]

ENV TEST_LEVEL=1
CMD pytest onnxruntime/test_*.py --durations=0 -s -vvvvv -m gpu_test<|MERGE_RESOLUTION|>--- conflicted
+++ resolved
@@ -8,11 +8,7 @@
 # Install and update tools to minimize security vulnerabilities
 RUN apt-get update
 RUN apt-get install -y software-properties-common wget apt-utils patchelf git libprotobuf-dev protobuf-compiler cmake \
-<<<<<<< HEAD
-    bzip2 ca-certificates libglib2.0-0 ffmpeg libxext6 libsm6 libxrender1 mercurial subversion libopenmpi-dev && \
-=======
     bzip2 ca-certificates libglib2.0-0 libxext6 libsm6 libxrender1 mercurial subversion libopenmpi-dev ffmpeg && \
->>>>>>> 6d1ae0eb
     apt-get clean
 RUN unattended-upgrade
 RUN apt-get autoremove -y
