--- conflicted
+++ resolved
@@ -936,16 +936,13 @@
     def test_load_model_from_hub_private(self):
         token = os.environ.get("HF_HUB_READ_TOKEN", None)
 
-<<<<<<< HEAD
-        model = ORTModelForCustomTasks.from_pretrained("fxmartyclone/tiny-onnx-private-2", token=token)
-=======
         if token is None:
             self.skipTest("Test requires a token for fxmartyclone in the environment variable `HF_HUB_READ_TOKEN`.")
 
         model = ORTModelForCustomTasks.from_pretrained(
-            "optimum-internal-testing/tiny-random-phi-private", use_auth_token=token
-        )
->>>>>>> aad4b8be
+            "optimum-internal-testing/tiny-random-phi-private", token=token
+        )
+
         self.assertIsInstance(model.model, onnxruntime.InferenceSession)
         self.assertIsInstance(model.config, PretrainedConfig)
 
