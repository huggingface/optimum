--- conflicted
+++ resolved
@@ -2172,534 +2172,6 @@
         gc.collect()
 
 
-<<<<<<< HEAD
-class ORTModelForCausalLMIntegrationTest(ORTModelTestMixin):
-    SUPPORTED_ARCHITECTURES = [
-        "bloom",
-        "codegen",
-        "falcon",
-        "gpt2",
-        "gpt_bigcode",
-        "gpt_neo",
-        "gpt_neox",
-        "gptj",
-        "llama",
-        "mistral",
-        "opt",
-    ]
-
-    if is_transformers_version(">=", "4.37"):
-        SUPPORTED_ARCHITECTURES.append("qwen2")
-
-    if is_transformers_version(">=", "4.38"):
-        SUPPORTED_ARCHITECTURES.append("gemma")
-
-    # TODO: fix "mpt" for which inference fails for transformers < v4.41
-    if is_transformers_version(">=", "4.41"):
-        SUPPORTED_ARCHITECTURES.append("mpt")
-
-    if is_transformers_version(">=", "4.45"):
-        SUPPORTED_ARCHITECTURES.append("granite")
-
-    if is_transformers_version(">=", "4.50"):
-        SUPPORTED_ARCHITECTURES.append("phi3")
-
-    FULL_GRID = {
-        "model_arch": SUPPORTED_ARCHITECTURES,
-        "use_cache": [False, True],
-    }
-
-    ORTMODEL_CLASS = ORTModelForCausalLM
-    TASK = "text-generation"
-
-    GENERATION_LENGTH = 100
-
-    @parameterized.expand([(False,), (True,)])
-    @pytest.mark.run_in_series
-    def test_inference_old_onnx_model(self, use_cache):
-        tokenizer = get_preprocessor("gpt2")
-        model = AutoModelForCausalLM.from_pretrained("gpt2")
-        onnx_model = ORTModelForCausalLM.from_pretrained("optimum/gpt2", use_cache=use_cache, use_io_binding=use_cache)
-
-        self.assertEqual(onnx_model.use_cache, use_cache)
-        self.assertEqual(onnx_model.model_path.name, ONNX_DECODER_WITH_PAST_NAME if use_cache else ONNX_DECODER_NAME)
-
-        text = "The capital of France is"
-        tokens = tokenizer(text, return_tensors="pt")
-
-        onnx_outputs = onnx_model.generate(
-            **tokens, num_beams=1, do_sample=False, min_new_tokens=30, max_new_tokens=30
-        )
-        outputs = model.generate(**tokens, num_beams=1, do_sample=False, min_new_tokens=30, max_new_tokens=30)
-        onnx_text_outputs = tokenizer.decode(onnx_outputs[0], skip_special_tokens=True)
-        text_outputs = tokenizer.decode(outputs[0], skip_special_tokens=True)
-        self.assertEqual(onnx_text_outputs, text_outputs)
-
-    def test_load_model_from_hub_onnx(self):
-        model = ORTModelForCausalLM.from_pretrained("fxmarty/onnx-tiny-random-gpt2-without-merge")
-
-        self.assertFalse(model.use_merged)
-        self.assertTrue(model.use_cache)
-        self.assertIsInstance(model.model, onnxruntime.InferenceSession)
-        self.assertEqual(model.path.name, ONNX_DECODER_WITH_PAST_NAME)
-
-        model = ORTModelForCausalLM.from_pretrained("fxmarty/onnx-tiny-random-gpt2-with-merge")
-
-        self.assertTrue(model.use_merged)
-        self.assertTrue(model.use_cache)
-        self.assertIsInstance(model.model, onnxruntime.InferenceSession)
-        self.assertEqual(model.path.name, ONNX_DECODER_MERGED_NAME)
-
-    def test_load_vanilla_transformers_which_is_not_supported(self):
-        with self.assertRaises(Exception) as context:
-            _ = ORTModelForCausalLM.from_pretrained(MODEL_NAMES["vit"], export=True)
-        self.assertIn("only supports the tasks", str(context.exception))
-
-    @parameterized.expand(SUPPORTED_ARCHITECTURES)
-    def test_merge_from_onnx_and_save(self, model_arch):
-        model_id = MODEL_NAMES[model_arch]
-        task = "text-generation-with-past"
-
-        if task not in TasksManager.get_supported_tasks_for_model_type(
-            model_arch, exporter="onnx", library_name="transformers"
-        ):
-            self.skipTest("Unsupported export case")
-
-        with tempfile.TemporaryDirectory() as tmpdir:
-            main_export(model_id, tmpdir, task=task, legacy=True)
-
-            model = ORTModelForCausalLM.from_pretrained(tmpdir)
-
-            self.assertTrue(model.use_merged)
-            self.assertIsInstance(model.model, onnxruntime.InferenceSession)
-            model.save_pretrained(tmpdir + "_save")
-            save_path = os.path.join(tmpdir + "_save", ONNX_DECODER_MERGED_NAME)
-            self.assertTrue(has_onnx_input(save_path, "use_cache_branch"))
-
-            folder_contents = os.listdir(tmpdir + "_save")
-            self.assertNotIn(ONNX_DECODER_NAME, folder_contents)
-            self.assertNotIn(ONNX_DECODER_WITH_PAST_NAME, folder_contents)
-            self.assertNotIn(ONNX_WEIGHTS_NAME, folder_contents)
-
-    @parameterized.expand(grid_parameters({**FULL_GRID, "num_beams": [1, 4]}))
-    def test_compare_to_transformers(self, test_name: str, model_arch: str, use_cache: bool, num_beams: int):
-        use_io_binding = None
-        if use_cache is False:
-            use_io_binding = False
-
-        model_args = {
-            "test_name": test_name,
-            "model_arch": model_arch,
-            "use_cache": use_cache,
-        }
-        self._setup(model_args)
-
-        model_id = MODEL_NAMES[model_arch]
-        onnx_model = ORTModelForCausalLM.from_pretrained(
-            self.onnx_model_dirs[test_name],
-            use_cache=use_cache,
-            use_io_binding=use_io_binding,
-        )
-
-        model_path = Path(self.onnx_model_dirs[test_name], ONNX_WEIGHTS_NAME)
-        self.assertFalse(has_onnx_input(model_path, "use_cache_branch"))
-        self.assertFalse(onnx_model.use_merged)
-        self.assertIsInstance(onnx_model.model, onnxruntime.InferenceSession)
-        self.assertIsInstance(onnx_model.config, PretrainedConfig)
-
-        set_seed(SEED)
-        transformers_model = AutoModelForCausalLM.from_pretrained(model_id)
-        transformers_model = transformers_model.eval()
-        tokenizer = get_preprocessor(model_id)
-        tokens = tokenizer("This is a sample input", return_tensors="pt")
-        position_ids = None
-        if model_arch in MODEL_TYPES_REQUIRING_POSITION_IDS:
-            input_shape = tokens["input_ids"].shape
-            position_ids = torch.arange(0, input_shape[-1], dtype=torch.long).unsqueeze(0).view(-1, input_shape[-1])
-        onnx_outputs = onnx_model(**tokens, position_ids=position_ids)
-
-        with torch.no_grad():
-            transformers_outputs = transformers_model(**tokens)
-
-        self.assertTrue("logits" in onnx_outputs)
-        self.assertIsInstance(onnx_outputs.logits, torch.Tensor)
-
-        # compare tensor outputs
-        torch.testing.assert_close(onnx_outputs.logits, transformers_outputs.logits, atol=self.ATOL, rtol=self.RTOL)
-
-        # Compare batched generation.
-        tokenizer.pad_token_id = tokenizer.eos_token_id
-        tokenizer.padding_side = "left"
-        tokens = tokenizer(["This is", "This is a sample input"], return_tensors="pt", padding=True)
-        onnx_model.generation_config.eos_token_id = None
-        transformers_model.generation_config.eos_token_id = None
-        onnx_model.config.eos_token_id = None
-        transformers_model.config.eos_token_id = None
-
-        new_tokens = 30
-        if model_arch == "falcon":
-            # TODO: remove once https://github.com/huggingface/transformers/pull/26873 is released, falcon is broken in transformers
-            new_tokens = 5
-
-        gen_kwargs = {
-            "max_new_tokens": new_tokens,
-            "min_new_tokens": new_tokens,
-            "eos_token_id": None,
-            "num_beams": num_beams,
-        }
-
-        beam_search_gen_config = GenerationConfig(do_sample=False, **gen_kwargs)
-
-        if use_cache and num_beams == 4:
-            beam_sample_gen_config = GenerationConfig(do_sample=True, **gen_kwargs)
-            group_beam_search_gen_config = GenerationConfig(
-                do_sample=False, num_beam_groups=2, diversity_penalty=0.0000001, **gen_kwargs
-            )
-            gen_configs = (
-                beam_search_gen_config,
-                beam_sample_gen_config,
-                group_beam_search_gen_config,
-            )
-        else:
-            gen_configs = (beam_search_gen_config,)
-
-        for gen_config in gen_configs:
-            set_seed(SEED)
-            with torch.no_grad():
-                transformers_outputs = transformers_model.generate(**tokens, generation_config=gen_config)
-
-            set_seed(SEED)
-            onnx_outputs = onnx_model.generate(**tokens, generation_config=gen_config)
-
-            torch.testing.assert_close(onnx_outputs, transformers_outputs, atol=self.ATOL, rtol=self.RTOL)
-
-        gc.collect()
-
-    @parameterized.expand(grid_parameters(FULL_GRID))
-    def test_pipeline_ort_model(self, test_name: str, model_arch: str, use_cache: bool):
-        use_io_binding = None
-        if use_cache is False:
-            use_io_binding = False
-
-        model_args = {
-            "test_name": test_name,
-            "model_arch": model_arch,
-            "use_cache": use_cache,
-        }
-        self._setup(model_args)
-
-        model_id = MODEL_NAMES[model_arch]
-        onnx_model = ORTModelForCausalLM.from_pretrained(
-            self.onnx_model_dirs[test_name],
-            use_cache=use_cache,
-            use_io_binding=use_io_binding,
-        )
-        tokenizer = get_preprocessor(model_id)
-        pipe = pipeline("text-generation", model=onnx_model, tokenizer=tokenizer)
-        text = "My Name is Philipp and i live"
-        set_seed(SEED)
-        outputs = pipe(text, min_new_tokens=10, max_new_tokens=10)
-
-        self.assertEqual(pipe.device, onnx_model.device)
-        self.assertIsInstance(outputs[0]["generated_text"], str)
-        self.assertTrue(len(outputs[0]["generated_text"]) > len(text))
-
-        if model_arch == "llama":
-            with tempfile.TemporaryDirectory() as tmpdir:
-                pipe.save_pretrained(tmpdir)
-                model_kwargs = {"use_cache": use_cache, "use_io_binding": use_io_binding}
-                pipe = pipeline(
-                    "text-generation",
-                    model=tmpdir,
-                    model_kwargs=model_kwargs,
-                    accelerator="ort",
-                )
-                set_seed(SEED)
-                outputs_local_model = pipe(text, min_new_tokens=10, max_new_tokens=10)
-                self.assertEqual(outputs[0]["generated_text"], outputs_local_model[0]["generated_text"])
-
-        gc.collect()
-
-    def test_load_pipeline(self):
-        pipe = pipeline(
-            "text-generation",
-            model="optimum-internal-testing/tiny-random-llama",
-            revision="onnx",
-            accelerator="ort",
-        )
-
-        outputs = pipe("this is an example input")
-        self.assertIsInstance(outputs[0]["generated_text"], str)
-
-    @pytest.mark.run_in_series
-    def test_pipeline_model_is_none(self):
-        pipe = pipeline("text-generation")
-        text = "My Name is Philipp and i live"
-        outputs = pipe(text)
-
-        # compare model output class
-        self.assertIsInstance(outputs[0]["generated_text"], str)
-        self.assertTrue(len(outputs[0]["generated_text"]) > len(text))
-
-    @parameterized.expand(grid_parameters({"model_arch": SUPPORTED_ARCHITECTURES, "use_cache": [True]}))
-    @require_torch_gpu
-    @pytest.mark.cuda_ep_test
-    def test_pipeline_on_gpu(self, test_name: str, model_arch: str, use_cache: bool):
-        model_args = {"test_name": test_name, "model_arch": model_arch, "use_cache": use_cache}
-        self._setup(model_args)
-
-        model_id = MODEL_NAMES[model_arch]
-        onnx_model = ORTModelForCausalLM.from_pretrained(self.onnx_model_dirs[test_name])
-
-        tokenizer = get_preprocessor(model_id)
-        pipe = pipeline("text-generation", model=onnx_model, tokenizer=tokenizer, device=0)
-        text = "My Name is Philipp and i live"
-        outputs = pipe(text)
-        # check model device
-        self.assertEqual(pipe.model.device.type.lower(), "cuda")
-        # compare model output class
-        self.assertTrue(isinstance(outputs[0]["generated_text"], str))
-        self.assertTrue(len(outputs[0]["generated_text"]) > len(text))
-
-        gc.collect()
-
-    @parameterized.expand(grid_parameters({"model_arch": SUPPORTED_ARCHITECTURES, "use_cache": [True]}))
-    @require_torch_gpu
-    @require_ort_rocm
-    @pytest.mark.rocm_ep_test
-    def test_pipeline_on_rocm_ep(self, test_name: str, model_arch: str, use_cache: bool):
-        model_args = {"test_name": test_name, "model_arch": model_arch, "use_cache": use_cache}
-        self._setup(model_args)
-
-        model_id = MODEL_NAMES[model_arch]
-        onnx_model = ORTModelForCausalLM.from_pretrained(self.onnx_model_dirs[test_name])
-
-        tokenizer = get_preprocessor(model_id)
-        pipe = pipeline("text-generation", model=onnx_model, tokenizer=tokenizer, device=0)
-        text = "My Name is Philipp and i live"
-        outputs = pipe(text)
-        # check model device
-        self.assertEqual(pipe.model.device.type.lower(), "cuda")
-        # compare model output class
-        self.assertTrue(isinstance(outputs[0]["generated_text"], str))
-        self.assertTrue(len(outputs[0]["generated_text"]) > len(text))
-
-        gc.collect()
-
-    # TRT EP compile time can be long, so we don't test all archs
-    @parameterized.expand(grid_parameters({"model_arch": ["gpt2"], "use_cache": [True, False]}))
-    @require_torch_gpu
-    @pytest.mark.trt_ep_test
-    def test_pipeline_on_trt_execution_provider(self, test_name: str, model_arch: str, use_cache: bool):
-        model_args = {"test_name": test_name, "model_arch": model_arch, "use_cache": use_cache}
-        self._setup(model_args)
-
-        with tempfile.TemporaryDirectory() as engine_cache_dir:
-            provider_options = {"trt_engine_cache_enable": True, "trt_engine_cache_path": engine_cache_dir}
-
-            model_id = MODEL_NAMES[model_arch]
-            onnx_model = ORTModelForCausalLM.from_pretrained(
-                self.onnx_model_dirs[test_name],
-                provider="TensorrtExecutionProvider",
-                provider_options=provider_options,
-                use_cache=use_cache,
-            )
-
-            tokenizer = get_preprocessor(model_id)
-            # build engine for a short sequence
-            text = ["short"]
-            encoded_input = tokenizer(
-                text, return_tensors="pt", return_token_type_ids=False if model_arch == "llama" else None
-            ).to("cuda")
-            _ = onnx_model(**encoded_input)
-
-            # build engine for a long sequence
-            text = [" a very long input just for demo purpose, this is very long" * 10]
-            encoded_input = tokenizer(
-                text, return_tensors="pt", return_token_type_ids=False if model_arch == "llama" else None
-            ).to("cuda")
-            _ = onnx_model(**encoded_input)
-
-            pipe = pipeline("text-generation", model=onnx_model, tokenizer=tokenizer, device=0)
-            text = "My Name is Philipp and i live"
-
-            outputs = pipe(text)
-            # check model device
-            self.assertEqual(pipe.model.device.type.lower(), "cuda")
-            # compare model output class
-            self.assertTrue(isinstance(outputs[0]["generated_text"], str))
-            self.assertTrue(len(outputs[0]["generated_text"]) > len(text))
-
-            encoded_input = tokenizer(
-                ["Replace me by any text you'd like."],
-                return_tensors="pt",
-                return_token_type_ids=False if model_arch == "llama" else None,
-            ).to("cuda")
-            _ = onnx_model.generate(**encoded_input)
-
-            gc.collect()
-
-    @parameterized.expand(SUPPORTED_ARCHITECTURES)
-    def test_compare_with_and_without_past_key_values(self, model_arch):
-        model_args = {"test_name": model_arch + "_False", "model_arch": model_arch, "use_cache": False}
-        self._setup(model_args)
-        model_args = {"test_name": model_arch + "_True", "model_arch": model_arch, "use_cache": True}
-        self._setup(model_args)
-
-        model_id = MODEL_NAMES[model_arch]
-        tokenizer = get_preprocessor(model_id)
-        text = "My Name is Philipp and i live"
-        tokens = tokenizer(text, return_tensors="pt", return_token_type_ids=False if model_arch == "llama" else None)
-
-        generation_length = 10  # model has a short max length
-
-        model_with_pkv = ORTModelForCausalLM.from_pretrained(
-            self.onnx_model_dirs[model_arch + "_True"], use_cache=True, use_io_binding=False
-        )
-        outputs_model_with_pkv = model_with_pkv.generate(
-            **tokens, min_new_tokens=generation_length, max_new_tokens=generation_length, num_beams=1
-        )
-
-        model_without_pkv = ORTModelForCausalLM.from_pretrained(
-            self.onnx_model_dirs[model_arch + "_False"], use_cache=False, use_io_binding=False
-        )
-        outputs_model_without_pkv = model_without_pkv.generate(
-            **tokens, min_new_tokens=generation_length, max_new_tokens=generation_length, num_beams=1
-        )
-
-        torch.testing.assert_close(outputs_model_with_pkv, outputs_model_without_pkv, atol=self.ATOL, rtol=self.RTOL)
-        self.assertEqual(outputs_model_with_pkv.shape[1], tokens["input_ids"].shape[1] + generation_length)
-        self.assertEqual(outputs_model_without_pkv.shape[1], tokens["input_ids"].shape[1] + generation_length)
-
-    @parameterized.expand(grid_parameters({"model_arch": SUPPORTED_ARCHITECTURES, "use_cache": [True]}))
-    def test_compare_merged_and_not_merged_models_outputs(self, test_name: str, model_arch: str, use_cache: bool):
-        model_args = {
-            "test_name": test_name + "_False",
-            "model_arch": model_arch,
-            "use_cache": use_cache,
-        }
-        self._setup(model_args)
-
-        model_id = MODEL_NAMES[model_arch]
-        tokenizer = get_preprocessor(model_id)
-        text = "My Name is Philipp and i live"
-        tokens = tokenizer(text, return_tensors="pt", return_token_type_ids=False if model_arch == "llama" else None)
-        model_not_merged_dir = self.onnx_model_dirs[test_name + "_False"]
-
-        model_not_merged = ORTModelForCausalLM.from_pretrained(model_not_merged_dir)
-        not_merged_onnx_path = Path(model_not_merged_dir, ONNX_WEIGHTS_NAME)
-        self.assertFalse(has_onnx_input(not_merged_onnx_path, "use_cache_branch"))
-        self.assertFalse(model_not_merged.use_merged)
-
-        model_merged_dir = Path(Path(model_not_merged_dir).parents[0], "merged")
-
-        task = "text-generation"
-        if use_cache:
-            task += "-with-past"
-
-        main_export(
-            model_id,
-            output=model_merged_dir,
-            task=task,
-            no_post_process=False,
-            legacy=True,
-        )
-
-        model_merged = ORTModelForCausalLM.from_pretrained(model_merged_dir)
-        merged_onnx_path = Path(model_merged_dir, ONNX_DECODER_MERGED_NAME)
-        self.assertTrue(has_onnx_input(merged_onnx_path, "use_cache_branch"))
-        self.assertTrue(model_merged.use_merged)
-
-        outputs_model_not_merged = model_not_merged.generate(**tokens)
-        outputs_model_merged = model_merged.generate(**tokens)
-
-        torch.testing.assert_close(outputs_model_not_merged, outputs_model_merged, atol=self.ATOL, rtol=self.RTOL)
-
-    @parameterized.expand(
-        grid_parameters({"model_arch": SUPPORTED_ARCHITECTURES, "use_cache": [True], "use_merged": [False, True]})
-    )
-    @require_torch_gpu
-    @pytest.mark.cuda_ep_test
-    def test_compare_to_io_binding(self, test_name: str, model_arch: str, use_cache: bool, use_merged: bool):
-        model_args = {
-            "test_name": test_name,
-            "model_arch": model_arch,
-            "use_cache": use_cache,
-            "use_merged": use_merged,
-        }
-        self._setup(model_args)
-
-        model_id = MODEL_NAMES[model_arch]
-        onnx_model = ORTModelForCausalLM.from_pretrained(
-            self.onnx_model_dirs[test_name],
-            use_cache=use_cache,
-            use_io_binding=False,
-            provider="CUDAExecutionProvider",
-        )
-        io_model = ORTModelForCausalLM.from_pretrained(
-            self.onnx_model_dirs[test_name],
-            use_cache=use_cache,
-            use_io_binding=True,
-            provider="CUDAExecutionProvider",
-        )
-
-        tokenizer = get_preprocessor(model_id)
-        tokens = tokenizer(["This is a sample output"] * 2, return_tensors="pt").to("cuda")
-
-        position_ids = None
-        if model_arch in MODEL_TYPES_REQUIRING_POSITION_IDS:
-            input_shape = tokens["input_ids"].shape
-            position_ids = (
-                torch.arange(0, input_shape[-1], dtype=torch.long).unsqueeze(0).expand(2, input_shape[-1]).to("cuda")
-            )
-
-        onnx_outputs = onnx_model(**tokens, position_ids=position_ids)
-        io_outputs = io_model(**tokens, position_ids=position_ids)
-
-        self.assertTrue("logits" in io_outputs)
-        self.assertIsInstance(io_outputs.logits, torch.Tensor)
-
-        # compare tensor outputs
-        torch.testing.assert_close(io_outputs.logits, onnx_outputs.logits, atol=self.ATOL, rtol=self.RTOL)
-
-        gc.collect()
-
-    @parameterized.expand(grid_parameters({"model_arch": SUPPORTED_ARCHITECTURES, "use_cache": [True]}))
-    @require_torch_gpu
-    @pytest.mark.cuda_ep_test
-    def test_compare_generation_to_io_binding(self, test_name: str, model_arch: str, use_cache: bool):
-        model_args = {"test_name": test_name, "model_arch": model_arch, "use_cache": use_cache}
-        self._setup(model_args)
-
-        model_id = MODEL_NAMES[model_arch]
-        onnx_model = ORTModelForCausalLM.from_pretrained(
-            self.onnx_model_dirs[test_name], use_io_binding=False, provider="CUDAExecutionProvider"
-        )
-        io_model = ORTModelForCausalLM.from_pretrained(
-            self.onnx_model_dirs[test_name], use_io_binding=True, provider="CUDAExecutionProvider"
-        )
-
-        self.assertFalse(onnx_model.use_io_binding)
-        self.assertTrue(io_model.use_io_binding)
-
-        tokenizer = get_preprocessor(model_id)
-        tokens = tokenizer(
-            "This is a sample output",
-            return_tensors="pt",
-            return_token_type_ids=False if model_arch == "llama" else None,
-        ).to("cuda")
-
-        onnx_outputs = onnx_model.generate(**tokens)
-        io_outputs = io_model.generate(**tokens)
-
-        # compare tensor outputs
-        torch.testing.assert_close(io_outputs, onnx_outputs, atol=self.ATOL, rtol=self.RTOL)
-
-        gc.collect()
-
-
-=======
->>>>>>> 85376e33
 class ORTModelForImageClassificationIntegrationTest(ORTModelTestMixin):
     SUPPORTED_ARCHITECTURES = [
         "beit",
