import os
import shutil
import tempfile
import unittest
from pathlib import Path

import torch
from PIL import Image
from transformers import (
    AutoModel,
    AutoModelForCausalLM,
    AutoModelForImageClassification,
    AutoModelForQuestionAnswering,
    AutoModelForSeq2SeqLM,
    AutoModelForSequenceClassification,
    AutoModelForTokenClassification,
    PretrainedConfig,
)
from transformers.onnx.utils import get_preprocessor
from transformers.testing_utils import require_torch_gpu

import onnxruntime
import requests
from huggingface_hub.utils import EntryNotFoundError
from optimum.onnxruntime import (
    ONNX_DECODER_NAME,
    ONNX_DECODER_WITH_PAST_NAME,
    ONNX_ENCODER_NAME,
    ONNX_WEIGHTS_NAME,
    ORTModelForCausalLM,
    ORTModelForCustomTasks,
    ORTModelForFeatureExtraction,
    ORTModelForImageClassification,
    ORTModelForQuestionAnswering,
    ORTModelForSeq2SeqLM,
    ORTModelForSequenceClassification,
    ORTModelForTokenClassification,
)
from optimum.onnxruntime.modeling_ort import ORTModel
from optimum.onnxruntime.modeling_seq2seq import ORTDecoder, ORTEncoder
from optimum.pipelines import pipeline
from optimum.utils import CONFIG_NAME
from optimum.utils.testing_utils import require_hf_token
from parameterized import parameterized


class ORTModelIntegrationTest(unittest.TestCase):
    def __init__(self, *args, **kwargs):
        super().__init__(*args, **kwargs)
        self.TEST_MODEL_ID = "sshleifer/tiny-distilbert-base-cased-distilled-squad"
        self.LOCAL_MODEL_PATH = "assets/onnx"
        self.ONNX_MODEL_ID = "philschmid/distilbert-onnx"
        self.FAIL_ONNX_MODEL_ID = "sshleifer/tiny-distilbert-base-cased-distilled-squad"
        self.ONNX_SEQ2SEQ_MODEL_ID = "optimum/t5-small"

    def test_load_model_from_local_path(self):
        model = ORTModel.from_pretrained(self.LOCAL_MODEL_PATH)
        self.assertIsInstance(model.model, onnxruntime.capi.onnxruntime_inference_collection.InferenceSession)
        self.assertIsInstance(model.config, PretrainedConfig)

    def test_load_model_from_hub(self):
        model = ORTModel.from_pretrained(self.ONNX_MODEL_ID)
        self.assertIsInstance(model.model, onnxruntime.capi.onnxruntime_inference_collection.InferenceSession)
        self.assertIsInstance(model.config, PretrainedConfig)

    def test_load_seq2seq_model_from_hub(self):
        model = ORTModelForSeq2SeqLM.from_pretrained(self.ONNX_SEQ2SEQ_MODEL_ID, use_cache=True)
        self.assertIsInstance(model.encoder, ORTEncoder)
        self.assertIsInstance(model.decoder, ORTDecoder)
        self.assertIsInstance(model.decoder_with_past, ORTDecoder)
        self.assertIsInstance(model.config, PretrainedConfig)

    def test_load_seq2seq_model_without_past_from_hub(self):
        model = ORTModelForSeq2SeqLM.from_pretrained(self.ONNX_SEQ2SEQ_MODEL_ID, use_cache=False)
        self.assertIsInstance(model.encoder, ORTEncoder)
        self.assertIsInstance(model.decoder, ORTDecoder)
        self.assertTrue(model.decoder_with_past is None)
        self.assertIsInstance(model.config, PretrainedConfig)

    def test_load_model_from_hub_without_onnx_model(self):
        with self.assertRaises(EntryNotFoundError):
            ORTModel.from_pretrained(self.FAIL_ONNX_MODEL_ID)

    def test_model_on_cpu(self):
        model = ORTModel.from_pretrained(self.ONNX_MODEL_ID)
        cpu = torch.device("cpu")
        model.to(cpu)
        self.assertEqual(model.device, cpu)

    @require_torch_gpu
    def test_model_on_gpu(self):
        model = ORTModel.from_pretrained(self.ONNX_MODEL_ID)
        gpu = torch.device("cuda")
        model.to(gpu)
        self.assertEqual(model.device, gpu)

    def test_seq2seq_model_on_cpu(self):
        model = ORTModelForSeq2SeqLM.from_pretrained(self.ONNX_SEQ2SEQ_MODEL_ID, use_cache=True)
        cpu = torch.device("cpu")
        model.to(cpu)
        self.assertEqual(model.device, cpu)
        self.assertEqual(model.encoder._device, cpu)
        self.assertEqual(model.decoder._device, cpu)
        self.assertEqual(model.decoder_with_past._device, cpu)
        self.assertEqual(model.encoder.session.get_providers()[0], "CPUExecutionProvider")
        self.assertEqual(model.decoder.session.get_providers()[0], "CPUExecutionProvider")
        self.assertEqual(model.decoder_with_past.session.get_providers()[0], "CPUExecutionProvider")

    @require_torch_gpu
    def test_seq2seq_model_on_gpu(self):
        model = ORTModelForSeq2SeqLM.from_pretrained(self.ONNX_SEQ2SEQ_MODEL_ID, use_cache=True)
        gpu = torch.device("cuda")
        model.to(gpu)
        self.assertEqual(model.device, gpu)
        self.assertEqual(model.encoder._device, gpu)
        self.assertEqual(model.decoder._device, gpu)
        self.assertEqual(model.decoder_with_past._device, gpu)
        self.assertEqual(model.encoder.session.get_providers()[0], "CUDAExecutionProvider")
        self.assertEqual(model.decoder.session.get_providers()[0], "CUDAExecutionProvider")
        self.assertEqual(model.decoder_with_past.session.get_providers()[0], "CUDAExecutionProvider")

    @require_hf_token
    def test_load_model_from_hub_private(self):
        model = ORTModel.from_pretrained(self.ONNX_MODEL_ID, use_auth_token=os.environ.get("HF_AUTH_TOKEN", None))
        self.assertIsInstance(model.model, onnxruntime.capi.onnxruntime_inference_collection.InferenceSession)
        self.assertIsInstance(model.config, PretrainedConfig)

    def test_save_model(self):
        with tempfile.TemporaryDirectory() as tmpdirname:
            model = ORTModel.from_pretrained(self.LOCAL_MODEL_PATH)
            model.save_pretrained(tmpdirname)
            # folder contains all config files and ONNX exported model
            folder_contents = os.listdir(tmpdirname)
            self.assertTrue(ONNX_WEIGHTS_NAME in folder_contents)
            self.assertTrue(CONFIG_NAME in folder_contents)

    def test_save_seq2seq_model(self):
        with tempfile.TemporaryDirectory() as tmpdirname:
            model = ORTModelForSeq2SeqLM.from_pretrained(self.ONNX_SEQ2SEQ_MODEL_ID, use_cache=True)
            model.save_pretrained(tmpdirname)
            folder_contents = os.listdir(tmpdirname)
            # Verify config and ONNX exported encoder, decoder and decoder with past are present in folder
            self.assertTrue(ONNX_ENCODER_NAME in folder_contents)
            self.assertTrue(ONNX_DECODER_NAME in folder_contents)
            self.assertTrue(ONNX_DECODER_WITH_PAST_NAME in folder_contents)
            self.assertTrue(CONFIG_NAME in folder_contents)

    def test_save_seq2seq_model_without_past(self):
        with tempfile.TemporaryDirectory() as tmpdirname:
            model = ORTModelForSeq2SeqLM.from_pretrained(self.ONNX_SEQ2SEQ_MODEL_ID, use_cache=False)
            model.save_pretrained(tmpdirname)
            folder_contents = os.listdir(tmpdirname)
            # Verify config and ONNX exported encoder and decoder present in folder
            self.assertTrue(ONNX_ENCODER_NAME in folder_contents)
            self.assertTrue(ONNX_DECODER_NAME in folder_contents)
            self.assertTrue(ONNX_DECODER_WITH_PAST_NAME not in folder_contents)
            self.assertTrue(CONFIG_NAME in folder_contents)

    def test_save_model_with_different_name(self):
        with tempfile.TemporaryDirectory() as tmpdirname:
            test_model_name = "model-test.onnx"
            model = ORTModel.from_pretrained(self.LOCAL_MODEL_PATH)

            # save two models to simulate a optimization
            model.save_pretrained(tmpdirname)
            model.save_pretrained(tmpdirname, file_name=test_model_name)

            model = ORTModel.from_pretrained(tmpdirname, file_name=test_model_name)

            self.assertEqual(model.latest_model_name, test_model_name)

    @require_hf_token
    def test_save_model_from_hub(self):
        with tempfile.TemporaryDirectory() as tmpdirname:
            model = ORTModel.from_pretrained(self.LOCAL_MODEL_PATH)
            model.save_pretrained(
                tmpdirname,
                use_auth_token=os.environ.get("HF_AUTH_TOKEN", None),
                push_to_hub=True,
                repository_id=self.HUB_REPOSITORY,
                private=True,
            )


class ORTModelForQuestionAnsweringIntegrationTest(unittest.TestCase):
    SUPPORTED_ARCHITECTURES_WITH_MODEL_ID = {
        "distilbert": "hf-internal-testing/tiny-random-distilbert",
        "bert": "hf-internal-testing/tiny-random-bert",
        # FIXME: Error: ONNX export failed: Couldn't export Python operator SymmetricQuantFunction
        # "ibert": "hf-internal-testing/tiny-random-ibert",
        "camembert": "etalab-ia/camembert-base-squadFR-fquad-piaf",
        "roberta": "hf-internal-testing/tiny-random-roberta",
        # TODO: used real model do to big difference in output
        # "xlm-roberta": "hf-internal-testing/tiny-xlm-roberta",
        "xlm-roberta": "deepset/xlm-roberta-base-squad2",
        "electra": "hf-internal-testing/tiny-random-electra",
        "albert": "hf-internal-testing/tiny-random-albert",
        "bart": "hf-internal-testing/tiny-random-bart",
        "mbart": "hf-internal-testing/tiny-random-mbart",
    }

    @parameterized.expand(SUPPORTED_ARCHITECTURES_WITH_MODEL_ID.items())
    def test_supported_transformers_architectures(self, *args, **kwargs):
        model_arch, model_id = args
        model = ORTModelForQuestionAnswering.from_pretrained(model_id, from_transformers=True)
        self.assertIsInstance(model.model, onnxruntime.capi.onnxruntime_inference_collection.InferenceSession)
        self.assertIsInstance(model.config, PretrainedConfig)

    def test_load_vanilla_transformers_which_is_not_supported(self):
        with self.assertRaises(Exception) as context:
            model = ORTModelForQuestionAnswering.from_pretrained("t5-small", from_transformers=True)

        self.assertIn("Unrecognized configuration class", str(context.exception))

    @parameterized.expand(SUPPORTED_ARCHITECTURES_WITH_MODEL_ID.items())
    def test_model_call(self, *args, **kwargs):
        model_arch, model_id = args
        model = ORTModelForQuestionAnswering.from_pretrained(model_id, from_transformers=True)
        tokenizer = get_preprocessor(model_id)
        tokens = tokenizer("This is a sample output", return_tensors="pt")
        outputs = model(**tokens)
        self.assertTrue("start_logits" in outputs)
        self.assertTrue("end_logits" in outputs)

        self.assertIsInstance(outputs.start_logits, torch.Tensor)
        self.assertIsInstance(outputs.end_logits, torch.Tensor)

    @parameterized.expand(SUPPORTED_ARCHITECTURES_WITH_MODEL_ID.items())
    def test_compare_to_transformers(self, *args, **kwargs):
        model_arch, model_id = args
        onnx_model = ORTModelForQuestionAnswering.from_pretrained(model_id, from_transformers=True)
        transformers_model = AutoModelForQuestionAnswering.from_pretrained(model_id)
        tokenizer = get_preprocessor(model_id)
        tokens = tokenizer("This is a sample output", return_tensors="pt")
        onnx_outputs = onnx_model(**tokens)
        with torch.no_grad():
            transformers_outputs = transformers_model(**tokens)

        # compare tensor outputs
        self.assertTrue(torch.allclose(onnx_outputs.start_logits, transformers_outputs.start_logits, atol=1e-4))
        self.assertTrue(torch.allclose(onnx_outputs.end_logits, transformers_outputs.end_logits, atol=1e-4))

    @parameterized.expand(SUPPORTED_ARCHITECTURES_WITH_MODEL_ID.items())
    def test_pipeline_ort_model(self, *args, **kwargs):
        model_arch, model_id = args
        onnx_model = ORTModelForQuestionAnswering.from_pretrained(model_id, from_transformers=True)
        tokenizer = get_preprocessor(model_id)
        pipe = pipeline("question-answering", model=onnx_model, tokenizer=tokenizer)
        question = "Whats my name?"
        context = "My Name is Philipp and I live in Nuremberg."
        outputs = pipe(question, context)

        # compare model output class
        self.assertGreaterEqual(outputs["score"], 0.0)
        self.assertIsInstance(outputs["answer"], str)

    def test_pipeline_model_is_none(self):
        pipe = pipeline("question-answering")
        question = "Whats my name?"
        context = "My Name is Philipp and I live in Nuremberg."
        outputs = pipe(question, context)

        # compare model output class
        self.assertGreaterEqual(outputs["score"], 0.0)
        self.assertIsInstance(outputs["answer"], str)

    @parameterized.expand(SUPPORTED_ARCHITECTURES_WITH_MODEL_ID.items())
    @require_torch_gpu
    def test_pipeline_on_gpu(self, *args, **kwargs):
        model_arch, model_id = args
        onnx_model = ORTModelForQuestionAnswering.from_pretrained(model_id, from_transformers=True)
        tokenizer = get_preprocessor(model_id)
        pipe = pipeline("question-answering", model=onnx_model, tokenizer=tokenizer, device=0)
        question = "Whats my name?"
        context = "My Name is Philipp and I live in Nuremberg."
        outputs = pipe(question, context)
        # check model device
        self.assertEqual(pipe.model.device.type.lower(), "cuda")
        # compare model output class
        self.assertGreaterEqual(outputs["score"], 0.0)
        self.assertTrue(isinstance(outputs["answer"], str))

    @parameterized.expand(SUPPORTED_ARCHITECTURES_WITH_MODEL_ID.items())
    def test_default_pipeline_and_model_device(self, *args, **kwargs):
        model_arch, model_id = args
        onnx_model = ORTModelForQuestionAnswering.from_pretrained(model_id, from_transformers=True)
        tokenizer = get_preprocessor(model_id)
        pipe = pipeline("question-answering", model=onnx_model, tokenizer=tokenizer)
        self.assertEqual(pipe.device, pipe.model.device)


class ORTModelForSequenceClassificationIntegrationTest(unittest.TestCase):
    SUPPORTED_ARCHITECTURES_WITH_MODEL_ID = {
        "distilbert": "hf-internal-testing/tiny-random-distilbert",
        "bert": "hf-internal-testing/tiny-random-bert",
        # FIXME: Error: ONNX export failed: Couldn't export Python operator SymmetricQuantFunction
        # "ibert": "hf-internal-testing/tiny-random-ibert",
        "camembert": "cmarkea/distilcamembert-base-sentiment",
        "roberta": "hf-internal-testing/tiny-random-roberta",
        # TODO: used real model do to big difference in output
        # "xlm-roberta": "hf-internal-testing/tiny-xlm-roberta",
        "xlm-roberta": "unitary/multilingual-toxic-xlm-roberta",
        "electra": "hf-internal-testing/tiny-random-electra",
        "albert": "hf-internal-testing/tiny-random-albert",
        "bart": "hf-internal-testing/tiny-random-bart",
        "mbart": "hf-internal-testing/tiny-random-mbart",
    }

    @parameterized.expand(SUPPORTED_ARCHITECTURES_WITH_MODEL_ID.items())
    def test_supported_transformers_architectures(self, *args, **kwargs):
        model_arch, model_id = args
        model = ORTModelForSequenceClassification.from_pretrained(model_id, from_transformers=True)
        self.assertIsInstance(model.model, onnxruntime.capi.onnxruntime_inference_collection.InferenceSession)
        self.assertIsInstance(model.config, PretrainedConfig)

    def test_load_vanilla_transformers_which_is_not_supported(self):
        with self.assertRaises(Exception) as context:
            model = ORTModelForSequenceClassification.from_pretrained("t5-small", from_transformers=True)

        self.assertIn("Unrecognized configuration class", str(context.exception))

    @parameterized.expand(SUPPORTED_ARCHITECTURES_WITH_MODEL_ID.items())
    def test_model_forward_call(self, *args, **kwargs):
        model_arch, model_id = args
        model = ORTModelForSequenceClassification.from_pretrained(model_id, from_transformers=True)
        tokenizer = get_preprocessor(model_id)
        tokens = tokenizer("This is a sample output", return_tensors="pt")
        outputs = model(**tokens)
        self.assertTrue("logits" in outputs)
        self.assertIsInstance(outputs.logits, torch.Tensor)

    @parameterized.expand(SUPPORTED_ARCHITECTURES_WITH_MODEL_ID.items())
    def test_compare_to_transformers(self, *args, **kwargs):
        model_arch, model_id = args
        onnx_model = ORTModelForSequenceClassification.from_pretrained(model_id, from_transformers=True)
        transformers_model = AutoModelForSequenceClassification.from_pretrained(model_id)
        tokenizer = get_preprocessor(model_id)
        tokens = tokenizer("This is a sample output", return_tensors="pt")
        with torch.no_grad():
            transformers_outputs = transformers_model(**tokens)
        onnx_outputs = onnx_model(**tokens)

        # compare tensor outputs
        self.assertTrue(torch.allclose(onnx_outputs.logits, transformers_outputs.logits, atol=1e-4))

    @parameterized.expand(SUPPORTED_ARCHITECTURES_WITH_MODEL_ID.items())
    def test_pipeline_ort_model(self, *args, **kwargs):
        model_arch, model_id = args
        onnx_model = ORTModelForSequenceClassification.from_pretrained(model_id, from_transformers=True)
        tokenizer = get_preprocessor(model_id)
        pipe = pipeline("text-classification", model=onnx_model, tokenizer=tokenizer)
        text = "My Name is Philipp and i live in Germany."
        outputs = pipe(text)

        # compare model output class
        self.assertGreaterEqual(outputs[0]["score"], 0.0)
        self.assertIsInstance(outputs[0]["label"], str)

    def test_pipeline_model_is_none(self):
        pipe = pipeline("text-classification")
        text = "My Name is Philipp and i live in Germany."
        outputs = pipe(text)

        # compare model output class
        self.assertGreaterEqual(outputs[0]["score"], 0.0)
        self.assertIsInstance(outputs[0]["label"], str)

    @parameterized.expand(SUPPORTED_ARCHITECTURES_WITH_MODEL_ID.items())
    @require_torch_gpu
    def test_pipeline_on_gpu(self, *args, **kwargs):
        model_arch, model_id = args
        onnx_model = ORTModelForSequenceClassification.from_pretrained(model_id, from_transformers=True)
        tokenizer = get_preprocessor(model_id)
        pipe = pipeline("text-classification", model=onnx_model, tokenizer=tokenizer, device=0)
        text = "My Name is Philipp and i live in Germany."
        outputs = pipe(text)
        # check model device
        self.assertEqual(pipe.model.device.type.lower(), "cuda")
        # compare model output class
        self.assertGreaterEqual(outputs[0]["score"], 0.0)
        self.assertTrue(isinstance(outputs[0]["label"], str))

    @parameterized.expand(SUPPORTED_ARCHITECTURES_WITH_MODEL_ID.items())
    def test_default_pipeline_and_model_device(self, *args, **kwargs):
        model_arch, model_id = args
        onnx_model = ORTModelForSequenceClassification.from_pretrained(model_id, from_transformers=True)
        tokenizer = get_preprocessor(model_id)
        pipe = pipeline("text-classification", model=onnx_model, tokenizer=tokenizer)
        self.assertEqual(pipe.device, onnx_model.device)

    def test_pipeline_zero_shot_classification(self):
        onnx_model = ORTModelForSequenceClassification.from_pretrained(
            "typeform/distilbert-base-uncased-mnli", from_transformers=True
        )
        tokenizer = get_preprocessor("typeform/distilbert-base-uncased-mnli")
        pipe = pipeline("zero-shot-classification", model=onnx_model, tokenizer=tokenizer)
        sequence_to_classify = "Who are you voting for in 2020?"
        candidate_labels = ["Europe", "public health", "politics", "elections"]
        hypothesis_template = "This text is about {}."
        outputs = pipe(
            sequence_to_classify, candidate_labels, multi_class=True, hypothesis_template=hypothesis_template
        )

        # compare model output class
        self.assertTrue(any(score > 0.0 for score in outputs["scores"]))
        self.assertTrue(any(isinstance(label, str) for label in outputs["labels"]))


class ORTModelForTokenClassificationIntegrationTest(unittest.TestCase):
    SUPPORTED_ARCHITECTURES_WITH_MODEL_ID = {
        "distilbert": "hf-internal-testing/tiny-random-distilbert",
        "bert": "hf-internal-testing/tiny-random-bert",
        # FIXME: Error: ONNX export failed: Couldn't export Python operator SymmetricQuantFunction
        # "ibert": "hf-internal-testing/tiny-random-ibert",
        "camembert": "cmarkea/distilcamembert-base-ner",
        "roberta": "hf-internal-testing/tiny-random-roberta",
        # TODO: used real model do to big difference in output
        # "xlm-roberta": "hf-internal-testing/tiny-xlm-roberta",
        "xlm-roberta": "Davlan/xlm-roberta-base-wikiann-ner",
        "electra": "hf-internal-testing/tiny-random-electra",
        "albert": "hf-internal-testing/tiny-random-albert",
    }

    @parameterized.expand(SUPPORTED_ARCHITECTURES_WITH_MODEL_ID.items())
    def test_supported_transformers_architectures(self, *args, **kwargs):
        model_arch, model_id = args
        model = ORTModelForTokenClassification.from_pretrained(model_id, from_transformers=True)
        self.assertIsInstance(model.model, onnxruntime.capi.onnxruntime_inference_collection.InferenceSession)
        self.assertIsInstance(model.config, PretrainedConfig)

    def test_load_vanilla_transformers_which_is_not_supported(self):
        with self.assertRaises(Exception) as context:
            model = ORTModelForTokenClassification.from_pretrained("t5-small", from_transformers=True)

        self.assertIn("Unrecognized configuration class", str(context.exception))

    @parameterized.expand(SUPPORTED_ARCHITECTURES_WITH_MODEL_ID.items())
    def test_model_call(self, *args, **kwargs):
        model_arch, model_id = args
        model = ORTModelForTokenClassification.from_pretrained(model_id, from_transformers=True)
        tokenizer = get_preprocessor(model_id)
        tokens = tokenizer("This is a sample output", return_tensors="pt")
        outputs = model(**tokens)
        self.assertTrue("logits" in outputs)
        self.assertIsInstance(outputs.logits, torch.Tensor)

    @parameterized.expand(SUPPORTED_ARCHITECTURES_WITH_MODEL_ID.items())
    def test_compare_to_transformers(self, *args, **kwargs):
        model_arch, model_id = args
        onnx_model = ORTModelForTokenClassification.from_pretrained(model_id, from_transformers=True)
        transformers_model = AutoModelForTokenClassification.from_pretrained(model_id)
        tokenizer = get_preprocessor(model_id)
        tokens = tokenizer("This is a sample output", return_tensors="pt")
        onnx_outputs = onnx_model(**tokens)
        with torch.no_grad():
            transformers_outputs = transformers_model(**tokens)

        # compare tensor outputs
        self.assertTrue(torch.allclose(onnx_outputs.logits, transformers_outputs.logits, atol=1e-4))

    @parameterized.expand(SUPPORTED_ARCHITECTURES_WITH_MODEL_ID.items())
    def test_pipeline_ort_model(self, *args, **kwargs):
        model_arch, model_id = args
        onnx_model = ORTModelForTokenClassification.from_pretrained(model_id, from_transformers=True)
        tokenizer = get_preprocessor(model_id)
        pipe = pipeline("token-classification", model=onnx_model, tokenizer=tokenizer)
        text = "My Name is Philipp and i live in Germany."
        outputs = pipe(text)

        # compare model output class
        self.assertTrue(any(item["score"] > 0.0 for item in outputs))

    def test_pipeline_model_is_none(self):
        pipe = pipeline("token-classification")
        text = "My Name is Philipp and i live in Germany."
        outputs = pipe(text)

        # compare model output class
        self.assertTrue(any(item["score"] > 0.0 for item in outputs))

    @parameterized.expand(SUPPORTED_ARCHITECTURES_WITH_MODEL_ID.items())
    @require_torch_gpu
    def test_pipeline_on_gpu(self, *args, **kwargs):
        model_arch, model_id = args
        onnx_model = ORTModelForTokenClassification.from_pretrained(model_id, from_transformers=True)
        tokenizer = get_preprocessor(model_id)
        pipe = pipeline("token-classification", model=onnx_model, tokenizer=tokenizer, device=0)
        text = "My Name is Philipp and i live in Germany."
        outputs = pipe(text)
        # check model device
        self.assertEqual(pipe.model.device.type.lower(), "cuda")
        # compare model output class
        self.assertTrue(any(item["score"] > 0.0 for item in outputs))

    @parameterized.expand(SUPPORTED_ARCHITECTURES_WITH_MODEL_ID.items())
    def test_default_pipeline_and_model_device(self, *args, **kwargs):
        model_arch, model_id = args
        onnx_model = ORTModelForTokenClassification.from_pretrained(model_id, from_transformers=True)
        tokenizer = get_preprocessor(model_id)
        pipe = pipeline("token-classification", model=onnx_model, tokenizer=tokenizer)
        self.assertEqual(pipe.device, onnx_model.device)


class ORTModelForFeatureExtractionIntegrationTest(unittest.TestCase):
    SUPPORTED_ARCHITECTURES_WITH_MODEL_ID = {
        "distilbert": "hf-internal-testing/tiny-random-distilbert",
        "bert": "hf-internal-testing/tiny-random-bert",
        # FIXME: Error: ONNX export failed: Couldn't export Python operator SymmetricQuantFunction
        # "ibert": "hf-internal-testing/tiny-random-ibert",
        "camembert": "cmarkea/distilcamembert-base",
        "roberta": "hf-internal-testing/tiny-random-roberta",
        # TODO: used real model do to big difference in output
        # "xlm-roberta": "hf-internal-testing/tiny -xlm-roberta",
        "xlm-roberta": "xlm-roberta-base",
        "electra": "hf-internal-testing/tiny-random-electra",
        "albert": "hf-internal-testing/tiny-random-albert",
    }

    @parameterized.expand(SUPPORTED_ARCHITECTURES_WITH_MODEL_ID.items())
    def test_supported_transformers_architectures(self, *args, **kwargs):
        model_arch, model_id = args
        model = ORTModelForFeatureExtraction.from_pretrained(model_id, from_transformers=True)
        self.assertIsInstance(model.model, onnxruntime.capi.onnxruntime_inference_collection.InferenceSession)
        self.assertIsInstance(model.config, PretrainedConfig)

    @parameterized.expand(SUPPORTED_ARCHITECTURES_WITH_MODEL_ID.items())
    def test_model_call(self, *args, **kwargs):
        model_arch, model_id = args
        model = ORTModelForFeatureExtraction.from_pretrained(model_id, from_transformers=True)
        tokenizer = get_preprocessor(model_id)
        tokens = tokenizer("This is a sample output", return_tensors="pt")
        outputs = model(**tokens)
        self.assertTrue("last_hidden_state" in outputs)
        self.assertIsInstance(outputs.last_hidden_state, torch.Tensor)

    @parameterized.expand(SUPPORTED_ARCHITECTURES_WITH_MODEL_ID.items())
    def test_compare_to_transformers(self, *args, **kwargs):
        model_arch, model_id = args
        onnx_model = ORTModelForFeatureExtraction.from_pretrained(model_id, from_transformers=True)
        transformers_model = AutoModel.from_pretrained(model_id)
        tokenizer = get_preprocessor(model_id)
        tokens = tokenizer("This is a sample output", return_tensors="pt")
        onnx_outputs = onnx_model(**tokens)
        with torch.no_grad():
            transformers_outputs = transformers_model(**tokens)

        # compare tensor outputs
        self.assertTrue(
            torch.allclose(onnx_outputs.last_hidden_state, transformers_outputs.last_hidden_state, atol=1e-4)
        )

    @parameterized.expand(SUPPORTED_ARCHITECTURES_WITH_MODEL_ID.items())
    def test_pipeline_ort_model(self, *args, **kwargs):
        model_arch, model_id = args
        onnx_model = ORTModelForFeatureExtraction.from_pretrained(model_id, from_transformers=True)
        tokenizer = get_preprocessor(model_id)
        pipe = pipeline("feature-extraction", model=onnx_model, tokenizer=tokenizer)
        text = "My Name is Philipp and i live in Germany."
        outputs = pipe(text)

        # compare model output class
        self.assertTrue(any(any(isinstance(item, float) for item in row) for row in outputs[0]))

    def test_pipeline_model_is_none(self):
        pipe = pipeline("feature-extraction")
        text = "My Name is Philipp and i live in Germany."
        outputs = pipe(text)

        # compare model output class
        self.assertTrue(any(any(isinstance(item, float) for item in row) for row in outputs[0]))

    @parameterized.expand(SUPPORTED_ARCHITECTURES_WITH_MODEL_ID.items())
    @require_torch_gpu
    def test_pipeline_on_gpu(self, *args, **kwargs):
        model_arch, model_id = args
        onnx_model = ORTModelForFeatureExtraction.from_pretrained(model_id, from_transformers=True)
        tokenizer = get_preprocessor(model_id)
        pipe = pipeline("feature-extraction", model=onnx_model, tokenizer=tokenizer, device=0)
        text = "My Name is Philipp and i live in Germany."
        outputs = pipe(text)
        # check model device
        self.assertEqual(pipe.model.device.type.lower(), "cuda")
        # compare model output class
        self.assertTrue(any(any(isinstance(item, float) for item in row) for row in outputs[0]))

    @parameterized.expand(SUPPORTED_ARCHITECTURES_WITH_MODEL_ID.items())
    def test_default_pipeline_and_model_device(self, *args, **kwargs):
        model_arch, model_id = args
        onnx_model = ORTModelForFeatureExtraction.from_pretrained(model_id, from_transformers=True)
        tokenizer = get_preprocessor(model_id)
        pipe = pipeline("feature-extraction", model=onnx_model, tokenizer=tokenizer)
        self.assertEqual(pipe.device, onnx_model.device)


class ORTModelForCausalLMIntegrationTest(unittest.TestCase):
    SUPPORTED_ARCHITECTURES_WITH_MODEL_ID = {
        "gpt2": "hf-internal-testing/tiny-random-gpt2",
        "distilgpt2": "distilgpt2",
    }

    @parameterized.expand(SUPPORTED_ARCHITECTURES_WITH_MODEL_ID.items())
    def test_supported_transformers_architectures(self, *args, **kwargs):
        model_arch, model_id = args
        model = ORTModelForCausalLM.from_pretrained(model_id, from_transformers=True)
        self.assertIsInstance(model.model, onnxruntime.capi.onnxruntime_inference_collection.InferenceSession)
        self.assertIsInstance(model.config, PretrainedConfig)

    def test_load_vanilla_transformers_which_is_not_supported(self):
        with self.assertRaises(Exception) as context:
            model = ORTModelForCausalLM.from_pretrained("google/vit-base-patch16-224", from_transformers=True)

        self.assertIn("Unrecognized configuration class", str(context.exception))

    @parameterized.expand(SUPPORTED_ARCHITECTURES_WITH_MODEL_ID.items())
    def test_model_call(self, *args, **kwargs):
        model_arch, model_id = args
        model = ORTModelForCausalLM.from_pretrained(model_id, from_transformers=True)
        tokenizer = get_preprocessor(model_id)
        tokens = tokenizer("This is a sample output", return_tensors="pt")
        outputs = model(**tokens)
        self.assertTrue("logits" in outputs)
        self.assertIsInstance(outputs.logits, torch.Tensor)

    @parameterized.expand(SUPPORTED_ARCHITECTURES_WITH_MODEL_ID.items())
    def test_generate_utils(self, *args, **kwargs):
        model_arch, model_id = args
        model = ORTModelForCausalLM.from_pretrained(model_id, from_transformers=True)
        tokenizer = get_preprocessor(model_id)
        text = "This is a sample output"
        tokens = tokenizer(text, return_tensors="pt")
        outputs = model.generate(**tokens)
        res = tokenizer.batch_decode(outputs, skip_special_tokens=True)
        self.assertIsInstance(res[0], str)
        self.assertTrue(len(res[0]) > len(text))

    @parameterized.expand(SUPPORTED_ARCHITECTURES_WITH_MODEL_ID.items())
    def test_generate_utils_with_input_ids(self, *args, **kwargs):
        model_arch, model_id = args
        model = ORTModelForCausalLM.from_pretrained(model_id, from_transformers=True)
        tokenizer = get_preprocessor(model_id)
        text = "This is a sample output"
        tokens = tokenizer(text, return_tensors="pt")
        outputs = model.generate(input_ids=tokens["input_ids"])
        res = tokenizer.batch_decode(outputs, skip_special_tokens=True)
        self.assertIsInstance(res[0], str)
        self.assertTrue(len(res[0]) > len(text))

    @parameterized.expand(SUPPORTED_ARCHITECTURES_WITH_MODEL_ID.items())
    def test_compare_to_transformers(self, *args, **kwargs):
        model_arch, model_id = args
        onnx_model = ORTModelForCausalLM.from_pretrained(model_id, from_transformers=True)
        transformers_model = AutoModelForCausalLM.from_pretrained(model_id)
        tokenizer = get_preprocessor(model_id)
        tokens = tokenizer("This is a sample output", return_tensors="pt")
        onnx_outputs = onnx_model(**tokens)
        with torch.no_grad():
            transformers_outputs = transformers_model(**tokens)

        # compare tensor outputs
        self.assertTrue(torch.allclose(onnx_outputs.logits, transformers_outputs.logits, atol=1e-4))

    @parameterized.expand(SUPPORTED_ARCHITECTURES_WITH_MODEL_ID.items())
    def test_pipeline_ort_model(self, *args, **kwargs):
        model_arch, model_id = args
        onnx_model = ORTModelForCausalLM.from_pretrained(model_id, from_transformers=True)
        tokenizer = get_preprocessor(model_id)
        pipe = pipeline("text-generation", model=onnx_model, tokenizer=tokenizer)
        text = "My Name is Philipp and i live"
        outputs = pipe(text)

        # compare model output class
        self.assertIsInstance(outputs[0]["generated_text"], str)
        self.assertTrue(len(outputs[0]["generated_text"]) > len(text))

    def test_pipeline_model_is_none(self):
        pipe = pipeline("text-generation")
        text = "My Name is Philipp and i live"
        outputs = pipe(text)

        # compare model output class
        self.assertIsInstance(outputs[0]["generated_text"], str)
        self.assertTrue(len(outputs[0]["generated_text"]) > len(text))

    @parameterized.expand(SUPPORTED_ARCHITECTURES_WITH_MODEL_ID.items())
    @require_torch_gpu
    def test_pipeline_on_gpu(self, *args, **kwargs):
        model_arch, model_id = args
        onnx_model = ORTModelForCausalLM.from_pretrained(model_id, from_transformers=True)
        tokenizer = get_preprocessor(model_id)
        pipe = pipeline("text-generation", model=onnx_model, tokenizer=tokenizer)
        text = "My Name is Philipp and i live"
        outputs = pipe(text)
        # check model device
        self.assertEqual(pipe.model.device.type.lower(), "cuda")
        # compare model output class
        self.assertTrue(isinstance(outputs[0]["generated_text"], str))
        self.assertTrue(len(outputs[0]["generated_text"]) > len(text))

    @parameterized.expand(SUPPORTED_ARCHITECTURES_WITH_MODEL_ID.items())
    def test_default_pipeline_and_model_device(self, *args, **kwargs):
        model_arch, model_id = args
        onnx_model = ORTModelForCausalLM.from_pretrained(model_id, from_transformers=True)
        tokenizer = get_preprocessor(model_id)
        pipe = pipeline("text-generation", model=onnx_model, tokenizer=tokenizer)
        self.assertEqual(pipe.device, onnx_model.device)


class ORTModelForImageClassificationIntegrationTest(unittest.TestCase):
    SUPPORTED_ARCHITECTURES_WITH_MODEL_ID = {
        "vit": "hf-internal-testing/tiny-random-vit",
    }

    @parameterized.expand(SUPPORTED_ARCHITECTURES_WITH_MODEL_ID.items())
    def test_supported_transformers_architectures(self, *args, **kwargs):
        model_arch, model_id = args
        model = ORTModelForImageClassification.from_pretrained(model_id, from_transformers=True)
        self.assertIsInstance(model.model, onnxruntime.capi.onnxruntime_inference_collection.InferenceSession)
        self.assertIsInstance(model.config, PretrainedConfig)

    def test_load_vanilla_transformers_which_is_not_supported(self):
        with self.assertRaises(Exception) as context:
            model = ORTModelForImageClassification.from_pretrained("t5-small", from_transformers=True)

        self.assertIn("Unrecognized configuration class", str(context.exception))

    @parameterized.expand(SUPPORTED_ARCHITECTURES_WITH_MODEL_ID.items())
    def test_model_forward_call(self, *args, **kwargs):
        model_arch, model_id = args
        model = ORTModelForImageClassification.from_pretrained(model_id, from_transformers=True)
        preprocessor = get_preprocessor(model_id)
        url = "http://images.cocodataset.org/val2017/000000039769.jpg"
        image = Image.open(requests.get(url, stream=True).raw)
        inputs = preprocessor(images=image, return_tensors="pt")
        outputs = model(**inputs)
        self.assertTrue("logits" in outputs)
        self.assertTrue(isinstance(outputs.logits, torch.Tensor))

    @parameterized.expand(SUPPORTED_ARCHITECTURES_WITH_MODEL_ID.items())
    def test_compare_to_transformers(self, *args, **kwargs):
        model_arch, model_id = args
        onnx_model = ORTModelForImageClassification.from_pretrained(model_id, from_transformers=True)
        trfs_model = AutoModelForImageClassification.from_pretrained(model_id)
        preprocessor = get_preprocessor(model_id)
        url = "http://images.cocodataset.org/val2017/000000039769.jpg"
        image = Image.open(requests.get(url, stream=True).raw)
        inputs = preprocessor(images=image, return_tensors="pt")
        with torch.no_grad():
            trtfs_outputs = trfs_model(**inputs)
        onnx_outputs = onnx_model(**inputs)

        # compare tensor outputs
        self.assertTrue(torch.allclose(onnx_outputs.logits, trtfs_outputs.logits, atol=1e-4))

    @parameterized.expand(SUPPORTED_ARCHITECTURES_WITH_MODEL_ID.items())
    def test_pipeline_ort_model(self, *args, **kwargs):
        model_arch, model_id = args
        onnx_model = ORTModelForImageClassification.from_pretrained(model_id, from_transformers=True)
        preprocessor = get_preprocessor(model_id)
        pipe = pipeline("image-classification", model=onnx_model, feature_extractor=preprocessor)
        url = "http://images.cocodataset.org/val2017/000000039769.jpg"
        outputs = pipe(url)

        # compare model output class
        self.assertGreaterEqual(outputs[0]["score"], 0.0)
        self.assertTrue(isinstance(outputs[0]["label"], str))

    def test_pipeline_model_is_none(self):
        pipe = pipeline("image-classification")
        url = "http://images.cocodataset.org/val2017/000000039769.jpg"
        outputs = pipe(url)

        # compare model output class
        self.assertGreaterEqual(outputs[0]["score"], 0.0)
        self.assertTrue(isinstance(outputs[0]["label"], str))

    @parameterized.expand(SUPPORTED_ARCHITECTURES_WITH_MODEL_ID.items())
    @require_torch_gpu
    def test_pipeline_on_gpu(self, *args, **kwargs):
        model_arch, model_id = args
        onnx_model = ORTModelForImageClassification.from_pretrained(model_id, from_transformers=True)
        preprocessor = get_preprocessor(model_id)
        pipe = pipeline("image-classification", model=onnx_model, feature_extractor=preprocessor)
        url = "http://images.cocodataset.org/val2017/000000039769.jpg"
        outputs = pipe(url)
        # check model device
        self.assertEqual(pipe.model.device.type.lower(), "cuda")

        # compare model output class
        self.assertGreaterEqual(outputs[0]["score"], 0.0)
        self.assertTrue(isinstance(outputs[0]["label"], str))

    @parameterized.expand(SUPPORTED_ARCHITECTURES_WITH_MODEL_ID.items())
    def test_default_pipeline_and_model_device(self, *args, **kwargs):
        model_arch, model_id = args
        onnx_model = ORTModelForImageClassification.from_pretrained(model_id, from_transformers=True)
        preprocessor = get_preprocessor(model_id)
        pipe = pipeline("image-classification", model=onnx_model, feature_extractor=preprocessor)
        self.assertEqual(pipe.device, onnx_model.device)


class ORTModelForSeq2SeqLMIntegrationTest(unittest.TestCase):
    SUPPORTED_ARCHITECTURES_WITH_MODEL_ID = {
        "t5": "hf-internal-testing/tiny-random-t5",
        "bart": "hf-internal-testing/tiny-random-bart",
        "mbart": "hf-internal-testing/tiny-random-mbart",
        "marian": "sshleifer/tiny-marian-en-de",
        "m2m_100": "valhalla/m2m100_tiny_random",
        "bigbird_pegasus": "hf-internal-testing/tiny-random-bigbird_pegasus",
        # TODO: Find LongT5 model with absolute tolerance of <1e-4 when comparing outputs with vanilla transformer model
        # "longt5": "google/long-t5-local-base",
    }

    @parameterized.expand(SUPPORTED_ARCHITECTURES_WITH_MODEL_ID.items())
    def test_supported_transformers_architectures(self, *args, **kwargs):
        model_arch, model_id = args
        model = ORTModelForSeq2SeqLM.from_pretrained(model_id, from_transformers=True)
        self.assertIsInstance(model.encoder, ORTEncoder)
        self.assertIsInstance(model.decoder, ORTDecoder)
        self.assertIsInstance(model.decoder_with_past, ORTDecoder)
        self.assertIsInstance(model.config, PretrainedConfig)

    def test_load_vanilla_transformers_which_is_not_supported(self):
        with self.assertRaises(Exception) as context:
            model = ORTModelForSeq2SeqLM.from_pretrained("bert-base-uncased", from_transformers=True)

        self.assertIn("Unrecognized configuration class", str(context.exception))

    @parameterized.expand(SUPPORTED_ARCHITECTURES_WITH_MODEL_ID.items())
    def test_model_call(self, *args, **kwargs):
        model_arch, model_id = args
        model = ORTModelForSeq2SeqLM.from_pretrained(model_id, from_transformers=True)
        tokenizer = get_preprocessor(model_id)
        tokens = tokenizer("This is a sample output", return_tensors="pt")
        decoder_start_token_id = model.config.decoder_start_token_id if model_arch != "mbart" else 2
        decoder_inputs = {"decoder_input_ids": torch.ones((1, 1), dtype=torch.long) * decoder_start_token_id}
        outputs = model(**tokens, **decoder_inputs)
        self.assertTrue("logits" in outputs)
        self.assertIsInstance(outputs.logits, torch.Tensor)

    @parameterized.expand(SUPPORTED_ARCHITECTURES_WITH_MODEL_ID.items())
    def test_generate_utils(self, *args, **kwargs):
        model_arch, model_id = args
        model = ORTModelForSeq2SeqLM.from_pretrained(model_id, from_transformers=True)
        tokenizer = get_preprocessor(model_id)
        text = "This is a sample output"
        tokens = tokenizer(text, return_tensors="pt")
        outputs = model.generate(**tokens)
        res = tokenizer.batch_decode(outputs, skip_special_tokens=True)
        self.assertIsInstance(res[0], str)

    @parameterized.expand(SUPPORTED_ARCHITECTURES_WITH_MODEL_ID.items())
    def test_generate_utils_with_input_ids(self, *args, **kwargs):
        model_arch, model_id = args
        model = ORTModelForSeq2SeqLM.from_pretrained(model_id, from_transformers=True)
        tokenizer = get_preprocessor(model_id)
        text = "This is a sample output"
        tokens = tokenizer(text, return_tensors="pt")
        outputs = model.generate(input_ids=tokens["input_ids"])
        res = tokenizer.batch_decode(outputs, skip_special_tokens=True)
        self.assertIsInstance(res[0], str)

    @parameterized.expand(SUPPORTED_ARCHITECTURES_WITH_MODEL_ID.items())
    def test_compare_to_transformers(self, *args, **kwargs):
        model_arch, model_id = args
        onnx_model = ORTModelForSeq2SeqLM.from_pretrained(model_id, from_transformers=True)
        transformers_model = AutoModelForSeq2SeqLM.from_pretrained(model_id)
        tokenizer = get_preprocessor(model_id)
        tokens = tokenizer("This is a sample output", return_tensors="pt")
        decoder_start_token_id = transformers_model.config.decoder_start_token_id if model_arch != "mbart" else 2
        decoder_inputs = {"decoder_input_ids": torch.ones((1, 1), dtype=torch.long) * decoder_start_token_id}
        onnx_outputs = onnx_model(**tokens, **decoder_inputs)
        with torch.no_grad():
            transformers_outputs = transformers_model(**tokens, **decoder_inputs)
        # Compare tensor outputs
        self.assertTrue(torch.allclose(onnx_outputs.logits, transformers_outputs.logits, atol=1e-4))

    @parameterized.expand(SUPPORTED_ARCHITECTURES_WITH_MODEL_ID.items())
    def test_pipeline_text_generation(self, *args, **kwargs):
        model_arch, model_id = args
        onnx_model = ORTModelForSeq2SeqLM.from_pretrained(model_id, from_transformers=True)
        tokenizer = get_preprocessor(model_id)
        pipe = pipeline("text2text-generation", model=onnx_model, tokenizer=tokenizer)
        text = "This is a test"
        outputs = pipe(text)

        # compare model output class
        self.assertIsInstance(outputs[0]["generated_text"], str)

    @parameterized.expand(SUPPORTED_ARCHITECTURES_WITH_MODEL_ID.items())
    def test_pipeline_text_generation(self, *args, **kwargs):
        model_arch, model_id = args
        onnx_model = ORTModelForSeq2SeqLM.from_pretrained(model_id, from_transformers=True)
        tokenizer = get_preprocessor(model_id)
        pipe = pipeline("summarization", model=onnx_model, tokenizer=tokenizer)
        text = "This is a test"
        outputs = pipe(text)

        # compare model output class
        self.assertIsInstance(outputs[0]["summary_text"], str)

    @parameterized.expand(SUPPORTED_ARCHITECTURES_WITH_MODEL_ID.items())
    def test_pipeline_text_generation(self, *args, **kwargs):
        model_arch, model_id = args
        onnx_model = ORTModelForSeq2SeqLM.from_pretrained(model_id, from_transformers=True)
        tokenizer = get_preprocessor(model_id)
        pipe = pipeline("translation_en_to_de", model=onnx_model, tokenizer=tokenizer)
        text = "This is a test"
        outputs = pipe(text)

        # compare model output class
        self.assertIsInstance(outputs[0]["translation_text"], str)

    def test_pipeline_model_is_none(self):
        # Text2text generation
        pipe = pipeline("text2text-generation")
        text = "This is a test"
        outputs = pipe(text)
        # compare model output class
        self.assertIsInstance(outputs[0]["generated_text"], str)

        # Summarization
        pipe = pipeline("summarization")
        outputs = pipe(text)
        # compare model output class
        self.assertIsInstance(outputs[0]["summary_text"], str)

        # Translation
        pipe = pipeline("translation_en_to_de")
        outputs = pipe(text)
        # compare model output class
        self.assertIsInstance(outputs[0]["translation_text"], str)

    @parameterized.expand(SUPPORTED_ARCHITECTURES_WITH_MODEL_ID.items())
    @require_torch_gpu
    def test_pipeline_on_gpu(self, *args, **kwargs):
        model_arch, model_id = args
        onnx_model = ORTModelForSeq2SeqLM.from_pretrained(model_id, from_transformers=True)
        tokenizer = get_preprocessor(model_id)
        pipe = pipeline("translation_en_to_de", model=onnx_model, tokenizer=tokenizer)
        text = "My Name is Philipp and i live"
        outputs = pipe(text)
        # check model device
        self.assertEqual(pipe.model.device.type.lower(), "cuda")
        # compare model output class
        self.assertTrue(isinstance(outputs[0]["generated_text"], str))
        self.assertTrue(len(outputs[0]["generated_text"]) > len(text))

    @parameterized.expand(SUPPORTED_ARCHITECTURES_WITH_MODEL_ID.items())
    def test_default_pipeline_and_model_device(self, *args, **kwargs):
        model_arch, model_id = args
        onnx_model = ORTModelForSeq2SeqLM.from_pretrained(model_id, from_transformers=True)
        tokenizer = get_preprocessor(model_id)
        pipe = pipeline("translation_en_to_de", model=onnx_model, tokenizer=tokenizer)
        self.assertEqual(pipe.device, onnx_model.device)

<<<<<<< HEAD

class ORTModelForCustomTasksIntegrationTest(unittest.TestCase):
    SUPPORTED_ARCHITECTURES_WITH_MODEL_ID = {
        "sbert": "optimum/sbert-all-MiniLM-L6-with-pooler",
    }

    @parameterized.expand(SUPPORTED_ARCHITECTURES_WITH_MODEL_ID.items())
    def test_model_call(self, *args, **kwargs):
        model_arch, model_id = args
        model = ORTModelForCustomTasks.from_pretrained(model_id)
        tokenizer = get_preprocessor(model_id)
        tokens = tokenizer("This is a sample output", return_tensors="pt")
        outputs = model(**tokens)
        self.assertIsInstance(outputs.pooler_output, torch.Tensor)

    @parameterized.expand(SUPPORTED_ARCHITECTURES_WITH_MODEL_ID.items())
    def test_pipeline_ort_model(self, *args, **kwargs):
        model_arch, model_id = args
        onnx_model = ORTModelForCustomTasks.from_pretrained(model_id)
        tokenizer = get_preprocessor(model_id)
        pipe = pipeline("feature-extraction", model=onnx_model, tokenizer=tokenizer)
        text = "My Name is Philipp and i live in Germany."
        outputs = pipe(text)

        # compare model output class
        self.assertTrue(any(any(isinstance(item, float) for item in row) for row in outputs[0]))

    @parameterized.expand(SUPPORTED_ARCHITECTURES_WITH_MODEL_ID.items())
    @require_torch_gpu
    def test_pipeline_on_gpu(self, *args, **kwargs):
        model_arch, model_id = args
        onnx_model = ORTModelForCustomTasks.from_pretrained(model_id)
        tokenizer = get_preprocessor(model_id)
        pipe = pipeline("feature-extraction", model=onnx_model, tokenizer=tokenizer, device=0)
        text = "My Name is Philipp and i live in Germany."
        outputs = pipe(text)
        # check model device
        self.assertEqual(pipe.model.device.type.lower(), "cuda")
        # compare model output class
        self.assertTrue(any(any(isinstance(item, float) for item in row) for row in outputs[0]))

    @parameterized.expand(SUPPORTED_ARCHITECTURES_WITH_MODEL_ID.items())
    def test_default_pipeline_and_model_device(self, *args, **kwargs):
        model_arch, model_id = args
        onnx_model = ORTModelForCustomTasks.from_pretrained(model_id)
        tokenizer = get_preprocessor(model_id)
        pipe = pipeline("feature-extraction", model=onnx_model, tokenizer=tokenizer)
        self.assertEqual(pipe.device, onnx_model.device)
=======
    def test_compare_with_and_without_past_key_values_model_outputs(self):
        model_id = "t5-small"
        tokenizer = get_preprocessor(model_id)
        text = "This is a sample output"
        tokens = tokenizer(text, return_tensors="pt")
        model_with_pkv = ORTModelForSeq2SeqLM.from_pretrained(model_id, from_transformers=True, use_cache=True)
        outputs_model_with_pkv = model_with_pkv.generate(**tokens)
        model_without_pkv = ORTModelForSeq2SeqLM.from_pretrained(model_id, from_transformers=True, use_cache=False)
        outputs_model_without_pkv = model_without_pkv.generate(**tokens)
        self.assertTrue(torch.equal(outputs_model_with_pkv, outputs_model_without_pkv))
>>>>>>> 8d64d8aa
<|MERGE_RESOLUTION|>--- conflicted
+++ resolved
@@ -953,56 +953,6 @@
         pipe = pipeline("translation_en_to_de", model=onnx_model, tokenizer=tokenizer)
         self.assertEqual(pipe.device, onnx_model.device)
 
-<<<<<<< HEAD
-
-class ORTModelForCustomTasksIntegrationTest(unittest.TestCase):
-    SUPPORTED_ARCHITECTURES_WITH_MODEL_ID = {
-        "sbert": "optimum/sbert-all-MiniLM-L6-with-pooler",
-    }
-
-    @parameterized.expand(SUPPORTED_ARCHITECTURES_WITH_MODEL_ID.items())
-    def test_model_call(self, *args, **kwargs):
-        model_arch, model_id = args
-        model = ORTModelForCustomTasks.from_pretrained(model_id)
-        tokenizer = get_preprocessor(model_id)
-        tokens = tokenizer("This is a sample output", return_tensors="pt")
-        outputs = model(**tokens)
-        self.assertIsInstance(outputs.pooler_output, torch.Tensor)
-
-    @parameterized.expand(SUPPORTED_ARCHITECTURES_WITH_MODEL_ID.items())
-    def test_pipeline_ort_model(self, *args, **kwargs):
-        model_arch, model_id = args
-        onnx_model = ORTModelForCustomTasks.from_pretrained(model_id)
-        tokenizer = get_preprocessor(model_id)
-        pipe = pipeline("feature-extraction", model=onnx_model, tokenizer=tokenizer)
-        text = "My Name is Philipp and i live in Germany."
-        outputs = pipe(text)
-
-        # compare model output class
-        self.assertTrue(any(any(isinstance(item, float) for item in row) for row in outputs[0]))
-
-    @parameterized.expand(SUPPORTED_ARCHITECTURES_WITH_MODEL_ID.items())
-    @require_torch_gpu
-    def test_pipeline_on_gpu(self, *args, **kwargs):
-        model_arch, model_id = args
-        onnx_model = ORTModelForCustomTasks.from_pretrained(model_id)
-        tokenizer = get_preprocessor(model_id)
-        pipe = pipeline("feature-extraction", model=onnx_model, tokenizer=tokenizer, device=0)
-        text = "My Name is Philipp and i live in Germany."
-        outputs = pipe(text)
-        # check model device
-        self.assertEqual(pipe.model.device.type.lower(), "cuda")
-        # compare model output class
-        self.assertTrue(any(any(isinstance(item, float) for item in row) for row in outputs[0]))
-
-    @parameterized.expand(SUPPORTED_ARCHITECTURES_WITH_MODEL_ID.items())
-    def test_default_pipeline_and_model_device(self, *args, **kwargs):
-        model_arch, model_id = args
-        onnx_model = ORTModelForCustomTasks.from_pretrained(model_id)
-        tokenizer = get_preprocessor(model_id)
-        pipe = pipeline("feature-extraction", model=onnx_model, tokenizer=tokenizer)
-        self.assertEqual(pipe.device, onnx_model.device)
-=======
     def test_compare_with_and_without_past_key_values_model_outputs(self):
         model_id = "t5-small"
         tokenizer = get_preprocessor(model_id)
@@ -1013,4 +963,52 @@
         model_without_pkv = ORTModelForSeq2SeqLM.from_pretrained(model_id, from_transformers=True, use_cache=False)
         outputs_model_without_pkv = model_without_pkv.generate(**tokens)
         self.assertTrue(torch.equal(outputs_model_with_pkv, outputs_model_without_pkv))
->>>>>>> 8d64d8aa
+
+
+class ORTModelForCustomTasksIntegrationTest(unittest.TestCase):
+    SUPPORTED_ARCHITECTURES_WITH_MODEL_ID = {
+        "sbert": "optimum/sbert-all-MiniLM-L6-with-pooler",
+    }
+
+    @parameterized.expand(SUPPORTED_ARCHITECTURES_WITH_MODEL_ID.items())
+    def test_model_call(self, *args, **kwargs):
+        model_arch, model_id = args
+        model = ORTModelForCustomTasks.from_pretrained(model_id)
+        tokenizer = get_preprocessor(model_id)
+        tokens = tokenizer("This is a sample output", return_tensors="pt")
+        outputs = model(**tokens)
+        self.assertIsInstance(outputs.pooler_output, torch.Tensor)
+
+    @parameterized.expand(SUPPORTED_ARCHITECTURES_WITH_MODEL_ID.items())
+    def test_pipeline_ort_model(self, *args, **kwargs):
+        model_arch, model_id = args
+        onnx_model = ORTModelForCustomTasks.from_pretrained(model_id)
+        tokenizer = get_preprocessor(model_id)
+        pipe = pipeline("feature-extraction", model=onnx_model, tokenizer=tokenizer)
+        text = "My Name is Philipp and i live in Germany."
+        outputs = pipe(text)
+
+        # compare model output class
+        self.assertTrue(any(any(isinstance(item, float) for item in row) for row in outputs[0]))
+
+    @parameterized.expand(SUPPORTED_ARCHITECTURES_WITH_MODEL_ID.items())
+    @require_torch_gpu
+    def test_pipeline_on_gpu(self, *args, **kwargs):
+        model_arch, model_id = args
+        onnx_model = ORTModelForCustomTasks.from_pretrained(model_id)
+        tokenizer = get_preprocessor(model_id)
+        pipe = pipeline("feature-extraction", model=onnx_model, tokenizer=tokenizer, device=0)
+        text = "My Name is Philipp and i live in Germany."
+        outputs = pipe(text)
+        # check model device
+        self.assertEqual(pipe.model.device.type.lower(), "cuda")
+        # compare model output class
+        self.assertTrue(any(any(isinstance(item, float) for item in row) for row in outputs[0]))
+
+    @parameterized.expand(SUPPORTED_ARCHITECTURES_WITH_MODEL_ID.items())
+    def test_default_pipeline_and_model_device(self, *args, **kwargs):
+        model_arch, model_id = args
+        onnx_model = ORTModelForCustomTasks.from_pretrained(model_id)
+        tokenizer = get_preprocessor(model_id)
+        pipe = pipeline("feature-extraction", model=onnx_model, tokenizer=tokenizer)
+        self.assertEqual(pipe.device, onnx_model.device)