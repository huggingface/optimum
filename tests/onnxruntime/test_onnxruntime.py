--- conflicted
+++ resolved
@@ -24,7 +24,6 @@
 class TestOptimize(unittest.TestCase):
     def test_optimize(self):
 
-<<<<<<< HEAD
         model_names = {
             "bert-base-cased",
             "distilbert-base-uncased",
@@ -33,9 +32,6 @@
             "facebook/bart-base",
             "camembert-base"
         }
-=======
-        model_names = {"bert-base-cased", "distilbert-base-uncased", "roberta-base", "gpt2", "facebook/bart-base"}
->>>>>>> 0ea1067d
 
         for model_name in model_names:
             with self.subTest(model_name=model_name):
