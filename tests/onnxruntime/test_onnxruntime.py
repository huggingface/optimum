--- conflicted
+++ resolved
@@ -24,17 +24,34 @@
 
 from onnxruntime.transformers.optimizer import FusionOptions
 
+class FusionConfig(Enum):
+    model_type = "bert"
+    disable_gelu = False
+    disable_layer_norm = False
+    disable_attention = False
+    disable_skip_layer_norm = False
+    disable_bias_skip_layer_norm = False
+    disable_bias_gelu = False
+    enable_gelu_approximation = False
+    use_mask_index = False
+    no_attention_mask = False
+    disable_embed_layer_norm = True
 
 class TestORTQuantizer(unittest.TestCase):
 
     def test_dynamic_quantization(self):
 
-        model_names = {"bert-base-cased", "distilbert-base-uncased", "roberta-base", "gpt2", "facebook/bart-base"}
+        model_names = {"gpt2", "distilbert-base-uncased", "bert-base-cased", "roberta-base", "facebook/bart-base"}
 
         for model_name in model_names:
             with self.subTest(model_name=model_name):
                 with tempfile.TemporaryDirectory() as tmp_dir:
-                    quantizer = ORTQuantizer(model_name, tmp_dir, quantization_approach="dynamic")
+                    optimization_options = FusionOptions.parse(FusionConfig)
+                    quantizer = ORTQuantizer(
+                        model_name, 
+                        tmp_dir, 
+                        quantization_approach="dynamic",
+                        optimization_options=optimization_options,)
                     quantizer.fit()
                     validate_model_outputs(
                         quantizer.onnx_config,
@@ -55,27 +72,8 @@
         for model_name in model_names:
             with self.subTest(model_name=model_name):
                 with tempfile.TemporaryDirectory() as tmp_dir:
-<<<<<<< HEAD
 
-                    class FusionConfig(Enum):
-                        model_type = "bert"
-                        disable_gelu = False
-                        disable_layer_norm = False
-                        disable_attention = False
-                        disable_skip_layer_norm = False
-                        disable_bias_skip_layer_norm = False
-                        disable_bias_gelu = False
-                        enable_gelu_approximation = False
-                        use_mask_index = False
-                        no_attention_mask = False
-                        disable_embed_layer_norm = True
-    
-
-                    model_type = "bert"
                     optimization_options = FusionOptions.parse(FusionConfig)
-
-=======
->>>>>>> 1dafc402
                     quantizer = ORTQuantizer(
                         model_name,
                         tmp_dir,
