--- conflicted
+++ resolved
@@ -633,6 +633,29 @@
         self.assertIsInstance(outputs[0]["generated_text"], str)
         self.assertTrue(len(outputs[0]["generated_text"]) > len(text))
 
+    @parameterized.expand(SUPPORTED_ARCHITECTURES_WITH_MODEL_ID.items())
+    @require_torch_gpu
+    def test_pipeline_on_gpu(self, *args, **kwargs):
+        model_arch, model_id = args
+        onnx_model = ORTModelForCausalLM.from_pretrained(model_id, from_transformers=True)
+        tokenizer = AutoTokenizer.from_pretrained(model_id)
+        pp = pipeline("text-generation", model=onnx_model, tokenizer=tokenizer)
+        text = "My Name is Philipp and i live"
+        outputs = pp(text)
+        # check model device
+        self.assertEqual(pp.model.device.type.lower(), "cuda")
+        # compare model output class
+        self.assertTrue(isinstance(outputs[0]["generated_text"], str))
+        self.assertTrue(len(outputs[0]["generated_text"]) > len(text))
+
+    @parameterized.expand(SUPPORTED_ARCHITECTURES_WITH_MODEL_ID.items())
+    def test_default_pipeline_and_model_device(self, *args, **kwargs):
+        model_arch, model_id = args
+        onnx_model = ORTModelForCausalLM.from_pretrained(model_id, from_transformers=True)
+        tokenizer = AutoTokenizer.from_pretrained(model_id)
+        pp = pipeline("text-generation", model=onnx_model, tokenizer=tokenizer)
+        self.assertEqual(pp.device, onnx_model.device)
+
 
 class ORTModelForSeq2SeqLMIntergrationTest(unittest.TestCase):
     SUPPORTED_ARCHITECTURES_WITH_MODEL_ID = {
@@ -739,32 +762,4 @@
         outputs = pipe(text)
 
         # compare model output class
-<<<<<<< HEAD
-        self.assertIsInstance(outputs[0]["translation_text"], str)
-=======
-        self.assertTrue(isinstance(outputs[0]["generated_text"], str))
-        self.assertTrue(len(outputs[0]["generated_text"]) > len(text))
-
-    @parameterized.expand(SUPPORTED_ARCHITECTURES_WITH_MODEL_ID.items())
-    @require_torch_gpu
-    def test_pipeline_on_gpu(self, *args, **kwargs):
-        model_arch, model_id = args
-        onnx_model = ORTModelForCausalLM.from_pretrained(model_id, from_transformers=True)
-        tokenizer = AutoTokenizer.from_pretrained(model_id)
-        pp = pipeline("text-generation", model=onnx_model, tokenizer=tokenizer)
-        text = "My Name is Philipp and i live"
-        outputs = pp(text)
-        # check model device
-        self.assertEqual(pp.model.device.type.lower(), "cuda")
-        # compare model output class
-        self.assertTrue(isinstance(outputs[0]["generated_text"], str))
-        self.assertTrue(len(outputs[0]["generated_text"]) > len(text))
-
-    @parameterized.expand(SUPPORTED_ARCHITECTURES_WITH_MODEL_ID.items())
-    def test_default_pipeline_and_model_device(self, *args, **kwargs):
-        model_arch, model_id = args
-        onnx_model = ORTModelForCausalLM.from_pretrained(model_id, from_transformers=True)
-        tokenizer = AutoTokenizer.from_pretrained(model_id)
-        pp = pipeline("text-generation", model=onnx_model, tokenizer=tokenizer)
-        self.assertEqual(pp.device, onnx_model.device)
->>>>>>> d501248b
+        self.assertIsInstance(outputs[0]["translation_text"], str)