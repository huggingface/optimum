--- conflicted
+++ resolved
@@ -189,15 +189,9 @@
 
     def test_load_vanilla_transformers_which_is_not_supported(self):
         with self.assertRaises(Exception) as context:
-<<<<<<< HEAD
-            model = ORTModelForQuestionAnswering.from_pretrained("t5-small", from_transformers=False)
-
-        self.assertTrue("Not Found for url" in str(context.exception))
-=======
             model = ORTModelForQuestionAnswering.from_pretrained("t5-small", from_transformers=True)
 
         self.assertIn("Unrecognized configuration class", str(context.exception))
->>>>>>> d8424cbb
 
     @parameterized.expand(SUPPORTED_ARCHITECTURES_WITH_MODEL_ID.items())
     def test_model_call(self, *args, **kwargs):
@@ -219,17 +213,9 @@
     def test_compare_to_transformers(self, *args, **kwargs):
         model_arch, model_id = args
         onnx_model = ORTModelForQuestionAnswering.from_pretrained(model_id, from_transformers=True)
-<<<<<<< HEAD
         transformers_model = AutoModelForQuestionAnswering.from_pretrained(model_id)
-        tokenizer = AutoTokenizer.from_pretrained(model_id)
-=======
-        trfs_model = AutoModelForQuestionAnswering.from_pretrained(model_id)
-        tokenizer = get_preprocessor(model_id)
->>>>>>> d8424cbb
-        tokens = tokenizer(
-            "This is a sample output",
-            return_tensors="pt",
-        )
+        tokenizer = get_preprocessor(model_id)
+        tokens = tokenizer("This is a sample output", return_tensors="pt")
         onnx_outputs = onnx_model(**tokens)
         with torch.no_grad():
             transformers_outputs = transformers_model(**tokens)
@@ -242,13 +228,8 @@
     def test_pipeline(self, *args, **kwargs):
         model_arch, model_id = args
         onnx_model = ORTModelForQuestionAnswering.from_pretrained(model_id, from_transformers=True)
-<<<<<<< HEAD
-        tokenizer = AutoTokenizer.from_pretrained(model_id)
+        tokenizer = get_preprocessor(model_id)
         pipe = pipeline("question-answering", model=onnx_model, tokenizer=tokenizer)
-=======
-        tokenizer = get_preprocessor(model_id)
-        pp = pipeline("question-answering", model=onnx_model, tokenizer=tokenizer)
->>>>>>> d8424cbb
         question = "Whats my name?"
         context = "My Name is Philipp and I live in Nuremberg."
         outputs = pipe(question, context)
@@ -308,25 +289,16 @@
 
     def test_load_vanilla_transformers_which_is_not_supported(self):
         with self.assertRaises(Exception) as context:
-<<<<<<< HEAD
-            model = ORTModelForSequenceClassification.from_pretrained("t5-small", from_transformers=False)
-
-        self.assertTrue("Not Found for url" in str(context.exception))
-=======
             model = ORTModelForSequenceClassification.from_pretrained("t5-small", from_transformers=True)
 
         self.assertIn("Unrecognized configuration class", str(context.exception))
->>>>>>> d8424cbb
 
     @parameterized.expand(SUPPORTED_ARCHITECTURES_WITH_MODEL_ID.items())
     def test_model_forward_call(self, *args, **kwargs):
         model_arch, model_id = args
         model = ORTModelForSequenceClassification.from_pretrained(model_id, from_transformers=True)
         tokenizer = get_preprocessor(model_id)
-        tokens = tokenizer(
-            "This is a sample output",
-            return_tensors="pt",
-        )
+        tokens = tokenizer("This is a sample output", return_tensors="pt")
         outputs = model(**tokens)
         self.assertTrue("logits" in outputs)
         self.assertIsInstance(outputs.logits, torch.Tensor)
@@ -335,13 +307,8 @@
     def test_compare_to_transformers(self, *args, **kwargs):
         model_arch, model_id = args
         onnx_model = ORTModelForSequenceClassification.from_pretrained(model_id, from_transformers=True)
-<<<<<<< HEAD
         transformers_model = AutoModelForSequenceClassification.from_pretrained(model_id)
-        tokenizer = AutoTokenizer.from_pretrained(model_id)
-=======
-        trfs_model = AutoModelForSequenceClassification.from_pretrained(model_id)
-        tokenizer = get_preprocessor(model_id)
->>>>>>> d8424cbb
+        tokenizer = get_preprocessor(model_id)
         tokens = tokenizer(
             "This is a sample output",
             return_tensors="pt",
@@ -357,13 +324,8 @@
     def test_pipeline(self, *args, **kwargs):
         model_arch, model_id = args
         onnx_model = ORTModelForSequenceClassification.from_pretrained(model_id, from_transformers=True)
-<<<<<<< HEAD
-        tokenizer = AutoTokenizer.from_pretrained(model_id)
+        tokenizer = get_preprocessor(model_id)
         pipe = pipeline("text-classification", model=onnx_model, tokenizer=tokenizer)
-=======
-        tokenizer = get_preprocessor(model_id)
-        pp = pipeline("text-classification", model=onnx_model, tokenizer=tokenizer)
->>>>>>> d8424cbb
         text = "My Name is Philipp and i live in Germany."
         outputs = pipe(text)
 
@@ -398,13 +360,8 @@
         onnx_model = ORTModelForSequenceClassification.from_pretrained(
             "typeform/distilbert-base-uncased-mnli", from_transformers=True
         )
-<<<<<<< HEAD
-        tokenizer = AutoTokenizer.from_pretrained("typeform/distilbert-base-uncased-mnli")
+        tokenizer = get_preprocessor("typeform/distilbert-base-uncased-mnli")
         pipe = pipeline("zero-shot-classification", model=onnx_model, tokenizer=tokenizer)
-=======
-        tokenizer = get_preprocessor("typeform/distilbert-base-uncased-mnli")
-        pp = pipeline("zero-shot-classification", model=onnx_model, tokenizer=tokenizer)
->>>>>>> d8424cbb
         sequence_to_classify = "Who are you voting for in 2020?"
         candidate_labels = ["Europe", "public health", "politics", "elections"]
         hypothesis_template = "This text is about {}."
@@ -441,15 +398,9 @@
 
     def test_load_vanilla_transformers_which_is_not_supported(self):
         with self.assertRaises(Exception) as context:
-<<<<<<< HEAD
-            model = ORTModelForTokenClassification.from_pretrained("t5-small", from_transformers=False)
-
-        self.assertTrue("Not Found for url" in str(context.exception))
-=======
             model = ORTModelForTokenClassification.from_pretrained("t5-small", from_transformers=True)
 
         self.assertIn("Unrecognized configuration class", str(context.exception))
->>>>>>> d8424cbb
 
     @parameterized.expand(SUPPORTED_ARCHITECTURES_WITH_MODEL_ID.items())
     def test_model_call(self, *args, **kwargs):
@@ -468,13 +419,8 @@
     def test_compare_to_transformers(self, *args, **kwargs):
         model_arch, model_id = args
         onnx_model = ORTModelForTokenClassification.from_pretrained(model_id, from_transformers=True)
-<<<<<<< HEAD
         transformers_model = AutoModelForTokenClassification.from_pretrained(model_id)
-        tokenizer = AutoTokenizer.from_pretrained(model_id)
-=======
-        trfs_model = AutoModelForTokenClassification.from_pretrained(model_id)
-        tokenizer = get_preprocessor(model_id)
->>>>>>> d8424cbb
+        tokenizer = get_preprocessor(model_id)
         tokens = tokenizer(
             "This is a sample output",
             return_tensors="pt",
@@ -490,13 +436,8 @@
     def test_pipeline(self, *args, **kwargs):
         model_arch, model_id = args
         onnx_model = ORTModelForTokenClassification.from_pretrained(model_id, from_transformers=True)
-<<<<<<< HEAD
-        tokenizer = AutoTokenizer.from_pretrained(model_id)
+        tokenizer = get_preprocessor(model_id)
         pipe = pipeline("token-classification", model=onnx_model, tokenizer=tokenizer)
-=======
-        tokenizer = get_preprocessor(model_id)
-        pp = pipeline("token-classification", model=onnx_model, tokenizer=tokenizer)
->>>>>>> d8424cbb
         text = "My Name is Philipp and i live in Germany."
         outputs = pipe(text)
 
@@ -548,17 +489,6 @@
         self.assertIsInstance(model.model, onnxruntime.capi.onnxruntime_inference_collection.InferenceSession)
         self.assertIsInstance(model.config, PretrainedConfig)
 
-<<<<<<< HEAD
-    def test_load_vanilla_transformers_which_is_not_supported(self):
-        with self.assertRaises(Exception) as context:
-            model = ORTModelForFeatureExtraction.from_pretrained(
-                "google/vit-base-patch16-224", from_transformers=False
-            )
-
-        self.assertTrue("Not Found for url" in str(context.exception))
-
-=======
->>>>>>> d8424cbb
     @parameterized.expand(SUPPORTED_ARCHITECTURES_WITH_MODEL_ID.items())
     def test_model_call(self, *args, **kwargs):
         model_arch, model_id = args
@@ -576,13 +506,8 @@
     def test_compare_to_transformers(self, *args, **kwargs):
         model_arch, model_id = args
         onnx_model = ORTModelForFeatureExtraction.from_pretrained(model_id, from_transformers=True)
-<<<<<<< HEAD
         transformers_model = AutoModel.from_pretrained(model_id)
-        tokenizer = AutoTokenizer.from_pretrained(model_id)
-=======
-        trfs_model = AutoModel.from_pretrained(model_id)
-        tokenizer = get_preprocessor(model_id)
->>>>>>> d8424cbb
+        tokenizer = get_preprocessor(model_id)
         tokens = tokenizer(
             "This is a sample output",
             return_tensors="pt",
@@ -600,13 +525,8 @@
     def test_pipeline(self, *args, **kwargs):
         model_arch, model_id = args
         onnx_model = ORTModelForFeatureExtraction.from_pretrained(model_id, from_transformers=True)
-<<<<<<< HEAD
-        tokenizer = AutoTokenizer.from_pretrained(model_id)
+        tokenizer = get_preprocessor(model_id)
         pipe = pipeline("feature-extraction", model=onnx_model, tokenizer=tokenizer)
-=======
-        tokenizer = get_preprocessor(model_id)
-        pp = pipeline("feature-extraction", model=onnx_model, tokenizer=tokenizer)
->>>>>>> d8424cbb
         text = "My Name is Philipp and i live in Germany."
         outputs = pipe(text)
 
@@ -653,11 +573,7 @@
         with self.assertRaises(Exception) as context:
             model = ORTModelForCausalLM.from_pretrained("google/vit-base-patch16-224", from_transformers=False)
 
-<<<<<<< HEAD
-        self.assertTrue("Not Found for url" in str(context.exception))
-=======
         self.assertIn("Unrecognized configuration class", str(context.exception))
->>>>>>> d8424cbb
 
     @parameterized.expand(SUPPORTED_ARCHITECTURES_WITH_MODEL_ID.items())
     def test_model_call(self, *args, **kwargs):
@@ -706,13 +622,8 @@
     def test_compare_to_transformers(self, *args, **kwargs):
         model_arch, model_id = args
         onnx_model = ORTModelForCausalLM.from_pretrained(model_id, from_transformers=True)
-<<<<<<< HEAD
         transformers_model = AutoModelForCausalLM.from_pretrained(model_id)
-        tokenizer = AutoTokenizer.from_pretrained(model_id)
-=======
-        trfs_model = AutoModelForCausalLM.from_pretrained(model_id)
-        tokenizer = get_preprocessor(model_id)
->>>>>>> d8424cbb
+        tokenizer = get_preprocessor(model_id)
         tokens = tokenizer(
             "This is a sample output",
             return_tensors="pt",
@@ -728,13 +639,8 @@
     def test_pipeline(self, *args, **kwargs):
         model_arch, model_id = args
         onnx_model = ORTModelForCausalLM.from_pretrained(model_id, from_transformers=True)
-<<<<<<< HEAD
-        tokenizer = AutoTokenizer.from_pretrained(model_id)
+        tokenizer = get_preprocessor(model_id)
         pipe = pipeline("text-generation", model=onnx_model, tokenizer=tokenizer)
-=======
-        tokenizer = get_preprocessor(model_id)
-        pp = pipeline("text-generation", model=onnx_model, tokenizer=tokenizer)
->>>>>>> d8424cbb
         text = "My Name is Philipp and i live"
         outputs = pipe(text)
 
@@ -766,74 +672,20 @@
         self.assertEqual(pp.device, onnx_model.device)
 
 
-<<<<<<< HEAD
-class ORTModelForSeq2SeqLMIntegrationTest(unittest.TestCase):
-    SUPPORTED_ARCHITECTURES_WITH_MODEL_ID = {
-        "t5": "t5-small",
-        "bart": "facebook/bart-base",
-        "marian": "sshleifer/tiny-marian-en-de",
-=======
-class ORTModelForImageClassificationIntergrationTest(unittest.TestCase):
+class ORTModelForImageClassificationIntegrationTest(unittest.TestCase):
     SUPPORTED_ARCHITECTURES_WITH_MODEL_ID = {
         "vit": "hf-internal-testing/tiny-random-vit",
->>>>>>> d8424cbb
     }
 
     @parameterized.expand(SUPPORTED_ARCHITECTURES_WITH_MODEL_ID.items())
     def test_supported_transformers_architectures(self, *args, **kwargs):
         model_arch, model_id = args
-<<<<<<< HEAD
-        model = ORTModelForSeq2SeqLM.from_pretrained(model_id, from_transformers=True)
-        self.assertIsInstance(model.encoder, ORTEncoder)
-        self.assertIsInstance(model.decoder, ORTDecoder)
-        self.assertIsInstance(model.decoder_with_past, ORTDecoder)
-=======
         model = ORTModelForImageClassification.from_pretrained(model_id, from_transformers=True)
         self.assertIsInstance(model.model, onnxruntime.capi.onnxruntime_inference_collection.InferenceSession)
->>>>>>> d8424cbb
         self.assertIsInstance(model.config, PretrainedConfig)
 
     def test_load_vanilla_transformers_which_is_not_supported(self):
         with self.assertRaises(Exception) as context:
-<<<<<<< HEAD
-            model = ORTModelForSeq2SeqLM.from_pretrained("t5-small", from_transformers=False)
-
-        self.assertTrue("Not Found for url" in str(context.exception))
-
-    @parameterized.expand(SUPPORTED_ARCHITECTURES_WITH_MODEL_ID.items())
-    def test_model_call(self, *args, **kwargs):
-        model_arch, model_id = args
-        model = ORTModelForSeq2SeqLM.from_pretrained(model_id, from_transformers=True)
-        tokenizer = AutoTokenizer.from_pretrained(model_id)
-        tokens = tokenizer("This is a sample output", return_tensors="pt")
-        decoder_start_token_id = model.config.decoder_start_token_id
-        decoder_inputs = {"decoder_input_ids": torch.ones((1, 1), dtype=torch.long) * decoder_start_token_id}
-        outputs = model(**tokens, **decoder_inputs)
-        self.assertTrue("logits" in outputs)
-        self.assertIsInstance(outputs.logits, torch.Tensor)
-
-    @parameterized.expand(SUPPORTED_ARCHITECTURES_WITH_MODEL_ID.items())
-    def test_generate_utils(self, *args, **kwargs):
-        model_arch, model_id = args
-        model = ORTModelForSeq2SeqLM.from_pretrained(model_id, from_transformers=True)
-        tokenizer = AutoTokenizer.from_pretrained(model_id)
-        text = "This is a sample output"
-        tokens = tokenizer(text, return_tensors="pt")
-        outputs = model.generate(**tokens)
-        res = tokenizer.batch_decode(outputs, skip_special_tokens=True)
-        self.assertIsInstance(res[0], str)
-
-    @parameterized.expand(SUPPORTED_ARCHITECTURES_WITH_MODEL_ID.items())
-    def test_generate_utils_with_input_ids(self, *args, **kwargs):
-        model_arch, model_id = args
-        model = ORTModelForSeq2SeqLM.from_pretrained(model_id, from_transformers=True)
-        tokenizer = AutoTokenizer.from_pretrained(model_id)
-        text = "This is a sample output"
-        tokens = tokenizer(text, return_tensors="pt")
-        outputs = model.generate(input_ids=tokens["input_ids"])
-        res = tokenizer.batch_decode(outputs, skip_special_tokens=True)
-        self.assertIsInstance(res[0], str)
-=======
             model = ORTModelForImageClassification.from_pretrained("t5-small", from_transformers=True)
 
         self.assertIn("Unrecognized configuration class", str(context.exception))
@@ -849,60 +701,10 @@
         outputs = model(**inputs)
         self.assertTrue("logits" in outputs)
         self.assertTrue(isinstance(outputs.logits, torch.Tensor))
->>>>>>> d8424cbb
 
     @parameterized.expand(SUPPORTED_ARCHITECTURES_WITH_MODEL_ID.items())
     def test_compare_to_transformers(self, *args, **kwargs):
         model_arch, model_id = args
-<<<<<<< HEAD
-        onnx_model = ORTModelForSeq2SeqLM.from_pretrained(model_id, from_transformers=True)
-        transformers_model = AutoModelForSeq2SeqLM.from_pretrained(model_id)
-        tokenizer = AutoTokenizer.from_pretrained(model_id)
-        tokens = tokenizer("This is a sample output", return_tensors="pt")
-        decoder_start_token_id = transformers_model.config.decoder_start_token_id
-        decoder_inputs = {"decoder_input_ids": torch.ones((1, 1), dtype=torch.long) * decoder_start_token_id}
-        onnx_outputs = onnx_model(**tokens, **decoder_inputs)
-        with torch.no_grad():
-            transformers_outputs = transformers_model(**tokens, **decoder_inputs)
-        # Compare tensor outputs
-        self.assertTrue(torch.allclose(onnx_outputs.logits, transformers_outputs.logits, atol=1e-4))
-
-    @parameterized.expand(SUPPORTED_ARCHITECTURES_WITH_MODEL_ID.items())
-    def test_pipeline_text_generation(self, *args, **kwargs):
-        model_arch, model_id = args
-        onnx_model = ORTModelForSeq2SeqLM.from_pretrained(model_id, from_transformers=True)
-        tokenizer = AutoTokenizer.from_pretrained(model_id)
-        pipe = pipeline("text2text-generation", model=onnx_model, tokenizer=tokenizer)
-        text = "This is a test"
-        outputs = pipe(text)
-
-        # compare model output class
-        self.assertIsInstance(outputs[0]["generated_text"], str)
-
-    @parameterized.expand(SUPPORTED_ARCHITECTURES_WITH_MODEL_ID.items())
-    def test_pipeline_text_generation(self, *args, **kwargs):
-        model_arch, model_id = args
-        onnx_model = ORTModelForSeq2SeqLM.from_pretrained(model_id, from_transformers=True)
-        tokenizer = AutoTokenizer.from_pretrained(model_id)
-        pipe = pipeline("summarization", model=onnx_model, tokenizer=tokenizer)
-        text = "This is a test"
-        outputs = pipe(text)
-
-        # compare model output class
-        self.assertIsInstance(outputs[0]["summary_text"], str)
-
-    @parameterized.expand(SUPPORTED_ARCHITECTURES_WITH_MODEL_ID.items())
-    def test_pipeline_text_generation(self, *args, **kwargs):
-        model_arch, model_id = args
-        onnx_model = ORTModelForSeq2SeqLM.from_pretrained(model_id, from_transformers=True)
-        tokenizer = AutoTokenizer.from_pretrained(model_id)
-        pipe = pipeline("translation_en_to_de", model=onnx_model, tokenizer=tokenizer)
-        text = "This is a test"
-        outputs = pipe(text)
-
-        # compare model output class
-        self.assertIsInstance(outputs[0]["translation_text"], str)
-=======
         onnx_model = ORTModelForImageClassification.from_pretrained(model_id, from_transformers=True)
         trfs_model = AutoModelForImageClassification.from_pretrained(model_id)
         preprocessor = get_preprocessor(model_id)
@@ -952,4 +754,134 @@
         preprocessor = get_preprocessor(model_id)
         pp = pipeline("image-classification", model=onnx_model, feature_extractor=preprocessor)
         self.assertEqual(pp.device, onnx_model.device)
->>>>>>> d8424cbb
+
+
+class ORTModelForSeq2SeqLMIntegrationTest(unittest.TestCase):
+    SUPPORTED_ARCHITECTURES_WITH_MODEL_ID = {
+        "t5": "t5-small",
+        "bart": "facebook/bart-base",
+        "marian": "sshleifer/tiny-marian-en-de",
+    }
+
+    @parameterized.expand(SUPPORTED_ARCHITECTURES_WITH_MODEL_ID.items())
+    def test_supported_transformers_architectures(self, *args, **kwargs):
+        model_arch, model_id = args
+        model = ORTModelForSeq2SeqLM.from_pretrained(model_id, from_transformers=True)
+        self.assertIsInstance(model.encoder, ORTEncoder)
+        self.assertIsInstance(model.decoder, ORTDecoder)
+        self.assertIsInstance(model.decoder_with_past, ORTDecoder)
+        self.assertIsInstance(model.config, PretrainedConfig)
+
+    def test_load_vanilla_transformers_which_is_not_supported(self):
+        with self.assertRaises(Exception) as context:
+            model = ORTModelForSeq2SeqLM.from_pretrained("bert-base-uncased", from_transformers=True)
+
+        self.assertIn("Unrecognized configuration class", str(context.exception))
+
+    @parameterized.expand(SUPPORTED_ARCHITECTURES_WITH_MODEL_ID.items())
+    def test_model_call(self, *args, **kwargs):
+        model_arch, model_id = args
+        model = ORTModelForSeq2SeqLM.from_pretrained(model_id, from_transformers=True)
+        tokenizer = get_preprocessor(model_id)
+        tokens = tokenizer("This is a sample output", return_tensors="pt")
+        decoder_start_token_id = model.config.decoder_start_token_id
+        decoder_inputs = {"decoder_input_ids": torch.ones((1, 1), dtype=torch.long) * decoder_start_token_id}
+        outputs = model(**tokens, **decoder_inputs)
+        self.assertTrue("logits" in outputs)
+        self.assertIsInstance(outputs.logits, torch.Tensor)
+
+    @parameterized.expand(SUPPORTED_ARCHITECTURES_WITH_MODEL_ID.items())
+    def test_generate_utils(self, *args, **kwargs):
+        model_arch, model_id = args
+        model = ORTModelForSeq2SeqLM.from_pretrained(model_id, from_transformers=True)
+        tokenizer = get_preprocessor(model_id)
+        text = "This is a sample output"
+        tokens = tokenizer(text, return_tensors="pt")
+        outputs = model.generate(**tokens)
+        res = tokenizer.batch_decode(outputs, skip_special_tokens=True)
+        self.assertIsInstance(res[0], str)
+
+    @parameterized.expand(SUPPORTED_ARCHITECTURES_WITH_MODEL_ID.items())
+    def test_generate_utils_with_input_ids(self, *args, **kwargs):
+        model_arch, model_id = args
+        model = ORTModelForSeq2SeqLM.from_pretrained(model_id, from_transformers=True)
+        tokenizer = get_preprocessor(model_id)
+        text = "This is a sample output"
+        tokens = tokenizer(text, return_tensors="pt")
+        outputs = model.generate(input_ids=tokens["input_ids"])
+        res = tokenizer.batch_decode(outputs, skip_special_tokens=True)
+        self.assertIsInstance(res[0], str)
+
+    @parameterized.expand(SUPPORTED_ARCHITECTURES_WITH_MODEL_ID.items())
+    def test_compare_to_transformers(self, *args, **kwargs):
+        model_arch, model_id = args
+        onnx_model = ORTModelForSeq2SeqLM.from_pretrained(model_id, from_transformers=True)
+        transformers_model = AutoModelForSeq2SeqLM.from_pretrained(model_id)
+        tokenizer = get_preprocessor(model_id)
+        tokens = tokenizer("This is a sample output", return_tensors="pt")
+        decoder_start_token_id = transformers_model.config.decoder_start_token_id
+        decoder_inputs = {"decoder_input_ids": torch.ones((1, 1), dtype=torch.long) * decoder_start_token_id}
+        onnx_outputs = onnx_model(**tokens, **decoder_inputs)
+        with torch.no_grad():
+            transformers_outputs = transformers_model(**tokens, **decoder_inputs)
+        # Compare tensor outputs
+        self.assertTrue(torch.allclose(onnx_outputs.logits, transformers_outputs.logits, atol=1e-4))
+
+    @parameterized.expand(SUPPORTED_ARCHITECTURES_WITH_MODEL_ID.items())
+    def test_pipeline_text_generation(self, *args, **kwargs):
+        model_arch, model_id = args
+        onnx_model = ORTModelForSeq2SeqLM.from_pretrained(model_id, from_transformers=True)
+        tokenizer = get_preprocessor(model_id)
+        pipe = pipeline("text2text-generation", model=onnx_model, tokenizer=tokenizer)
+        text = "This is a test"
+        outputs = pipe(text)
+
+        # compare model output class
+        self.assertIsInstance(outputs[0]["generated_text"], str)
+
+    @parameterized.expand(SUPPORTED_ARCHITECTURES_WITH_MODEL_ID.items())
+    def test_pipeline_text_generation(self, *args, **kwargs):
+        model_arch, model_id = args
+        onnx_model = ORTModelForSeq2SeqLM.from_pretrained(model_id, from_transformers=True)
+        tokenizer = get_preprocessor(model_id)
+        pipe = pipeline("summarization", model=onnx_model, tokenizer=tokenizer)
+        text = "This is a test"
+        outputs = pipe(text)
+
+        # compare model output class
+        self.assertIsInstance(outputs[0]["summary_text"], str)
+
+    @parameterized.expand(SUPPORTED_ARCHITECTURES_WITH_MODEL_ID.items())
+    def test_pipeline_text_generation(self, *args, **kwargs):
+        model_arch, model_id = args
+        onnx_model = ORTModelForSeq2SeqLM.from_pretrained(model_id, from_transformers=True)
+        tokenizer = get_preprocessor(model_id)
+        pipe = pipeline("translation_en_to_de", model=onnx_model, tokenizer=tokenizer)
+        text = "This is a test"
+        outputs = pipe(text)
+
+        # compare model output class
+        self.assertIsInstance(outputs[0]["translation_text"], str)
+
+    @parameterized.expand(SUPPORTED_ARCHITECTURES_WITH_MODEL_ID.items())
+    @require_torch_gpu
+    def test_pipeline_on_gpu(self, *args, **kwargs):
+        model_arch, model_id = args
+        onnx_model = ORTModelForSeq2SeqLM.from_pretrained(model_id, from_transformers=True)
+        tokenizer = get_preprocessor(model_id)
+        pipe = pipeline("translation_en_to_de", model=onnx_model, tokenizer=tokenizer)
+        text = "My Name is Philipp and i live"
+        outputs = pipe(text)
+        # check model device
+        self.assertEqual(pipe.model.device.type.lower(), "cuda")
+        # compare model output class
+        self.assertTrue(isinstance(outputs[0]["generated_text"], str))
+        self.assertTrue(len(outputs[0]["generated_text"]) > len(text))
+
+    @parameterized.expand(SUPPORTED_ARCHITECTURES_WITH_MODEL_ID.items())
+    def test_default_pipeline_and_model_device(self, *args, **kwargs):
+        model_arch, model_id = args
+        onnx_model = ORTModelForSeq2SeqLM.from_pretrained(model_id, from_transformers=True)
+        tokenizer = get_preprocessor(model_id)
+        pipe = pipeline("translation_en_to_de", model=onnx_model, tokenizer=tokenizer)
+        self.assertEqual(pipe.device, onnx_model.device)