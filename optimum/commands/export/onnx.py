--- conflicted
+++ resolved
@@ -217,21 +217,11 @@
         default=DEFAULT_DUMMY_SHAPES["nb_points_per_image"],
         help="For Segment Anything. It corresponds to the number of points per segmentation masks.",
     )
-<<<<<<< HEAD
-    optional_group.add_argument(
-        "--library_name",
-        type=str,
-        choices=["transformers", "diffusers", "timm"],
-        default=None,
-        help=("The library on the model." " If not provided, will attempt to infer the local checkpoint's library"),
-    )
     optional_group.add_argument(
         "--legacy",
         action="store_true",
         help=("Export decoder only models in two (without + with past) model as a single ONNX file."),
     )
-=======
->>>>>>> 89d08c4c
 
     # deprecated argument
     parser.add_argument("--for-ort", action="store_true", help=argparse.SUPPRESS)
@@ -270,10 +260,7 @@
             use_subprocess=True,
             _variant=self.args.variant,
             library_name=self.args.library_name,
-<<<<<<< HEAD
+            no_position_ids=self.args.no_position_ids,
             legacy=self.args.legacy,
-=======
-            no_position_ids=self.args.no_position_ids,
->>>>>>> 89d08c4c
             **input_shapes,
         )