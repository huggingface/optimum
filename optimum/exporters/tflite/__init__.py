# coding=utf-8
# Copyright 2023 The HuggingFace Team. All rights reserved.
#
# Licensed under the Apache License, Version 2.0 (the "License");
# you may not use this file except in compliance with the License.
# You may obtain a copy of the License at
#
#     http://www.apache.org/licenses/LICENSE-2.0
#
# Unless required by applicable law or agreed to in writing, software
# distributed under the License is distributed on an "AS IS" BASIS,
# WITHOUT WARRANTIES OR CONDITIONS OF ANY KIND, either express or implied.
# See the License for the specific language governing permissions and
# limitations under the License.

<<<<<<< HEAD
from .base import QuantizationApproach, TFLiteConfig  # noqa
from .convert import export, validate_model_outputs  # noqa
=======
from typing import TYPE_CHECKING

from transformers.utils import _LazyModule


_import_structure = {
    "base": ["TFLiteConfig"],
    "convert": ["export", "validate_model_outputs"],
}

if TYPE_CHECKING:
    from .base import TFLiteConfig  # noqa
    from .convert import export, validate_model_outputs  # noqa
else:
    import sys

    sys.modules[__name__] = _LazyModule(
        __name__,
        globals()["__file__"],
        _import_structure,
        module_spec=__spec__,
    )
>>>>>>> 69b4285e
<|MERGE_RESOLUTION|>--- conflicted
+++ resolved
@@ -13,22 +13,18 @@
 # See the License for the specific language governing permissions and
 # limitations under the License.
 
-<<<<<<< HEAD
-from .base import QuantizationApproach, TFLiteConfig  # noqa
-from .convert import export, validate_model_outputs  # noqa
-=======
 from typing import TYPE_CHECKING
 
 from transformers.utils import _LazyModule
 
 
 _import_structure = {
-    "base": ["TFLiteConfig"],
+    "base": ["QuantizationApproach", "TFLiteConfig"],
     "convert": ["export", "validate_model_outputs"],
 }
 
 if TYPE_CHECKING:
-    from .base import TFLiteConfig  # noqa
+    from .base import QuantizationApproach, TFLiteConfig  # noqa
     from .convert import export, validate_model_outputs  # noqa
 else:
     import sys
@@ -38,5 +34,4 @@
         globals()["__file__"],
         _import_structure,
         module_spec=__spec__,
-    )
->>>>>>> 69b4285e
+    )