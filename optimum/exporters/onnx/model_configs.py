# coding=utf-8
# Copyright 2022 The HuggingFace Team. All rights reserved.
#
# Licensed under the Apache License, Version 2.0 (the "License");
# you may not use this file except in compliance with the License.
# You may obtain a copy of the License at
#
#     http://www.apache.org/licenses/LICENSE-2.0
#
# Unless required by applicable law or agreed to in writing, software
# distributed under the License is distributed on an "AS IS" BASIS,
# WITHOUT WARRANTIES OR CONDITIONS OF ANY KIND, either express or implied.
# See the License for the specific language governing permissions and
# limitations under the License.
"""Model specific ONNX configurations."""
import random
from typing import TYPE_CHECKING, Any, Dict, List, Optional, Tuple, Union

from packaging import version
from transformers.utils import is_tf_available

from ...utils import (
    DEFAULT_DUMMY_SHAPES,
    BloomDummyPastKeyValuesGenerator,
    DummyAudioInputGenerator,
    DummyDecoderTextInputGenerator,
    DummyInputGenerator,
    DummyPastKeyValuesGenerator,
    DummyPix2StructInputGenerator,
    DummyPointsGenerator,
    DummySeq2SeqDecoderTextInputGenerator,
    DummySeq2SeqPastKeyValuesGenerator,
    DummySpeechT5InputGenerator,
    DummyTextInputGenerator,
    DummyTimestepInputGenerator,
    DummyVisionEmbeddingsGenerator,
    DummyVisionEncoderDecoderPastKeyValuesGenerator,
    DummyVisionInputGenerator,
    FalconDummyPastKeyValuesGenerator,
    GPTBigCodeDummyPastKeyValuesGenerator,
    MistralDummyPastKeyValuesGenerator,
    NormalizedConfig,
    NormalizedEncoderDecoderConfig,
    NormalizedSeq2SeqConfig,
    NormalizedTextAndVisionConfig,
    NormalizedTextConfig,
    NormalizedVisionConfig,
    logging,
)
from ...utils.normalized_config import NormalizedConfigManager
from .base import ConfigBehavior, OnnxConfig, OnnxConfigWithPast, OnnxSeq2SeqConfigWithPast
from .config import (
    AudioOnnxConfig,
    AudioToTextOnnxConfig,
    EncoderDecoderBaseOnnxConfig,
    TextAndVisionOnnxConfig,
    TextDecoderOnnxConfig,
    TextDecoderWithPositionIdsOnnxConfig,
    TextEncoderOnnxConfig,
    TextSeq2SeqOnnxConfig,
    VisionOnnxConfig,
)
from .model_patcher import (
<<<<<<< HEAD
    BartModelPatcher,
    BloomModelPatcher,
    LlamaModelPatcher,
    MistralModelPatcher,
    OpenCLIPModelPatcher,
    OPTModelPatcher,
=======
    FalconModelPatcher,
>>>>>>> c0354ea9
    SAMModelPatcher,
    SentenceTransformersCLIPPatcher,
    SentenceTransformersTransformerPatcher,
    SpeechT5ModelPatcher,
    VisionEncoderDecoderPatcher,
    WavLMModelPatcher,
)


if TYPE_CHECKING:
    from transformers import PretrainedConfig
    from transformers.modeling_utils import PreTrainedModel

    from .model_patcher import ModelPatcher

    if is_tf_available():
        from transformers.modeling_tf_utils import TFPreTrainedModel

logger = logging.get_logger(__name__)


class BertOnnxConfig(TextEncoderOnnxConfig):
    NORMALIZED_CONFIG_CLASS = NormalizedTextConfig
    ATOL_FOR_VALIDATION = 1e-4

    @property
    def inputs(self) -> Dict[str, Dict[int, str]]:
        if self.task == "multiple-choice":
            dynamic_axis = {0: "batch_size", 1: "num_choices", 2: "sequence_length"}
        else:
            dynamic_axis = {0: "batch_size", 1: "sequence_length"}
        return {
            "input_ids": dynamic_axis,
            "attention_mask": dynamic_axis,
            "token_type_ids": dynamic_axis,
        }


class AlbertOnnxConfig(BertOnnxConfig):
    pass


class ConvBertOnnxConfig(BertOnnxConfig):
    pass


class ElectraOnnxConfig(BertOnnxConfig):
    pass


class RoFormerOnnxConfig(BertOnnxConfig):
    pass


class SqueezeBertOnnxConfig(BertOnnxConfig):
    pass


class MobileBertOnnxConfig(BertOnnxConfig):
    pass


class NystromformerOnnxConfig(BertOnnxConfig):
    pass


class XLMOnnxConfig(BertOnnxConfig):
    pass


class SplinterOnnxConfig(BertOnnxConfig):
    pass


class DistilBertOnnxConfig(BertOnnxConfig):
    @property
    def inputs(self) -> Dict[str, Dict[int, str]]:
        if self.task == "multiple-choice":
            dynamic_axis = {0: "batch_size", 1: "num_choices", 2: "sequence_length"}
        else:
            dynamic_axis = {0: "batch_size", 1: "sequence_length"}
        return {"input_ids": dynamic_axis, "attention_mask": dynamic_axis}


class MPNetOnnxConfig(DistilBertOnnxConfig):
    DEFAULT_ONNX_OPSET = 12  # For lower opsets, results in: Type 'tensor(int64)' of input parameter (/0/auto_model/encoder/Add_1_output_0) of operator (Min) in node (/0/auto_model/encoder/Min) is invalid.


class RobertaOnnxConfig(DistilBertOnnxConfig):
    pass


class CamembertOnnxConfig(DistilBertOnnxConfig):
    pass


class FlaubertOnnxConfig(BertOnnxConfig):
    pass


class IBertOnnxConfig(DistilBertOnnxConfig):
    pass


class XLMRobertaOnnxConfig(DistilBertOnnxConfig):
    pass


class DebertaOnnxConfig(BertOnnxConfig):
    DEFAULT_ONNX_OPSET = 12

    @property
    def inputs(self) -> Dict[str, Dict[int, str]]:
        common_inputs = super().inputs
        if self._config.type_vocab_size == 0:
            common_inputs.pop("token_type_ids")
        return common_inputs


class DebertaV2OnnxConfig(DebertaOnnxConfig):
    pass


class EsmOnnxConfig(TextEncoderOnnxConfig):
    NORMALIZED_CONFIG_CLASS = NormalizedTextConfig
    ATOL_FOR_VALIDATION = 1e-4
    DEFAULT_ONNX_OPSET = 12

    @property
    def inputs(self) -> Dict[str, Dict[int, str]]:
        dynamic_axis = {0: "batch_size", 1: "sequence_length"}
        return {
            "input_ids": dynamic_axis,
            "attention_mask": dynamic_axis,
        }


class GPT2OnnxConfig(TextDecoderWithPositionIdsOnnxConfig):
    DEFAULT_ONNX_OPSET = 13
    NORMALIZED_CONFIG_CLASS = NormalizedTextConfig.with_args(num_layers="n_layer", num_attention_heads="n_head")

    @property
    def values_override(self) -> Optional[Dict[str, Any]]:
        pad_value_override = {}
        if not getattr(self._config, "pad_token_id", None):
            pad_value_override = {"pad_token_id": 0}
        super_values_override = super().values_override
        if super_values_override:
            return {**super_values_override, **pad_value_override}
        return pad_value_override


class GPTJOnnxConfig(GPT2OnnxConfig):
    pass


class CodeGenOnnxConfig(GPT2OnnxConfig):
    pass


class ImageGPTOnnxConfig(GPT2OnnxConfig):
    pass


class GPTNeoOnnxConfig(TextDecoderWithPositionIdsOnnxConfig):
    DEFAULT_ONNX_OPSET = 13
    NORMALIZED_CONFIG_CLASS = NormalizedTextConfig.with_args(num_attention_heads="num_heads")


class GPTNeoXOnnxConfig(TextDecoderWithPositionIdsOnnxConfig):
    DEFAULT_ONNX_OPSET = 13
    NORMALIZED_CONFIG_CLASS = NormalizedTextConfig


class OPTOnnxConfig(TextDecoderOnnxConfig):
    # OPT does not require position_ids input.
    DEFAULT_ONNX_OPSET = 13
    NORMALIZED_CONFIG_CLASS = NormalizedTextConfig


class LlamaOnnxConfig(TextDecoderWithPositionIdsOnnxConfig):
    DEFAULT_ONNX_OPSET = 14  # Llama now uses F.scaled_dot_product_attention by default for torch>=2.1.1.

    DUMMY_INPUT_GENERATOR_CLASSES = (DummyTextInputGenerator, MistralDummyPastKeyValuesGenerator)
    DUMMY_PKV_GENERATOR_CLASS = MistralDummyPastKeyValuesGenerator
    NORMALIZED_CONFIG_CLASS = NormalizedTextConfig


class PhiOnnxConfig(TextDecoderWithPositionIdsOnnxConfig):
    NORMALIZED_CONFIG_CLASS = NormalizedTextConfig


class MistralOnnxConfig(TextDecoderWithPositionIdsOnnxConfig):
    # This is because of the patching of torch.triu in AttentionMaskConverter, that exists from transformers>=4.35
    MIN_TRANSFORMERS_VERSION = version.parse("4.34.99")

    # The ONNX export of this architecture needs the Trilu operator support, available since opset 14
    DEFAULT_ONNX_OPSET = 14
    DUMMY_INPUT_GENERATOR_CLASSES = (
        MistralDummyPastKeyValuesGenerator,
    ) + TextDecoderOnnxConfig.DUMMY_INPUT_GENERATOR_CLASSES
    DUMMY_PKV_GENERATOR_CLASS = MistralDummyPastKeyValuesGenerator
    NORMALIZED_CONFIG_CLASS = NormalizedTextConfig.with_args(num_key_value_heads="num_key_value_heads", allow_new=True)


class MPTOnnxConfig(TextDecoderOnnxConfig):
    # MPT does not require position_ids input.
    DEFAULT_ONNX_OPSET = 13
    NORMALIZED_CONFIG_CLASS = NormalizedTextConfig.with_args(
        num_attention_heads="n_heads", hidden_size="d_model", num_layers="n_layers"
    )


class BloomOnnxConfig(TextDecoderOnnxConfig):
    # Bloom does not require position_ids input.
    DUMMY_INPUT_GENERATOR_CLASSES = (
        BloomDummyPastKeyValuesGenerator,
    ) + TextDecoderOnnxConfig.DUMMY_INPUT_GENERATOR_CLASSES
    DUMMY_PKV_GENERATOR_CLASS = BloomDummyPastKeyValuesGenerator
    NORMALIZED_CONFIG_CLASS = NormalizedTextConfig.with_args(num_layers="n_layer", num_attention_heads="n_head")

    def add_past_key_values(self, inputs_or_outputs: Dict[str, Dict[int, str]], direction: str):
        if direction not in ["inputs", "outputs"]:
            raise ValueError(f'direction must either be "inputs" or "outputs", but {direction} was given')

        if direction == "inputs":
            decoder_sequence_name = "past_sequence_length"
            name = "past_key_values"
        else:
            decoder_sequence_name = "past_sequence_length + 1"
            name = "present"

        for i in range(self._normalized_config.num_layers):
            inputs_or_outputs[f"{name}.{i}.key"] = {
                0: "batch_size x num_heads",
                2: decoder_sequence_name,
            }
            inputs_or_outputs[f"{name}.{i}.value"] = {
                0: "batch_size x num_heads",
                1: decoder_sequence_name,
            }


class GPTBigCodeOnnxConfig(TextDecoderWithPositionIdsOnnxConfig):
    DUMMY_INPUT_GENERATOR_CLASSES = (
        GPTBigCodeDummyPastKeyValuesGenerator,
    ) + TextDecoderOnnxConfig.DUMMY_INPUT_GENERATOR_CLASSES
    DEFAULT_ONNX_OPSET = 14  # GPT BigCode now uses F.scaled_dot_product_attention by default for torch>=2.1.1.
    DUMMY_PKV_GENERATOR_CLASS = GPTBigCodeDummyPastKeyValuesGenerator
    NORMALIZED_CONFIG_CLASS = NormalizedConfigManager.get_normalized_config_class("gpt_bigcode")

    def add_past_key_values(self, inputs_or_outputs: Dict[str, Dict[int, str]], direction: str):
        if direction not in ["inputs", "outputs"]:
            raise ValueError(f'direction must either be "inputs" or "outputs", but {direction} was given')

        if direction == "inputs":
            decoder_sequence_name = "past_sequence_length"
            name = "past_key_values"
        else:
            decoder_sequence_name = "past_sequence_length + 1"
            name = "present"

        for i in range(self._normalized_config.num_layers):
            # No dim for `n_head` when using multi-query attention
            inputs_or_outputs[f"{name}.{i}.key_value"] = {
                0: "batch_size",
                1: decoder_sequence_name,
            }

    def flatten_past_key_values(self, flattened_output, name, idx, t):
        flattened_output[f"{name}.{idx}.key_value"] = t


class FalconOnnxConfig(TextDecoderOnnxConfig):
    # This is due to the cache refactoring for Falcon in 4.36
    MIN_TRANSFORMERS_VERSION = version.parse("4.35.99")

    DUMMY_INPUT_GENERATOR_CLASSES = (
        FalconDummyPastKeyValuesGenerator,
    ) + TextDecoderOnnxConfig.DUMMY_INPUT_GENERATOR_CLASSES
    DEFAULT_ONNX_OPSET = 14  # Falcon uses aten::triu that requires opset>=14, and F.scaled_dot_product_attention
    NORMALIZED_CONFIG_CLASS = NormalizedTextConfig
    DUMMY_PKV_GENERATOR_CLASS = FalconDummyPastKeyValuesGenerator

    def __init__(
        self,
        config: "PretrainedConfig",
        task: str = "feature-extraction",
        int_dtype: str = "int64",
        float_dtype: str = "fp32",
        use_past: bool = False,
        use_past_in_inputs: bool = False,
        preprocessors: Optional[List[Any]] = None,
        legacy: bool = False,
    ):
        super().__init__(
            config=config,
            task=task,
            int_dtype=int_dtype,
            float_dtype=float_dtype,
            use_past=use_past,
            use_past_in_inputs=use_past_in_inputs,
            preprocessors=preprocessors,
            legacy=legacy,
        )
        # For some reason Falcon config.num_kv_heads can not be trusted, see in Transformers:
        # https://github.com/huggingface/transformers/blob/v4.34.0/src/transformers/models/falcon/modeling_falcon.py#L337
        self._normalized_config.num_kv_heads = (
            self._normalized_config.num_kv_heads
            if (self._normalized_config.new_decoder_architecture or not self._normalized_config.multi_query)
            else 1
        )

    @property
    def inputs(self) -> Dict[str, Dict[int, str]]:
        common_inputs = super().inputs

        if not self.legacy and not self._config.alibi and self.task in ["text-generation", "feature-extraction"]:
            # When alibi is used, position_ids are not used in Falcon.
            # Reference: https://github.com/huggingface/transformers/blob/v4.34.0/src/transformers/models/falcon/modeling_falcon.py#L1116
            common_inputs["position_ids"] = {0: "batch_size", 1: "sequence_length"}

        return common_inputs

    # we need to set output_attentions=True in the model input to avoid calling
    # torch.nn.functional.scaled_dot_product_attention that is not supported by the ONNX export
    def patch_model_for_export(
        self, model: Union["PreTrainedModel", "TFPreTrainedModel"], model_kwargs: Optional[Dict[str, Any]] = None
    ) -> "ModelPatcher":
        return FalconModelPatcher(self, model, model_kwargs=model_kwargs)


class T5DummySeq2SeqPastKeyValuesGenerator(DummySeq2SeqPastKeyValuesGenerator):
    def generate(self, input_name: str, framework: str = "pt", int_dtype: str = "int64", float_dtype: str = "fp32"):
        encoder_shape = (
            self.batch_size,
            self.normalized_config.encoder_num_attention_heads,
            self.encoder_sequence_length,
            self.normalized_config.key_value_dim,
        )
        decoder_shape = (
            self.batch_size,
            self.normalized_config.decoder_num_attention_heads,
            self.sequence_length,
            self.normalized_config.key_value_dim,
        )
        return [
            (
                self.random_float_tensor(decoder_shape, framework=framework, dtype=float_dtype),
                self.random_float_tensor(decoder_shape, framework=framework, dtype=float_dtype),
                self.random_float_tensor(encoder_shape, framework=framework, dtype=float_dtype),
                self.random_float_tensor(encoder_shape, framework=framework, dtype=float_dtype),
            )
            for _ in range(self.normalized_config.decoder_num_layers)
        ]


class T5OnnxConfig(TextSeq2SeqOnnxConfig):
    DEFAULT_ONNX_OPSET = 13
    DUMMY_INPUT_GENERATOR_CLASSES = TextSeq2SeqOnnxConfig.DUMMY_INPUT_GENERATOR_CLASSES[:-1] + (
        T5DummySeq2SeqPastKeyValuesGenerator,
    )
    DUMMY_PKV_GENERATOR_CLASS = T5DummySeq2SeqPastKeyValuesGenerator
    NORMALIZED_CONFIG_CLASS = NormalizedSeq2SeqConfig.with_args(
        hidden_size="d_model",
        num_attention_heads="num_heads",
        encoder_num_layers="num_layers",
        decoder_num_layers="num_decoder_layers",
        key_value_dim="d_kv",
        allow_new=True,
    )

    def generate_dummy_inputs_for_validation(
        self, reference_model_inputs: Dict[str, Any], onnx_input_names: Optional[List[str]] = None
    ) -> Dict[str, Any]:
        if self._behavior is ConfigBehavior.DECODER:
            reference_model_inputs["input_ids"] = reference_model_inputs.pop("decoder_input_ids")

        if onnx_input_names is not None:
            if "encoder_outputs" in reference_model_inputs:
                if "encoder_hidden_states" in onnx_input_names:
                    reference_model_inputs["encoder_hidden_states"] = reference_model_inputs.pop("encoder_outputs")[0]
                else:
                    reference_model_inputs.pop("encoder_outputs")
        else:
            # TODO: remove this else in optimum 2.0 and make onnx_input_names a required argument
            # T5 requires encoder_hidden_states as an input for both the without/with past models,
            # which is different than other architectures that require it only for the without past case
            reference_model_inputs["encoder_hidden_states"] = reference_model_inputs.pop("encoder_outputs")[0]

        return super().generate_dummy_inputs_for_validation(reference_model_inputs)


class MT5OnnxConfig(T5OnnxConfig):
    ATOL_FOR_VALIDATION = 1e-4


class LongT5OnnxConfig(T5OnnxConfig):
    DEFAULT_ONNX_OPSET = 14


class BartDummyTextInputGenerator(DummyTextInputGenerator):
    def __init__(
        self,
        task: str,
        normalized_config: NormalizedSeq2SeqConfig,
        batch_size: int = DEFAULT_DUMMY_SHAPES["batch_size"],
        sequence_length: int = DEFAULT_DUMMY_SHAPES["sequence_length"],
        num_choices: int = DEFAULT_DUMMY_SHAPES["num_choices"],
        random_batch_size_range: Optional[Tuple[int, int]] = None,
        random_sequence_length_range: Optional[Tuple[int, int]] = None,
        random_num_choices_range: Optional[Tuple[int, int]] = None,
        force_eos_token_id_presence: bool = True,
        **kwargs,
    ):
        super().__init__(
            task=task,
            normalized_config=normalized_config,
            batch_size=batch_size,
            sequence_length=sequence_length,
            num_choices=num_choices,
            random_batch_size_range=random_batch_size_range,
            random_sequence_length_range=random_sequence_length_range,
            random_num_choices_range=random_num_choices_range,
        )
        self.force_eos_token_id_presence = force_eos_token_id_presence
        self.eos_token_id = normalized_config.eos_token_id

    def generate(self, input_name: str, framework: str = "pt", int_dtype: str = "int64", float_dtype: str = "fp32"):
        int_tensor = super().generate(input_name, framework=framework, int_dtype=int_dtype, float_dtype=float_dtype)
        # This inserts EOS_TOKEN_ID at random locations along the sequence length dimension.
        if self.force_eos_token_id_presence and "input_ids" in input_name and self.task == "text-classification":
            for idx in range(self.batch_size):
                if self.eos_token_id in int_tensor[idx]:
                    continue
                random_idx = random.randint(1, self.sequence_length - 1)
                int_tensor[idx][random_idx] = self.eos_token_id

        return int_tensor


class M2M100OnnxConfig(TextSeq2SeqOnnxConfig):
    NORMALIZED_CONFIG_CLASS = NormalizedSeq2SeqConfig.with_args(
        encoder_num_layers="encoder_layers",
        decoder_num_layers="decoder_layers",
        num_layers="decoder_layers",  # Used for the text-generation task past key values input generation.
        encoder_num_attention_heads="encoder_attention_heads",
        decoder_num_attention_heads="decoder_attention_heads",
        eos_token_id="eos_token_id",
    )
    DUMMY_INPUT_GENERATOR_CLASSES = (
        BartDummyTextInputGenerator,
        {
            "feature-extraction": DummySeq2SeqDecoderTextInputGenerator,
            "text-generation": DummyDecoderTextInputGenerator,
        },
        {
            "feature-extraction": DummySeq2SeqPastKeyValuesGenerator,
            "text-generation": DummyPastKeyValuesGenerator,
        },
    )

    def _create_dummy_input_generator_classes(self, **kwargs) -> List["DummyInputGenerator"]:
        dummy_text_input_generator = self.DUMMY_INPUT_GENERATOR_CLASSES[0](
            self.task, self._normalized_config, **kwargs
        )
        task = "feature-extraction" if self.task != "text-generation" else "text-generation"
        dummy_decoder_text_input_generator = self.DUMMY_INPUT_GENERATOR_CLASSES[1][task](
            self.task, self._normalized_config, **kwargs
        )
        if self.task != "text-generation":
            kwargs["encoder_sequence_length"] = dummy_text_input_generator.sequence_length

        dummy_seq2seq_past_key_values_generator = self.DUMMY_INPUT_GENERATOR_CLASSES[2][task](
            self.task, self._normalized_config, **kwargs
        )
        dummy_inputs_generators = [
            dummy_text_input_generator,
            dummy_decoder_text_input_generator,
            dummy_seq2seq_past_key_values_generator,
        ]

        return dummy_inputs_generators

    @property
    def inputs_for_default_and_seq2seq_lm(self):
        return super().inputs

    @property
    def inputs_for_causal_lm(self):
        if self.use_past_in_inputs:
            common_inputs = {
                "input_ids": {0: "batch_size"},
                "attention_mask": {0: "batch_size", 1: "past_sequence_length + 1"},
            }
            for i in range(self._normalized_config.decoder_num_layers):
                common_inputs[f"past_key_values.{i}.key"] = {
                    0: "batch_size",
                    2: "past_sequence_length",
                }
                common_inputs[f"past_key_values.{i}.value"] = {
                    0: "batch_size",
                    2: "past_sequence_length",
                }
        else:
            common_inputs = {
                "input_ids": {0: "batch_size", 1: "sequence_length"},
                "attention_mask": {0: "batch_size", 1: "sequence_length"},
            }

        return common_inputs

    @property
    def inputs_for_other_tasks(self):
        return {
            "input_ids": {0: "batch_size", 1: "sequence_length"},
            "attention_mask": {0: "batch_size", 1: "sequence_length"},
        }

    @property
    def inputs(self) -> Dict[str, Dict[int, str]]:
        inputs_properties = {
            "feature-extraction": self.inputs_for_default_and_seq2seq_lm,
            "text2text-generation": self.inputs_for_default_and_seq2seq_lm,
            "text-generation": self.inputs_for_causal_lm,
            "other": self.inputs_for_other_tasks,
        }
        return inputs_properties.get(self.task, inputs_properties["other"])

    @property
    def outputs(self) -> Dict[str, Dict[int, str]]:
        if self.task in ["feature-extraction", "text2text-generation"]:
            common_outputs = super().outputs
        else:
            common_outputs = super(OnnxConfigWithPast, self).outputs
            if self.use_past:
                # When exporting decoder models with use_cache=True, both the decoder without past and with past have the KV cache as an output.
                for i in range(self._normalized_config.encoder_num_layers):
                    common_outputs[f"present.{i}.key"] = {0: "batch_size", 2: "past_sequence_length + sequence_length"}
                    common_outputs[f"present.{i}.value"] = {
                        0: "batch_size",
                        2: "past_sequence_length + sequence_length",
                    }
        return common_outputs

    def generate_dummy_inputs(self, framework: str = "pt", **kwargs):
        # This will handle the attention mask padding when Bart is used for text-generation.
        if self.task == "text-generation":
            self.PAD_ATTENTION_MASK_TO_PAST = True

        dummy_inputs = super().generate_dummy_inputs(framework=framework, **kwargs)

        # Setting it back to the default version.
        self.PAD_ATTENTION_MASK_TO_PAST = False
        return dummy_inputs

    def flatten_past_key_values(self, flattened_output, name, idx, t):
        if self.task in ["feature-extraction", "text2text-generation"]:
            flattened_output = super().flatten_past_key_values(flattened_output, name, idx, t)
        else:
            flattened_output = super(OnnxSeq2SeqConfigWithPast, self).flatten_past_key_values(
                flattened_output, name, idx, t
            )


class BartOnnxConfig(M2M100OnnxConfig):
    DEFAULT_ONNX_OPSET = 14  # Bart now uses F.scaled_dot_product_attention by default for torch>=2.1.1.
    pass


class MBartOnnxConfig(BartOnnxConfig):
    pass


class BlenderbotOnnxConfig(BartOnnxConfig):
    pass


class BlenderbotSmallOnnxConfig(BartOnnxConfig):
    pass


# big_bird and bigbird_pegasus are unsupported for now as block sparse attention is written in pure python and numpy in transformers.
# Thus, the case attention_type == "block_sparse" is unusable.
# Even with rewritting this part in pure PyTorch, torch.onnx.export is then prohibitively slow.
# References: https://github.com/pytorch/pytorch/issues/63734 & https://github.com/pytorch/pytorch/issues/94821
"""
class BigBirdOnnxConfig(DistilBertOnnxConfig):
    pass

class BigBirdPegasusOnnxConfig(BartOnnxConfig):
    def generate_dummy_inputs_for_validation(self, reference_model_inputs: Dict[str, Any]) -> Dict[str, Any]:
        if self._behavior is ConfigBehavior.ENCODER:
            # TODO: check why the attention mask is not present in the exported model
            reference_model_inputs.pop("attention_mask")
        return super().generate_dummy_inputs_for_validation(reference_model_inputs)
"""


class PegasusOnnxConfig(BartOnnxConfig):
    pass


class MarianOnnxConfig(BartOnnxConfig):
    pass


class ViTOnnxConfig(VisionOnnxConfig):
    NORMALIZED_CONFIG_CLASS = NormalizedVisionConfig
    MIN_TORCH_VERSION = version.parse("1.11")

    @property
    def inputs(self) -> Dict[str, Dict[int, str]]:
        return {"pixel_values": {0: "batch_size", 1: "num_channels", 2: "height", 3: "width"}}

    @property
    def outputs(self) -> Dict[str, Dict[int, str]]:
        common_outputs = super().outputs
        if self.task == "feature-extraction":
            common_outputs["last_hidden_state"] = {0: "batch_size"}
        return common_outputs


class CvTOnnxConfig(ViTOnnxConfig):
    DEFAULT_ONNX_OPSET = 13
    ATOL_FOR_VALIDATION = 1e-2


class LevitOnnxConfig(ViTOnnxConfig):
    pass


class DeiTOnnxConfig(ViTOnnxConfig):
    pass


class BeitOnnxConfig(ViTOnnxConfig):
    pass


class ConvNextOnnxConfig(ViTOnnxConfig):
    pass


class ConvNextV2OnnxConfig(ViTOnnxConfig):
    pass


class MobileViTOnnxConfig(ViTOnnxConfig):
    ATOL_FOR_VALIDATION = 1e-4


class RegNetOnnxConfig(ViTOnnxConfig):
    # This config has the same inputs as ViTOnnxConfig
    pass


class ResNetOnnxConfig(ViTOnnxConfig):
    ATOL_FOR_VALIDATION = 1e-3


class DetrOnnxConfig(ViTOnnxConfig):
    DEFAULT_ONNX_OPSET = 12

    @property
    def outputs(self) -> Dict[str, Dict[int, str]]:
        if self.task == "image-segmentation":
            return {
                "logits": {0: "batch_size", 1: "num_queries"},
                "pred_masks": {0: "batch_size", 1: "num_queries"},
            }
        else:
            return super().outputs


class YolosOnnxConfig(ViTOnnxConfig):
    DEFAULT_ONNX_OPSET = 12


class SwinOnnxConfig(ViTOnnxConfig):
    pass


class Swin2srOnnxConfig(SwinOnnxConfig):
    pass


class DptOnnxConfig(ViTOnnxConfig):
    pass


class GlpnOnnxConfig(ViTOnnxConfig):
    pass


class PoolFormerOnnxConfig(ViTOnnxConfig):
    NORMALIZED_CONFIG_CLASS = NormalizedVisionConfig
    ATOL_FOR_VALIDATION = 2e-3


class SegformerOnnxConfig(YolosOnnxConfig):
    pass


class MobileNetV1OnnxConfig(ViTOnnxConfig):
    ATOL_FOR_VALIDATION = 1e-4

    @property
    def inputs(self) -> Dict[str, Dict[int, str]]:
        return {"pixel_values": {0: "batch_size"}}


class MobileNetV2OnnxConfig(MobileNetV1OnnxConfig):
    pass


class DonutSwinOnnxConfig(ViTOnnxConfig):
    pass


class TimmDefaultOnnxConfig(ViTOnnxConfig):
    ATOL_FOR_VALIDATION = 1e-3
    DEFAULT_ONNX_OPSET = 12

    def __init__(
        self,
        config: "PretrainedConfig",
        task: str = "feature-extraction",
        preprocessors: Optional[List[Any]] = None,
        int_dtype: str = "int64",
        float_dtype: str = "fp32",
        legacy: bool = False,
    ):
        super().__init__(config, task, preprocessors, int_dtype, float_dtype, legacy)

        pretrained_cfg = self._config
        if hasattr(self._config, "pretrained_cfg"):
            pretrained_cfg = self._config.pretrained_cfg

        self._normalized_config = self.NORMALIZED_CONFIG_CLASS(pretrained_cfg)

    def rename_ambiguous_inputs(self, inputs):
        #  The input name in the model signature is `x, hence the export input name is updated.
        model_inputs = {}
        model_inputs["x"] = inputs["pixel_values"]

        return model_inputs

    @property
    def torch_to_onnx_input_map(self) -> Dict[str, str]:
        return {"x": "pixel_values"}


class SentenceTransformersTransformerOnnxConfig(TextEncoderOnnxConfig):
    NORMALIZED_CONFIG_CLASS = NormalizedTextConfig
    DEFAULT_ONNX_OPSET = 14  # Some bottleneck transformers models require a specific ONNX opset to be successfully exported. We put a rather high opset here for the export to work for all architectures.

    @property
    def inputs(self) -> Dict[str, Dict[int, str]]:
        return {
            "input_ids": {0: "batch_size", 1: "sequence_length"},
            "attention_mask": {0: "batch_size", 1: "sequence_length"},
        }

    @property
    def outputs(self) -> Dict[str, Dict[int, str]]:
        return {
            "token_embeddings": {0: "batch_size", 1: "sequence_length"},
            "sentence_embedding": {0: "batch_size"},
        }

    # we need to set output_attentions=True in the model input to avoid calling
    # torch.nn.functional.scaled_dot_product_attention that is not supported by the ONNX export
    # due to the op torch.nn.functional.multi_head_attention_forward used for WavLM
    def patch_model_for_export(
        self, model: Union["PreTrainedModel", "TFPreTrainedModel"], model_kwargs: Optional[Dict[str, Any]] = None
    ) -> "ModelPatcher":
        return SentenceTransformersTransformerPatcher(self, model, model_kwargs=model_kwargs)


class CLIPNormalizedConfig(NormalizedTextAndVisionConfig):
    TEXT_CONFIG = "text_config"
    VISION_CONFIG = "vision_config"


class CLIPOnnxConfig(TextAndVisionOnnxConfig):
    NORMALIZED_CONFIG_CLASS = CLIPNormalizedConfig
    DEFAULT_ONNX_OPSET = 14

    @property
    def inputs(self) -> Dict[str, Dict[int, str]]:
        return {
            "input_ids": {0: "text_batch_size", 1: "sequence_length"},
            "pixel_values": {0: "image_batch_size", 1: "num_channels", 2: "height", 3: "width"},
            "attention_mask": {0: "text_batch_size", 1: "sequence_length"},
        }

    @property
    def outputs(self) -> Dict[str, Dict[int, str]]:
        return {
            "logits_per_image": {0: "image_batch_size", 1: "text_batch_size"},
            "logits_per_text": {0: "text_batch_size", 1: "image_batch_size"},
            "text_embeds": {0: "text_batch_size"},
            "image_embeds": {0: "image_batch_size"},
        }


<<<<<<< HEAD

class OpenCLIPOnnxConfig(CLIPOnnxConfig):
    DEFAULT_ONNX_OPSET = 18

    @property
    def inputs(self) -> Dict[str, Dict[int, str]]:
        return {
            "input_ids": {0: "text_batch_size"},
            "pixel_values": {0: "image_batch_size", 1: "num_channels", 2: "height", 3: "width"},
            "attention_mask": {0: "text_batch_size"},
        }

    @property
    def outputs(self) -> Dict[str, Dict[int, str]]:
        return {
            "text_features": {0: "text_batch_size"},
            "image_features": {0: "image_batch_size"},
            "logit_scale": {},
        }

    def rename_ambiguous_inputs(self, inputs):
        model_inputs = {}
        model_inputs["image"] = inputs["pixel_values"]
        model_inputs["text"] = inputs["input_ids"]
        return model_inputs

    def generate_dummy_inputs(self, framework: str = "pt", **kwargs):
        # override sequence_length shape here in the kwargs
        kwargs["sequence_length"] = self._preprocessors[0].model_max_length
        return super().generate_dummy_inputs(framework, **kwargs)

    def generate_dummy_inputs_for_validation(self, reference_model_inputs: Dict[str, Any], onnx_input_names: Optional[List[str]] = None
    ) -> Dict[str, Any]:
        if "attention_mask" in reference_model_inputs:
            reference_model_inputs.pop("attention_mask")
        if "image" in onnx_input_names and "pixel_values" in reference_model_inputs:
            reference_model_inputs["image"] = reference_model_inputs.pop("pixel_values")
        if "text" in onnx_input_names and "input_ids" in reference_model_inputs:
            reference_model_inputs["text"] = reference_model_inputs.pop("input_ids")
        return super().generate_dummy_inputs_for_validation(reference_model_inputs)
        
    def patch_model_for_export(
        self, model: Union["PreTrainedModel", "TFPreTrainedModel"], model_kwargs: Optional[Dict[str, Any]] = None
    ) -> "ModelPatcher":
        return OpenCLIPModelPatcher(self, model, model_kwargs=model_kwargs)
=======
class SentenceTransformersCLIPOnnxConfig(CLIPOnnxConfig):
    @property
    def outputs(self) -> Dict[str, Dict[int, str]]:
        return {
            "text_embeds": {0: "text_batch_size"},
            "image_embeds": {0: "image_batch_size"},
        }

    def patch_model_for_export(
        self, model: Union["PreTrainedModel", "TFPreTrainedModel"], model_kwargs: Optional[Dict[str, Any]] = None
    ) -> "ModelPatcher":
        return SentenceTransformersCLIPPatcher(self, model, model_kwargs=model_kwargs)
>>>>>>> c0354ea9


class CLIPTextWithProjectionOnnxConfig(TextEncoderOnnxConfig):
    ATOL_FOR_VALIDATION = 1e-3
    # The ONNX export of this architecture needs the Trilu operator support, available since opset 14
    DEFAULT_ONNX_OPSET = 14

    NORMALIZED_CONFIG_CLASS = NormalizedConfig.with_args(
        vocab_size="vocab_size",
        sequence_length="max_position_embeddings",
        num_layers="num_hidden_layers",
        allow_new=True,
    )

    @property
    def inputs(self) -> Dict[str, Dict[int, str]]:
        return {
            "input_ids": {0: "batch_size", 1: "sequence_length"},
        }

    @property
    def outputs(self) -> Dict[str, Dict[int, str]]:
        common_outputs = {
            "text_embeds": {0: "batch_size", 1: "sequence_length"},
            "last_hidden_state": {0: "batch_size", 1: "sequence_length"},
        }
        if self._normalized_config.output_hidden_states:
            for i in range(self._normalized_config.num_layers + 1):
                common_outputs[f"hidden_states.{i}"] = {0: "batch_size", 1: "sequence_length"}

        return common_outputs


class CLIPTextOnnxConfig(CLIPTextWithProjectionOnnxConfig):
    @property
    def outputs(self) -> Dict[str, Dict[int, str]]:
        common_outputs = {
            "last_hidden_state": {0: "batch_size", 1: "sequence_length"},
            "pooler_output": {0: "batch_size"},
        }
        if self._normalized_config.output_hidden_states:
            for i in range(self._normalized_config.num_layers + 1):
                common_outputs[f"hidden_states.{i}"] = {0: "batch_size", 1: "sequence_length"}

        return common_outputs

    def generate_dummy_inputs(self, framework: str = "pt", **kwargs):
        dummy_inputs = super().generate_dummy_inputs(framework=framework, **kwargs)

        if framework == "pt":
            import torch

            dummy_inputs["input_ids"] = dummy_inputs["input_ids"].to(dtype=torch.int32)
        return dummy_inputs


class UNetOnnxConfig(VisionOnnxConfig):
    ATOL_FOR_VALIDATION = 1e-3
    # The ONNX export of a CLIPText architecture, an other Stable Diffusion component, needs the Trilu
    # operator support, available since opset 14
    DEFAULT_ONNX_OPSET = 14

    NORMALIZED_CONFIG_CLASS = NormalizedConfig.with_args(
        image_size="sample_size",
        num_channels="in_channels",
        hidden_size="cross_attention_dim",
        vocab_size="norm_num_groups",
        allow_new=True,
    )

    DUMMY_INPUT_GENERATOR_CLASSES = (
        DummyVisionInputGenerator,
        DummyTimestepInputGenerator,
        DummySeq2SeqDecoderTextInputGenerator,
    )

    @property
    def inputs(self) -> Dict[str, Dict[int, str]]:
        common_inputs = {
            "sample": {0: "batch_size", 1: "num_channels", 2: "height", 3: "width"},
            "timestep": {0: "steps"},
            "encoder_hidden_states": {0: "batch_size", 1: "sequence_length"},
        }

        # TODO : add text_image, image and image_embeds
        if getattr(self._normalized_config, "addition_embed_type", None) == "text_time":
            common_inputs["text_embeds"] = {0: "batch_size"}
            common_inputs["time_ids"] = {0: "batch_size"}

        if getattr(self._normalized_config, "time_cond_proj_dim", None) is not None:
            common_inputs["timestep_cond"] = {0: "batch_size"}
        return common_inputs

    @property
    def outputs(self) -> Dict[str, Dict[int, str]]:
        return {
            "out_sample": {0: "batch_size", 1: "num_channels", 2: "height", 3: "width"},
        }

    @property
    def torch_to_onnx_output_map(self) -> Dict[str, str]:
        return {
            "sample": "out_sample",
        }

    def generate_dummy_inputs(self, framework: str = "pt", **kwargs):
        dummy_inputs = super().generate_dummy_inputs(framework=framework, **kwargs)
        dummy_inputs["encoder_hidden_states"] = dummy_inputs["encoder_hidden_states"][0]

        if getattr(self._normalized_config, "addition_embed_type", None) == "text_time":
            dummy_inputs["added_cond_kwargs"] = {
                "text_embeds": dummy_inputs.pop("text_embeds"),
                "time_ids": dummy_inputs.pop("time_ids"),
            }

        return dummy_inputs

    def ordered_inputs(self, model) -> Dict[str, Dict[int, str]]:
        inputs = super().ordered_inputs(model=model)
        # to fix mismatch between model forward signature and expected inputs
        # a dictionnary of additional embeddings `added_cond_kwargs` is expected depending on config.addition_embed_type
        if getattr(self._normalized_config, "addition_embed_type", None) == "text_time":
            inputs["text_embeds"] = self.inputs["text_embeds"]
            inputs["time_ids"] = self.inputs["time_ids"]

        return inputs


class VaeEncoderOnnxConfig(VisionOnnxConfig):
    ATOL_FOR_VALIDATION = 1e-2
    # The ONNX export of a CLIPText architecture, an other Stable Diffusion component, needs the Trilu
    # operator support, available since opset 14
    DEFAULT_ONNX_OPSET = 14

    NORMALIZED_CONFIG_CLASS = NormalizedConfig.with_args(
        num_channels="in_channels",
        image_size="sample_size",
        allow_new=True,
    )

    @property
    def inputs(self) -> Dict[str, Dict[int, str]]:
        return {
            "sample": {0: "batch_size", 1: "num_channels", 2: "height", 3: "width"},
        }

    @property
    def outputs(self) -> Dict[str, Dict[int, str]]:
        return {
            "latent_sample": {0: "batch_size", 1: "num_channels_latent", 2: "height_latent", 3: "width_latent"},
        }


class VaeDecoderOnnxConfig(VisionOnnxConfig):
    ATOL_FOR_VALIDATION = 1e-3
    # The ONNX export of a CLIPText architecture, an other Stable Diffusion component, needs the Trilu
    # operator support, available since opset 14
    DEFAULT_ONNX_OPSET = 14

    NORMALIZED_CONFIG_CLASS = NormalizedConfig.with_args(
        num_channels="latent_channels",
        allow_new=True,
    )

    @property
    def inputs(self) -> Dict[str, Dict[int, str]]:
        return {
            "latent_sample": {0: "batch_size", 1: "num_channels_latent", 2: "height_latent", 3: "width_latent"},
        }

    @property
    def outputs(self) -> Dict[str, Dict[int, str]]:
        return {
            "sample": {0: "batch_size", 1: "num_channels", 2: "height", 3: "width"},
        }


class GroupViTOnnxConfig(CLIPOnnxConfig):
    pass


class OwlViTOnnxConfig(CLIPOnnxConfig):
    # Sets the absolute tolerance to when validating the exported ONNX model against the
    # reference model.
    ATOL_FOR_VALIDATION = 1e-4
    MIN_TORCH_VERSION = version.parse("2.1")

    def __init__(
        self,
        config: "PretrainedConfig",
        task: str = "feature-extraction",
        int_dtype: str = "int64",
        float_dtype: str = "fp32",
        preprocessors: Optional[List[Any]] = None,
        legacy: bool = False,
    ):
        super().__init__(
            config=config,
            task=task,
            int_dtype=int_dtype,
            float_dtype=float_dtype,
            preprocessors=preprocessors,
            legacy=legacy,
        )
        if task == "zero-shot-object-detection":
            logger.warning(
                "The batch size of this model will not be dynamic because non-maximum suppression is performed. "
                "Make sure to export the model with the same batch size as the one you will use at inference "
                "with `--batch_size N`."
            )

    @property
    def outputs(self) -> Dict[str, Dict[int, str]]:
        outputs = {}
        if self.task == "feature-extraction":
            outputs["logits_per_image"] = {0: "image_batch_size", 1: "text_batch_size"}
            outputs["logits_per_text"] = {0: "text_batch_size", 1: "image_batch_size"}
        elif self.task == "zero-shot-object-detection":
            outputs["logits"] = {0: "image_batch_size", 2: "num_queries"}
            outputs["pred_boxes"] = {0: "image_batch_size", 1: "num_boxes"}

        outputs["text_embeds"] = {0: "text_batch_size", 1: "max_text_queries"}
        outputs["image_embeds"] = {0: "image_batch_size"}
        return outputs


class LayoutLMOnnxConfig(TextAndVisionOnnxConfig):
    NORMALIZED_CONFIG_CLASS = NormalizedTextConfig.with_args(
        allow_new=True,
        MAX_2D_POSITION_EMBEDDINGS="max_2d_position_embeddings",
    )

    @property
    def inputs(self) -> Dict[str, Dict[int, str]]:
        return {
            "input_ids": {0: "batch_size", 1: "sequence_length"},
            "bbox": {0: "batch_size", 1: "sequence_length"},
            "attention_mask": {0: "batch_size", 1: "sequence_length"},
            "token_type_ids": {0: "batch_size", 1: "sequence_length"},
        }


class LayoutLMv3OnnxConfig(TextAndVisionOnnxConfig):
    MIN_TORCH_VERSION = version.parse("1.12")
    NORMALIZED_CONFIG_CLASS = NormalizedTextConfig.with_args(
        allow_new=True,
        MAX_2D_POSITION_EMBEDDINGS="max_2d_position_embeddings",
        image_size="input_size",
    )
    DEFAULT_ONNX_OPSET = 12

    @property
    def inputs(self) -> Dict[str, Dict[int, str]]:
        if self.task in ["text-classification", "question-answering"]:
            pixel_values_dynamic_axes = {0: "batch_size", 1: "num_channels", 2: "height", 3: "width"}
        else:
            pixel_values_dynamic_axes = {0: "batch_size", 1: "num_channels"}
        return {
            "input_ids": {0: "batch_size", 1: "sequence_length"},
            "attention_mask": {0: "batch_size", 1: "sequence_length"},
            "bbox": {0: "batch_size", 1: "sequence_length"},
            "pixel_values": pixel_values_dynamic_axes,
        }


class LiltOnnxConfig(TextAndVisionOnnxConfig):
    NORMALIZED_CONFIG_CLASS = NormalizedTextConfig.with_args(
        allow_new=True,
        MAX_2D_POSITION_EMBEDDINGS="max_2d_position_embeddings",
    )

    @property
    def inputs(self) -> Dict[str, Dict[int, str]]:
        return {
            "input_ids": {0: "batch_size", 1: "sequence_length"},
            "bbox": {0: "batch_size", 1: "sequence_length"},
            "attention_mask": {0: "batch_size", 1: "sequence_length"},
        }


class Data2VecTextOnnxConfig(DistilBertOnnxConfig):
    pass


class Data2VecVisionOnnxConfig(ViTOnnxConfig):
    pass


class Data2VecAudioOnnxConfig(AudioOnnxConfig):
    NORMALIZED_CONFIG_CLASS = NormalizedConfig
    ATOL_FOR_VALIDATION = 1e-4


class PerceiverDummyInputGenerator(DummyVisionInputGenerator):
    def __init__(
        self,
        task: str,
        normalized_config: NormalizedVisionConfig,
        batch_size: int = DEFAULT_DUMMY_SHAPES["batch_size"],
        num_channels: int = DEFAULT_DUMMY_SHAPES["num_channels"],
        width: int = DEFAULT_DUMMY_SHAPES["width"],
        height: int = DEFAULT_DUMMY_SHAPES["height"],
        **kwargs,
    ):
        super().__init__(
            task=task,
            normalized_config=normalized_config,
            batch_size=batch_size,
            num_channels=num_channels,
            width=width,
            height=height,
            **kwargs,
        )

        from transformers.onnx.utils import get_preprocessor

        preprocessor = get_preprocessor(normalized_config._name_or_path)
        if preprocessor is not None and hasattr(preprocessor, "size"):
            self.height = preprocessor.size.get("height", self.height)
            self.width = preprocessor.size.get("width", self.width)

    def generate(self, input_name: str, framework: str = "pt", int_dtype: str = "int64", float_dtype: str = "fp32"):
        input_ = super().generate(
            input_name=input_name, framework=framework, int_dtype=int_dtype, float_dtype=float_dtype
        )
        return input_


class PerceiverOnnxConfig(TextAndVisionOnnxConfig):
    NORMALIZED_CONFIG_CLASS = NormalizedTextConfig
    DUMMY_INPUT_GENERATOR_CLASSES = (
        PerceiverDummyInputGenerator,
    ) + TextAndVisionOnnxConfig.DUMMY_INPUT_GENERATOR_CLASSES

    def __init__(
        self,
        config: "PretrainedConfig",
        task: str = "feature-extraction",
        int_dtype: str = "int64",
        float_dtype: str = "fp32",
        preprocessors: Optional[List[Any]] = None,
        legacy: bool = False,
    ):
        super().__init__(
            config=config,
            task=task,
            int_dtype=int_dtype,
            float_dtype=float_dtype,
            preprocessors=preprocessors,
            legacy=legacy,
        )
        self.is_generating_dummy_inputs = False

    @property
    def inputs_name(self):
        if self.is_generating_dummy_inputs:
            if self.task in ["fill-mask", "text-classification"]:
                return "input_ids"
            else:
                return "pixel_values"
        else:
            return "inputs"

    @property
    def inputs(self) -> Dict[str, Dict[int, str]]:
        if self.inputs_name in ["input_ids", "inputs"]:
            dynamic_axis = {0: "batch_size", 1: "sequence_length"}
            return {
                "input_ids": dynamic_axis,
                "attention_mask": dynamic_axis,
            }
        else:
            dynamic_axis = {0: "batch_size", 1: "sequence_length", 2: "width", 3: "height"}
            return {
                "pixel_values": dynamic_axis,
            }

    def generate_dummy_inputs(self, framework: str = "pt", **kwargs):
        self.is_generating_dummy_inputs = True
        dummy_inputs = super().generate_dummy_inputs(framework=framework, **kwargs)
        dummy_inputs[self.inputs_name] = dummy_inputs.pop(self.inputs_name)
        return dummy_inputs


class HubertOnnxConfig(AudioOnnxConfig):
    NORMALIZED_CONFIG_CLASS = NormalizedConfig


class Wav2Vec2OnnxConfig(HubertOnnxConfig):
    pass


class Wav2Vec2ConformerOnnxConfig(HubertOnnxConfig):
    pass


class SEWOnnxConfig(HubertOnnxConfig):
    pass


class SEWDOnnxConfig(HubertOnnxConfig):
    DEFAULT_ONNX_OPSET = 12


class UniSpeechOnnxConfig(HubertOnnxConfig):
    pass


class UniSpeechSATOnnxConfig(HubertOnnxConfig):
    pass


class WavLMOnnxConfig(HubertOnnxConfig):
    DEFAULT_ONNX_OPSET = 12

    # we need to set output_attentions=True in the model input to avoid calling
    # torch.nn.functional.scaled_dot_product_attention that is not supported by the ONNX export
    # due to the op torch.nn.functional.multi_head_attention_forward used for WavLM
    def patch_model_for_export(
        self, model: Union["PreTrainedModel", "TFPreTrainedModel"], model_kwargs: Optional[Dict[str, Any]] = None
    ) -> "ModelPatcher":
        return WavLMModelPatcher(self, model, model_kwargs=model_kwargs)


class ASTDummyAudioInputGenerator(DummyAudioInputGenerator):
    def generate(self, input_name: str, framework: str = "pt", int_dtype: str = "int64", float_dtype: str = "fp32"):
        shape = [self.batch_size, self.normalized_config.max_length, self.normalized_config.num_mel_bins]
        if input_name == "input_values":
            return self.random_float_tensor(shape, min_value=-1, max_value=1, framework=framework, dtype=float_dtype)
        return super().generate(input_name, framework=framework, int_dtype=int_dtype, float_dtype=float_dtype)


class ASTOnnxConfig(OnnxConfig):
    NORMALIZED_CONFIG_CLASS = NormalizedConfig.with_args(
        num_mel_bins="num_mel_bins", max_length="max_length", allow_new=True
    )
    DUMMY_INPUT_GENERATOR_CLASSES = (ASTDummyAudioInputGenerator,)
    ATOL_FOR_VALIDATION = 1e-4

    @property
    def inputs(self) -> Dict[str, Dict[int, str]]:
        return {"input_values": {0: "batch_size"}}


# TODO: currently disabled because an operator seems not supported by ONNX.
# class MCTCTDummyAudioInputGenerator(DummyAudioInputGenerator):
#     def generate(self, input_name: str, framework: str = "pt"):
#         shape = [self.batch_size, self.sequence_length, self.normalized_config.input_features_per_channel]
#         if input_name == "input_features":
#             return self.random_float_tensor(shape, min_value=-1, max_value=1, framework=framework)
#         return super().generate(input_name, framework=framework)
#
#
# class MCTCTOnnxConfig(OnnxConfig):
#     NORMALIZED_CONFIG_CLASS = NormalizedConfig.with_args(input_features_per_channel="input_feat_per_channel", allow_new=True)
#     DUMMY_INPUT_GENERATOR_CLASSES = (MCTCTDummyAudioInputGenerator,)
#     DEFAULT_ONNX_OPSET = 13
#
#     @property
#     def inputs(self) -> Dict[str, Dict[int, str]]:
#         return {"input_features": {0: "batch_size", 1: "sequence_classification"}}


class WhisperOnnxConfig(AudioToTextOnnxConfig):
    DEFAULT_ONNX_OPSET = 14  # Whisper now uses F.scaled_dot_product_attention by default for torch>=2.1.1.

    NORMALIZED_CONFIG_CLASS = NormalizedSeq2SeqConfig.with_args(
        encoder_num_layers="encoder_layers",
        decoder_num_layers="decoder_layers",
        feature_size="num_mel_bins",
        allow_new=True,
    )
    ATOL_FOR_VALIDATION = 1e-3

    @property
    def inputs(self) -> Dict[str, Dict[int, str]]:
        common_inputs = super().inputs
        if self._behavior is ConfigBehavior.DECODER and self.use_past_in_inputs is False:
            common_inputs["encoder_outputs"][1] = f"{common_inputs['encoder_outputs'][1]} / 2"
        return common_inputs

    @property
    def outputs(self) -> Dict[str, Dict[int, str]]:
        common_outputs = super().outputs
        if self._behavior is ConfigBehavior.ENCODER:
            # For Whisper, we need to name the second axis as encoder_sequence_length / 2 as the axis name is used for
            # dummy input generation
            common_outputs["last_hidden_state"][1] = f"{common_outputs['last_hidden_state'][1]} / 2"
        return common_outputs


class SpeechT5OnnxConfig(OnnxSeq2SeqConfigWithPast):
    # TODO: Transformers batched generation for Speecht5 is BROKEN (https://github.com/huggingface/transformers/pull/25943),
    # so we won't support for now.
    NORMALIZED_CONFIG_CLASS = NormalizedConfig.with_args(decoder_num_layers="decoder_layers")
    NORMALIZED_CONFIG_CLASS = NormalizedSeq2SeqConfig.with_args(
        hidden_size="hidden_size",
        num_attention_heads="encoder_attention_heads",  # TODO: bugged in case encoder and decoder have different number of heads
        encoder_num_layers="encoder_layers",
        decoder_num_layers="decoder_layers",
        allow_new=True,
    )

    DUMMY_INPUT_GENERATOR_CLASSES = (
        DummyTextInputGenerator,
        DummySeq2SeqDecoderTextInputGenerator,
        DummySeq2SeqPastKeyValuesGenerator,
        DummySpeechT5InputGenerator,
    )
    DUMMY_PKV_GENERATOR_CLASS = DummySeq2SeqPastKeyValuesGenerator

    VARIANTS = {
        "with-past": "The export follows the Transformers implementation using the KV cache, with the following components exported:\n\t - encoder_model.onnx: corresponds to the encoding part in https://github.com/huggingface/transformers/blob/v4.33.2/src/transformers/models/speecht5/modeling_speecht5.py#L2544-L2556.\n\t - decoder_model.onnx: corresponds to the decoder part in https://github.com/huggingface/transformers/blob/v4.33.2/src/transformers/models/speecht5/modeling_speecht5.py#L2572-L2602.\n\t - decoder_with_past_model.onnx: same as the above, with past_key_values input (KV cache filled).\n\t - decoder_postnet_and_vocoder.onnx: Decoder speech postnet and vocoder (e.g. a SpeechT5HifiGan) to generate speech from the spectrogram, as in https://github.com/huggingface/transformers/blob/v4.33.2/src/transformers/models/speecht5/modeling_speecht5.py#L2605-L2614.",
        "without-past": "The same as `with-past`, just without KV cache support. This is not a recommended export as slower than `with-past`.",
    }
    DEFAULT_VARIANT = "with-past"

    def __init__(
        self,
        config: "PretrainedConfig",
        task: str = "feature-extraction",
        int_dtype: str = "int64",
        float_dtype: str = "fp32",
        use_past: bool = False,
        use_past_in_inputs: bool = False,
        behavior: ConfigBehavior = ConfigBehavior.MONOLITH,
        preprocessors: Optional[List[Any]] = None,
        is_postnet_and_vocoder: bool = False,
        legacy: bool = False,
    ):
        super().__init__(
            config=config,
            task=task,
            int_dtype=int_dtype,
            float_dtype=float_dtype,
            use_past=use_past,
            use_past_in_inputs=use_past_in_inputs,
            behavior=behavior,
            preprocessors=preprocessors,
            legacy=legacy,
        )
        if float_dtype == "fp16":
            raise ValueError(
                "The ONNX export of SpeechT5 in float16 is currently not supported due to a bug in PyTorch: https://github.com/pytorch/pytorch/pull/110078. Please open an issue in Optimum if you would like to export SpeechT5 in float16."
            )
        self.is_postnet_and_vocoder = is_postnet_and_vocoder

    @property
    def inputs(self) -> Dict[str, Dict[int, str]]:
        common_inputs = {}

        # Batched inference is not supported in Transformers.
        if self._behavior is ConfigBehavior.ENCODER:
            common_inputs["input_ids"] = {1: "encoder_sequence_length"}
        elif self._behavior is ConfigBehavior.DECODER:
            # NOTE: even when past is used, the decoder takes the full sequence as input as the prenet seem to require it:
            # https://github.com/huggingface/transformers/blob/v4.33.2/src/transformers/models/speecht5/modeling_speecht5.py#L2573
            common_inputs["output_sequence"] = {1: "decoder_sequence_length"}
            common_inputs["speaker_embeddings"] = {}  # No dynamic shape here.
            common_inputs["encoder_outputs"] = {1: "encoder_sequence_length"}
            common_inputs["encoder_attention_mask"] = {1: "encoder_sequence_length"}

            if self.variant == "with-past" and self.use_past_in_inputs:
                self.add_past_key_values(common_inputs, direction="inputs")
        elif self.is_postnet_and_vocoder:
            common_inputs["spectrogram"] = {0: "n_spectrums x reduction_factor"}
        else:
            raise ValueError(
                "self._behavior is neither encoder or decoder, and is_postnet_and_vocoder=False. This should not happen."
            )

        return common_inputs

    @property
    def outputs(self) -> Dict[str, Dict[int, str]]:
        common_outputs = {}
        if self._behavior is ConfigBehavior.ENCODER:
            common_outputs["encoder_outputs"] = {1: "encoder_sequence_length"}
            common_outputs["encoder_attention_mask"] = {1: "encoder_sequence_length"}
        elif self._behavior is ConfigBehavior.DECODER:
            common_outputs["output_sequence_out"] = {1: "decoder_sequence_length + 1"}
            common_outputs["spectrum"] = {}  # No dynamic shape here.
            common_outputs["prob"] = {}  # No dynamic shape here.

            if self.variant == "with-past" and self.use_past:
                # When exporting decoder models with use_cache=True, both the decoder without past and with past have the KV cache as an output.
                self.add_past_key_values(common_outputs, direction="outputs")
        elif self.is_postnet_and_vocoder:
            common_outputs["waveform"] = {0: "n_samples"}
        else:
            raise ValueError(
                "self._behavior is neither encoder or decoder, and is_postnet_and_vocoder=False. This should not happen."
            )

        return common_outputs

    def patch_model_for_export(
        self, model: Union["PreTrainedModel", "TFPreTrainedModel"], model_kwargs: Optional[Dict[str, Any]] = None
    ) -> "ModelPatcher":
        return SpeechT5ModelPatcher(self, model, model_kwargs=model_kwargs)

    @property
    def torch_to_onnx_input_map(self) -> Dict[str, str]:
        return {"encoder_outputs": "encoder_hidden_states"}

    def overwrite_shape_and_generate_input(
        self, dummy_input_gen: "DummyInputGenerator", input_name: str, framework: str, input_shapes: Dict
    ):
        dummy_input_gen.batch_size = 1
        dummy_input = dummy_input_gen.generate(
            input_name, framework=framework, int_dtype=self.int_dtype, float_dtype=self.float_dtype
        )
        return dummy_input

    def add_past_key_values(self, inputs_or_outputs: Dict[str, Dict[int, str]], direction: str):
        if direction not in ["inputs", "outputs"]:
            raise ValueError(f'direction must either be "inputs" or "outputs", but {direction} was given')

        if direction == "inputs":
            decoder_sequence_name = "past_decoder_sequence_length"
            name = "past_key_values"
        else:
            decoder_sequence_name = "past_decoder_sequence_length + 1"
            name = "present"

        for i in range(self._normalized_config.decoder_num_layers):
            inputs_or_outputs[f"{name}.{i}.decoder.key"] = {2: decoder_sequence_name}
            inputs_or_outputs[f"{name}.{i}.decoder.value"] = {2: decoder_sequence_name}

            if (
                self.is_merged is True
                or (self._behavior is ConfigBehavior.DECODER and not self.use_past_in_inputs)
                or direction == "inputs"
            ):
                inputs_or_outputs[f"{name}.{i}.encoder.key"] = {2: "encoder_sequence_length_out"}
                inputs_or_outputs[f"{name}.{i}.encoder.value"] = {2: "encoder_sequence_length_out"}


class Speech2TextDummyAudioInputGenerator(DummyAudioInputGenerator):
    def generate(self, input_name: str, framework: str = "pt", int_dtype: str = "int64", float_dtype: str = "fp32"):
        shape = [self.batch_size, self.sequence_length, self.normalized_config.input_features_per_channel]
        if input_name == "input_features":
            return self.random_float_tensor(shape, min_value=-1, max_value=1, framework=framework, dtype=float_dtype)
        return super().generate(input_name, framework=framework)


class Speech2TextOnnxConfig(AudioToTextOnnxConfig):
    NORMALIZED_CONFIG_CLASS = NormalizedSeq2SeqConfig.with_args(
        decoder_num_layers="decoder_layers",
        num_layers="decoder_layers",
        input_features_per_channel="input_feat_per_channel",
        allow_new=True,
    )
    DUMMY_INPUT_GENERATOR_CLASSES = (
        (Speech2TextDummyAudioInputGenerator,)
        + AudioToTextOnnxConfig.DUMMY_INPUT_GENERATOR_CLASSES[1:]
        + (DummyTextInputGenerator,)
    )
    ATOL_FOR_VALIDATION = 1e-4

    @property
    def inputs(self) -> Dict[str, Dict[int, str]]:
        common_inputs = {}

        if self._behavior is not ConfigBehavior.DECODER:
            common_inputs["input_features"] = {0: "batch_size", 1: "feature_size", 2: "encoder_sequence_length"}
            common_inputs["attention_mask"] = {0: "batch_size", 1: "encoder_sequence_length"}

        if self._behavior is not ConfigBehavior.ENCODER:
            if self.use_past_in_inputs:
                common_inputs["decoder_input_ids"] = {0: "batch_size"}
            else:
                common_inputs["decoder_input_ids"] = {0: "batch_size", 1: "decoder_sequence_length"}

            if self.use_past_in_inputs:
                self.add_past_key_values(common_inputs, direction="inputs")

        if self._behavior is ConfigBehavior.DECODER:
            common_inputs["encoder_outputs"] = {
                0: "batch_size",
                1: f"encoder_sequence_length / {(2 * self._config.num_conv_layers)}",
            }

        return common_inputs

    @property
    def outputs(self) -> Dict[str, Dict[int, str]]:
        common_outputs = super().outputs
        if self._behavior is ConfigBehavior.ENCODER:
            # for Speech2text, we need to name the second axis as
            # encoder_sequence_length / 2 * self._config.num_conv_layers as the axis name is
            # used for dummy input generation
            common_outputs["last_hidden_state"][
                1
            ] = f"{common_outputs['last_hidden_state'][1]} / {(2 * self._config.num_conv_layers)}"
        return common_outputs


# TODO: Replace the TextSeq2SeqOnnxConfig inheritance with VisionToTextOnnxConfig when added.
# The change below however does not affect the export for the model
class TrOCROnnxConfig(TextSeq2SeqOnnxConfig):
    NORMALIZED_CONFIG_CLASS = NormalizedSeq2SeqConfig.with_args(
        decoder_num_layers="decoder_layers",
        num_layers="decoder_layers",
        decoder_num_attention_heads="decoder_attention_heads",
        hidden_size="hidden_size",
    )


class VisionEncoderDecoderOnnxConfig(EncoderDecoderBaseOnnxConfig):
    NORMALIZED_CONFIG_CLASS = NormalizedEncoderDecoderConfig
    ATOL_FOR_VALIDATION = 1e-3

    DUMMY_INPUT_GENERATOR_CLASSES = (DummyVisionInputGenerator, DummyVisionEncoderDecoderPastKeyValuesGenerator)

    @property
    def inputs(self) -> Dict[str, Dict[int, str]]:
        common_inputs = {}

        if self._behavior is not ConfigBehavior.DECODER:
            common_inputs["pixel_values"] = {0: "batch_size", 1: "num_channels", 2: "height", 3: "width"}

        if self._behavior is not ConfigBehavior.ENCODER:
            if self.use_past_in_inputs:
                common_inputs["decoder_input_ids"] = {0: "batch_size"}
            else:
                common_inputs["decoder_input_ids"] = {0: "batch_size", 1: "decoder_sequence_length"}

            if self.use_past_in_inputs:
                self.add_past_key_values(common_inputs, direction="inputs")
        if self._behavior is ConfigBehavior.DECODER:
            common_inputs["encoder_outputs"] = {0: "batch_size", 1: "encoder_sequence_length"}

        return common_inputs

    @property
    def outputs(self) -> Dict[str, Dict[int, str]]:
        if self._behavior == ConfigBehavior.ENCODER:
            # Some encoders have static sequence length so it is useful to rely on the encoder ONNX config to grab this information.
            return self._encoder_onnx_config.outputs
        else:
            # Ideally, we would want here to have self._decoder_onnx_config.outputs, which is currently not possible
            # as we hard-code the task to feature-extraction, that has the wrong output names (e.g. mbart does not support document-question-answering
            # so we can not initializer MBartONNXConfig with document-question-answering).
            return super().outputs

    def patch_model_for_export(
        self, model: Union["PreTrainedModel", "TFPreTrainedModel"], model_kwargs: Optional[Dict[str, Any]] = None
    ) -> "ModelPatcher":
        return VisionEncoderDecoderPatcher(self, model, model_kwargs=model_kwargs)


class SamOnnxConfig(OnnxConfig):
    MIN_TRANSFORMERS_VERSION = version.parse("4.29.0.dev0")
    # Since ransformers 4.32.0, SAM uses repeat_interleave op that is broken in PyTorch 2.0.1: https://github.com/pytorch/pytorch/issues/100429
    MIN_TORCH_VERSION = version.parse("2.0.99")
    NORMALIZED_CONFIG_CLASS = NormalizedEncoderDecoderConfig
    DUMMY_INPUT_GENERATOR_CLASSES = (DummyVisionInputGenerator, DummyPointsGenerator, DummyVisionEmbeddingsGenerator)
    DEFAULT_ONNX_OPSET = 13  # Opset 12 for repeat_interleave falls back on the opset 9 implem, that raises Unsupported: ONNX export of repeat_interleave in opset 9.
    VARIANTS = {
        "monolith": "All the SAM model components are exported as a single model.onnx.",
        "split": "The vision encoder is exported as a separate vision_encoder.onnx, and the prompt encoder and mask decoder are exported as a prompt_encoder_mask_decoder.onnx. This allows to encoder the image only once for multiple point queries.",
    }
    DEFAULT_VARIANT = "split"

    def __init__(
        self,
        config: "PretrainedConfig",
        task: str = "feature-extraction",
        int_dtype: str = "int64",
        float_dtype: str = "fp32",
        variant: str = "split",
        vision_encoder: Optional[bool] = None,
        preprocessors: Optional[List[Any]] = None,
        legacy: bool = False,
    ):
        super().__init__(
            config=config,
            task=task,
            int_dtype=int_dtype,
            float_dtype=float_dtype,
            preprocessors=preprocessors,
            legacy=legacy,
        )
        self.variant = variant
        self.vision_encoder = vision_encoder
        self._normalized_config.ENCODER_NORMALIZED_CONFIG_CLASS = NormalizedVisionConfig(self._config.vision_config)

    @property
    def inputs(self) -> Dict[str, Dict[int, str]]:
        if self.variant == "monolith":
            inputs = {
                "pixel_values": {0: "batch_size"},
                "input_points": {0: "batch_size", 1: "point_batch_size", 2: "nb_points_per_image"},
                "input_labels": {0: "batch_size", 1: "point_batch_size", 2: "nb_points_per_image"},
            }
        else:
            if self.vision_encoder:
                inputs = {"pixel_values": {0: "batch_size"}}
            else:
                inputs = {
                    "image_positional_embeddings": {0: "batch_size"},
                    "image_embeddings": {0: "batch_size"},
                    "input_points": {0: "batch_size", 1: "point_batch_size", 2: "nb_points_per_image"},
                    "input_labels": {0: "batch_size", 1: "point_batch_size", 2: "nb_points_per_image"},
                }
        return inputs

    @property
    def outputs(self) -> Dict[str, Dict[int, str]]:
        if self.variant == "split" and self.vision_encoder:
            return {"image_embeddings": {0: "batch_size"}, "image_positional_embeddings": {0: "batch_size"}}
        else:
            return {
                "iou_scores": {0: "batch_size", 1: "point_batch_size"},
                "pred_masks": {0: "batch_size", 1: "point_batch_size"},
            }

    def patch_model_for_export(
        self, model: Union["PreTrainedModel", "TFPreTrainedModel"], model_kwargs: Optional[Dict[str, Any]] = None
    ) -> "ModelPatcher":
        return SAMModelPatcher(self, model, model_kwargs=model_kwargs)


class Pix2StructNormalizedConfig(NormalizedSeq2SeqConfig):
    ENCODER_NUM_LAYERS = "vision_config.num_hidden_layers"
    DECODER_NUM_LAYERS = "text_config.num_layers"
    ENCODER_NUM_ATTENTION_HEADS = "vision_config.num_attention_heads"
    DECODER_NUM_ATTENTION_HEADS = "text_config.num_heads"
    HIDDEN_SIZE = "text_config.hidden_size"  # TODO: Isn't this bug prone?
    VOCAB_SIZE = "text_config.vocab_size"


class Pix2StructOnnxConfig(OnnxSeq2SeqConfigWithPast):
    NORMALIZED_CONFIG_CLASS = Pix2StructNormalizedConfig
    DUMMY_INPUT_GENERATOR_CLASSES = (
        DummyTextInputGenerator,
        DummySeq2SeqDecoderTextInputGenerator,
        DummySeq2SeqPastKeyValuesGenerator,
        DummyPix2StructInputGenerator,
    )
    # Min operator needs to support int64, which is the case for opset>=12
    DEFAULT_ONNX_OPSET = 12

    @property
    def inputs(self):
        common_inputs = {}
        common_inputs["attention_mask"] = {0: "batch_size"}

        if self._behavior is not ConfigBehavior.DECODER:
            common_inputs["flattened_patches"] = {0: "batch_size"}

        if self._behavior is not ConfigBehavior.ENCODER:
            if self.use_past_in_inputs:
                common_inputs["decoder_input_ids"] = {0: "batch_size"}
            else:
                common_inputs["decoder_input_ids"] = {0: "batch_size", 1: "decoder_sequence_length"}

        if self._behavior is ConfigBehavior.DECODER:
            if self.use_past_in_inputs:
                self.add_past_key_values(common_inputs, direction="inputs")

            common_inputs["encoder_outputs"] = {0: "batch_size"}

            # Contrary to other seq2seq archs as t5 and bart, Pix2Struct DO make use of the decoder_attention_mask input.
            common_inputs["decoder_attention_mask"] = {0: "batch_size", 1: "past_sequence_length + 1"}

        return common_inputs

    @property
    def outputs(self) -> Dict[str, Dict[int, str]]:
        if self._behavior is ConfigBehavior.ENCODER:
            common_outputs = {
                "last_hidden_state": {0: "batch_size"}
            }  # The last hidden state dim=1 is constant, no need for it to be dynamic.
        else:
            common_outputs = super(OnnxConfigWithPast, self).outputs

        # Renaming the outputs axes properly.
        for name, axes_names in common_outputs.items():
            if self._behavior is ConfigBehavior.ENCODER or "encoder" in name:
                sequence_name = "encoder_sequence_length"
            else:
                sequence_name = "decoder_sequence_length"

            new_axes_names = {}
            for axis_idx, axis_name in axes_names.items():
                if "sequence" in axis_name:
                    if self.use_past_in_inputs is False or self.is_merged is True:
                        new_axes_names[axis_idx] = sequence_name
                    else:
                        # Trick to force it since ONNX sometimes infer a dynamic axis where it's not.
                        new_axes_names[axis_idx] = "1"
                else:
                    new_axes_names[axis_idx] = axis_name
            common_outputs[name] = new_axes_names

        if self.use_past:
            # When exporting decoder models with use_cache=True, both the decoder without past and with past have the KV cache as an output.
            self.add_past_key_values(common_outputs, direction="outputs")

        return common_outputs

    @property
    def torch_to_onnx_input_map(self) -> Dict[str, str]:
        if self._behavior is ConfigBehavior.DECODER:
            return {
                "decoder_input_ids": "input_ids",
                "encoder_outputs": "encoder_hidden_states",
                "attention_mask": "encoder_attention_mask",
            }
        return {}

    def generate_dummy_inputs_for_validation(
        self, reference_model_inputs: Dict[str, Any], onnx_input_names: Optional[List[str]] = None
    ) -> Dict[str, Any]:
        if self._behavior is ConfigBehavior.DECODER:
            reference_model_inputs["input_ids"] = reference_model_inputs.pop("decoder_input_ids")

        if onnx_input_names is not None:
            if "encoder_outputs" in reference_model_inputs:
                if "encoder_hidden_states" in onnx_input_names:
                    reference_model_inputs["encoder_hidden_states"] = reference_model_inputs.pop("encoder_outputs")[0]
                else:
                    reference_model_inputs.pop("encoder_outputs")
        else:
            # TODO: remove this else in optimum 2.0 and make onnx_input_names a required argument
            # Pix2Struct requires encoder_hidden_states as an input for both the without/with past models,
            # which is different than other architectures that require it only for the without past case
            reference_model_inputs["encoder_hidden_states"] = reference_model_inputs.pop("encoder_outputs")[0]

        return super().generate_dummy_inputs_for_validation(reference_model_inputs)

    def _create_dummy_input_generator_classes(self, **kwargs) -> List["DummyInputGenerator"]:
        dummy_inputs_generators = []
        dummy_inputs_generators.append(self.DUMMY_INPUT_GENERATOR_CLASSES[0](self.task, self._normalized_config))

        if self._preprocessors is None or len(self._preprocessors) != 2:
            raise ValueError(
                f"Preprocessors for pix2struct need to be available for the ONNX export to infer input static shapes. Got: {self._preprocessors}"
            )

        encoder_sequence_length = self._preprocessors[1].image_processor.max_patches
        # A hack for DummyPix2StructInputGenerator to gain access to the preprocessors.
        # TODO: we should probably pass preprocessors to all dummy input generators.
        kwargs["preprocessors"] = self._preprocessors
        for cls_ in self.DUMMY_INPUT_GENERATOR_CLASSES[1:]:
            dummy_inputs_generators.append(
                cls_(self.task, self._normalized_config, encoder_sequence_length=encoder_sequence_length, **kwargs)
            )

        return dummy_inputs_generators

    def overwrite_shape_and_generate_input(
        self, dummy_input_gen: "DummyInputGenerator", input_name: str, framework: str, input_shapes: Dict
    ):
        if self._preprocessors is None or len(self._preprocessors) != 2:
            raise ValueError(
                f"Preprocessors for pix2struct need to be available for the ONNX export to infer input static shapes. Got: {self._preprocessors}"
            )

        # models from TextSeq2SeqOnnxConfig use decoder_input_ids as input name
        # while models from TextDecoderOnnxConfig use input_ids, hence the check for both
        if (
            self.use_past
            and self.use_past_in_inputs
            and self.use_cache_branch is not False
            and input_name in ["decoder_input_ids", "input_ids"]
        ):
            sequence_length = dummy_input_gen.sequence_length
            # Use a sequence length of 1 when the KV cache is already populated.
            dummy_input_gen.sequence_length = 1
            dummy_input = dummy_input_gen.generate(
                input_name, framework=framework, int_dtype=self.int_dtype, float_dtype=self.float_dtype
            )
            dummy_input_gen.sequence_length = sequence_length
        elif input_name in ["encoder_outputs", "attention_mask"]:
            # pix2struct takes inputs whose so-called sequence length is **static** to max_patches, so we do NOT use
            # the passed sequence_length that behaves as a dynamic shape.
            original_seq_length = dummy_input_gen.sequence_length
            dummy_input_gen.sequence_length = self._preprocessors[1].image_processor.max_patches
            dummy_input = dummy_input_gen.generate(
                input_name, framework=framework, int_dtype=self.int_dtype, float_dtype=self.float_dtype
            )
            dummy_input_gen.sequence_length = original_seq_length
        else:
            dummy_input = dummy_input_gen.generate(
                input_name, framework=framework, int_dtype=self.int_dtype, float_dtype=self.float_dtype
            )

        return dummy_input


class EncoderDecoderOnnxConfig(EncoderDecoderBaseOnnxConfig):
    NORMALIZED_CONFIG_CLASS = NormalizedEncoderDecoderConfig<|MERGE_RESOLUTION|>--- conflicted
+++ resolved
@@ -61,16 +61,8 @@
     VisionOnnxConfig,
 )
 from .model_patcher import (
-<<<<<<< HEAD
-    BartModelPatcher,
-    BloomModelPatcher,
-    LlamaModelPatcher,
-    MistralModelPatcher,
+    FalconModelPatcher,
     OpenCLIPModelPatcher,
-    OPTModelPatcher,
-=======
-    FalconModelPatcher,
->>>>>>> c0354ea9
     SAMModelPatcher,
     SentenceTransformersCLIPPatcher,
     SentenceTransformersTransformerPatcher,
@@ -878,8 +870,6 @@
         }
 
 
-<<<<<<< HEAD
-
 class OpenCLIPOnnxConfig(CLIPOnnxConfig):
     DEFAULT_ONNX_OPSET = 18
 
@@ -924,7 +914,8 @@
         self, model: Union["PreTrainedModel", "TFPreTrainedModel"], model_kwargs: Optional[Dict[str, Any]] = None
     ) -> "ModelPatcher":
         return OpenCLIPModelPatcher(self, model, model_kwargs=model_kwargs)
-=======
+
+
 class SentenceTransformersCLIPOnnxConfig(CLIPOnnxConfig):
     @property
     def outputs(self) -> Dict[str, Dict[int, str]]:
@@ -937,7 +928,6 @@
         self, model: Union["PreTrainedModel", "TFPreTrainedModel"], model_kwargs: Optional[Dict[str, Any]] = None
     ) -> "ModelPatcher":
         return SentenceTransformersCLIPPatcher(self, model, model_kwargs=model_kwargs)
->>>>>>> c0354ea9
 
 
 class CLIPTextWithProjectionOnnxConfig(TextEncoderOnnxConfig):
