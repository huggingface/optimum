--- conflicted
+++ resolved
@@ -2630,7 +2630,6 @@
     DEFAULT_ONNX_OPSET = 14  # uses SDPA in Transformers, hence opset>=14.
 
 
-<<<<<<< HEAD
 class GITOnnxConfig(TextAndVisionOnnxConfig):
     NORMALIZED_CONFIG_CLASS = NormalizedTextAndVisionConfig.with_args(vision_config="vision_config")
     DUMMY_INPUT_GENERATOR_CLASSES_MAP = {
@@ -2661,7 +2660,8 @@
             return {
                 "pixel_values": {0: "image_batch_size", 1: "num_channels", 2: "height", 3: "width"},
         }
-=======
+
+
 class PatchTSTOnnxConfig(OnnxConfig):
     NORMALIZED_CONFIG_CLASS = NormalizedTimeSeriesForecastingConfig
     DUMMY_INPUT_GENERATOR_CLASSES = (DummyPatchTSTInputGenerator,)
@@ -2713,5 +2713,4 @@
 
 
 class RTDetrV2OnnxConfig(RTDetrOnnxConfig):
-    pass
->>>>>>> 3adbe7c7
+    pass