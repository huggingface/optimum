# coding=utf-8
# Copyright 2022 The HuggingFace Team. All rights reserved.
#
# Licensed under the Apache License, Version 2.0 (the "License");
# you may not use this file except in compliance with the License.
# You may obtain a copy of the License at
#
#     http://www.apache.org/licenses/LICENSE-2.0
#
# Unless required by applicable law or agreed to in writing, software
# distributed under the License is distributed on an "AS IS" BASIS,
# WITHOUT WARRANTIES OR CONDITIONS OF ANY KIND, either express or implied.
# See the License for the specific language governing permissions and
# limitations under the License.
"""Model specific ONNX configurations."""

import random
from pathlib import Path
from typing import TYPE_CHECKING, Any, Dict, List, Literal, Optional, Tuple, Union

from packaging import version
from transformers.utils import is_tf_available

from ...onnx import merge_decoders
from ...utils import (
    DEFAULT_DUMMY_SHAPES,
    BloomDummyPastKeyValuesGenerator,
    DummyAudioInputGenerator,
    DummyCodegenDecoderTextInputGenerator,
    DummyDecisionTransformerInputGenerator,
    DummyDecoderTextInputGenerator,
    DummyEncodecInputGenerator,
    DummyFluxTransformerTextInputGenerator,
    DummyFluxTransformerVisionInputGenerator,
    DummyInputGenerator,
    DummyIntGenerator,
    DummyPastKeyValuesGenerator,
    DummyPix2StructInputGenerator,
    DummyPointsGenerator,
    DummySeq2SeqDecoderTextInputGenerator,
    DummySeq2SeqPastKeyValuesGenerator,
    DummySpeechT5InputGenerator,
    DummyTextInputGenerator,
    DummyTimestepInputGenerator,
    DummyTransformerTextInputGenerator,
    DummyTransformerTimestepInputGenerator,
    DummyTransformerVisionInputGenerator,
    DummyVisionEmbeddingsGenerator,
    DummyVisionEncoderDecoderPastKeyValuesGenerator,
    DummyVisionInputGenerator,
    DummyXPathSeqInputGenerator,
    FalconDummyPastKeyValuesGenerator,
    GemmaDummyPastKeyValuesGenerator,
    GPTBigCodeDummyPastKeyValuesGenerator,
    MistralDummyPastKeyValuesGenerator,
    NormalizedConfig,
    NormalizedEncoderDecoderConfig,
    NormalizedSeq2SeqConfig,
    NormalizedTextAndVisionConfig,
    NormalizedTextConfig,
    NormalizedTextConfigWithGQA,
    NormalizedVisionConfig,
    check_if_diffusers_greater,
    check_if_transformers_greater,
    is_diffusers_available,
    logging,
)
from ...utils.normalized_config import NormalizedConfigManager
from .base import ConfigBehavior, OnnxConfig, OnnxConfigWithPast, OnnxSeq2SeqConfigWithPast
from .config import (
    AudioOnnxConfig,
    AudioToTextOnnxConfig,
    EncoderDecoderBaseOnnxConfig,
    TextAndVisionOnnxConfig,
    TextDecoderOnnxConfig,
    TextDecoderWithPositionIdsOnnxConfig,
    TextEncoderOnnxConfig,
    TextSeq2SeqOnnxConfig,
    VisionOnnxConfig,
)
from .constants import ONNX_DECODER_MERGED_NAME, ONNX_DECODER_NAME, ONNX_DECODER_WITH_PAST_NAME
from .model_patcher import (
    CLIPModelPatcher,
    ColPaliModelPatcher,
    FalconModelPatcher,
    MistralModelPatcher,
    MusicgenModelPatcher,
    SAMModelPatcher,
    SentenceTransformersCLIPPatcher,
    SentenceTransformersTransformerPatcher,
    SpeechT5ModelPatcher,
    VisionEncoderDecoderPatcher,
    WavLMModelPatcher,
)


if TYPE_CHECKING:
    from transformers import PretrainedConfig
    from transformers.modeling_utils import PreTrainedModel

    from .model_patcher import ModelPatcher

    if is_tf_available():
        from transformers.modeling_tf_utils import TFPreTrainedModel

    if is_diffusers_available():
        from diffusers import ModelMixin

logger = logging.get_logger(__name__)


class BertOnnxConfig(TextEncoderOnnxConfig):
    NORMALIZED_CONFIG_CLASS = NormalizedTextConfig
    ATOL_FOR_VALIDATION = 1e-4
    DEFAULT_ONNX_OPSET = 14  # now uses F.scaled_dot_product_attention by default for torch>=2.1.1.

    @property
    def inputs(self) -> Dict[str, Dict[int, str]]:
        if self.task == "multiple-choice":
            dynamic_axis = {0: "batch_size", 1: "num_choices", 2: "sequence_length"}
        else:
            dynamic_axis = {0: "batch_size", 1: "sequence_length"}
        return {
            "input_ids": dynamic_axis,
            "attention_mask": dynamic_axis,
            "token_type_ids": dynamic_axis,
        }


class AlbertOnnxConfig(BertOnnxConfig):
    DEFAULT_ONNX_OPSET = 14  # now uses F.scaled_dot_product_attention by default for torch>=2.1.1.


class ConvBertOnnxConfig(BertOnnxConfig):
    DEFAULT_ONNX_OPSET = 11


class ElectraOnnxConfig(BertOnnxConfig):
    DEFAULT_ONNX_OPSET = 11


class RoFormerOnnxConfig(BertOnnxConfig):
    DEFAULT_ONNX_OPSET = 11


class SqueezeBertOnnxConfig(BertOnnxConfig):
    DEFAULT_ONNX_OPSET = 11


class MobileBertOnnxConfig(BertOnnxConfig):
    DEFAULT_ONNX_OPSET = 11


class NystromformerOnnxConfig(BertOnnxConfig):
    DEFAULT_ONNX_OPSET = 11


class XLMOnnxConfig(BertOnnxConfig):
    DEFAULT_ONNX_OPSET = 11


class SplinterOnnxConfig(BertOnnxConfig):
    DEFAULT_ONNX_OPSET = 11


class RemBertOnnxConfig(BertOnnxConfig):
    DEFAULT_ONNX_OPSET = 11


class DistilBertOnnxConfig(BertOnnxConfig):
    DEFAULT_ONNX_OPSET = 14  # now uses F.scaled_dot_product_attention by default for transformers>=4.46.0

    @property
    def inputs(self) -> Dict[str, Dict[int, str]]:
        if self.task == "multiple-choice":
            dynamic_axis = {0: "batch_size", 1: "num_choices", 2: "sequence_length"}
        else:
            dynamic_axis = {0: "batch_size", 1: "sequence_length"}
        return {"input_ids": dynamic_axis, "attention_mask": dynamic_axis}


class MPNetOnnxConfig(DistilBertOnnxConfig):
    DEFAULT_ONNX_OPSET = 12  # For lower opsets, results in: Type 'tensor(int64)' of input parameter (/0/auto_model/encoder/Add_1_output_0) of operator (Min) in node (/0/auto_model/encoder/Min) is invalid.


class RobertaOnnxConfig(DistilBertOnnxConfig):
    DEFAULT_ONNX_OPSET = 14  # now uses F.scaled_dot_product_attention by default for torch>=2.1.1.


class CamembertOnnxConfig(DistilBertOnnxConfig):
    DEFAULT_ONNX_OPSET = 14  # now uses F.scaled_dot_product_attention by default for torch>=2.1.1.


class FlaubertOnnxConfig(BertOnnxConfig):
    DEFAULT_ONNX_OPSET = 11


class IBertOnnxConfig(DistilBertOnnxConfig):
    pass


class XLMRobertaOnnxConfig(DistilBertOnnxConfig):
    DEFAULT_ONNX_OPSET = 14  # now uses F.scaled_dot_product_attention by default for torch>=2.1.1.


class DebertaOnnxConfig(BertOnnxConfig):
    DEFAULT_ONNX_OPSET = 12

    @property
    def inputs(self) -> Dict[str, Dict[int, str]]:
        common_inputs = super().inputs
        if self._config.type_vocab_size == 0:
            common_inputs.pop("token_type_ids")
        return common_inputs


class MarkupLMOnnxConfig(BertOnnxConfig):
    DEFAULT_ONNX_OPSET = 11
    DUMMY_INPUT_GENERATOR_CLASSES = (
        DummyTextInputGenerator,
        DummyXPathSeqInputGenerator,
    )

    @property
    def inputs(self) -> Dict[str, Dict[int, str]]:
        dynamic_axis = {0: "batch_size", 1: "sequence_length"}
        xpath_dynamic_axis = {0: "batch_size", 1: "sequence_length", 2: "max_depth"}
        return {
            "input_ids": dynamic_axis,
            "attention_mask": dynamic_axis,
            "token_type_ids": dynamic_axis,
            "xpath_subs_seq": xpath_dynamic_axis,
            "xpath_tags_seq": xpath_dynamic_axis,
        }


class DebertaV2OnnxConfig(DebertaOnnxConfig):
    pass


class EsmOnnxConfig(TextEncoderOnnxConfig):
    NORMALIZED_CONFIG_CLASS = NormalizedTextConfig
    ATOL_FOR_VALIDATION = 1e-4
    DEFAULT_ONNX_OPSET = 12

    @property
    def inputs(self) -> Dict[str, Dict[int, str]]:
        dynamic_axis = {0: "batch_size", 1: "sequence_length"}
        return {
            "input_ids": dynamic_axis,
            "attention_mask": dynamic_axis,
        }


class GPT2OnnxConfig(TextDecoderWithPositionIdsOnnxConfig):
    DEFAULT_ONNX_OPSET = 14  # uses SDPA in Transformers, hence opset>=14.
    NORMALIZED_CONFIG_CLASS = NormalizedTextConfig.with_args(num_layers="n_layer", num_attention_heads="n_head")


class GPTJOnnxConfig(GPT2OnnxConfig):
    pass


class CodeGenOnnxConfig(GPT2OnnxConfig):
    pass


class ImageGPTOnnxConfig(GPT2OnnxConfig):
    pass


class DecisionTransformerOnnxConfig(OnnxConfig):
    DUMMY_INPUT_GENERATOR_CLASSES = (DummyDecisionTransformerInputGenerator,)
    NORMALIZED_CONFIG_CLASS = NormalizedConfig

    @property
    def inputs(self) -> Dict[str, Dict[int, str]]:
        return {
            "states": {0: "batch_size", 1: "sequence_length"},
            "actions": {0: "batch_size", 1: "sequence_length"},
            "timesteps": {0: "batch_size", 1: "sequence_length"},
            "returns_to_go": {0: "batch_size", 1: "sequence_length"},
            "attention_mask": {0: "batch_size", 1: "sequence_length"},
        }

    @property
    def outputs(self) -> Dict[str, Dict[int, str]]:
        return {
            "state_preds": {0: "batch_size", 1: "sequence_length"},
            "action_preds": {0: "batch_size", 1: "sequence_length"},
            "return_preds": {0: "batch_size", 1: "sequence_length"},
            "last_hidden_state": {0: "batch_size", 1: "sequence_length"},
        }


class GPTNeoOnnxConfig(TextDecoderWithPositionIdsOnnxConfig):
    DEFAULT_ONNX_OPSET = 14
    NORMALIZED_CONFIG_CLASS = NormalizedTextConfig.with_args(num_attention_heads="num_heads")


class GPTNeoXOnnxConfig(TextDecoderWithPositionIdsOnnxConfig):
    DEFAULT_ONNX_OPSET = 14  # uses SDPA in Transformers, hence opset>=14.
    NORMALIZED_CONFIG_CLASS = NormalizedTextConfig


# OPT does not take position_ids as input for transfomers < v4.46, needs it for transformers >= v4.46
if check_if_transformers_greater("4.45.99"):

    class OPTOnnxConfig(TextDecoderWithPositionIdsOnnxConfig):
        DEFAULT_ONNX_OPSET = 14  # uses SDPA in Transformers, hence opset>=14.
        NORMALIZED_CONFIG_CLASS = NormalizedTextConfig

else:

    class OPTOnnxConfig(TextDecoderOnnxConfig):
        DEFAULT_ONNX_OPSET = 14  # uses SDPA in Transformers, hence opset>=14.
        NORMALIZED_CONFIG_CLASS = NormalizedTextConfig


class LlamaOnnxConfig(TextDecoderWithPositionIdsOnnxConfig):
    DEFAULT_ONNX_OPSET = 14  # Llama now uses F.scaled_dot_product_attention by default for torch>=2.1.1.

    DUMMY_INPUT_GENERATOR_CLASSES = (DummyTextInputGenerator, MistralDummyPastKeyValuesGenerator)
    DUMMY_PKV_GENERATOR_CLASS = MistralDummyPastKeyValuesGenerator
    NORMALIZED_CONFIG_CLASS = NormalizedTextConfig


class Qwen2OnnxConfig(LlamaOnnxConfig):
    MIN_TRANSFORMERS_VERSION = version.parse("4.37.0")


class GemmaOnnxConfig(LlamaOnnxConfig):
    DUMMY_INPUT_GENERATOR_CLASSES = (DummyTextInputGenerator, GemmaDummyPastKeyValuesGenerator)
    DUMMY_PKV_GENERATOR_CLASS = GemmaDummyPastKeyValuesGenerator
    MIN_TRANSFORMERS_VERSION = version.parse("4.38.0")


class GraniteOnnxConfig(LlamaOnnxConfig):
    MIN_TRANSFORMERS_VERSION = version.parse("4.45.0")
    MIN_TORCH_VERSION = version.parse("2.5.0")


class PhiOnnxConfig(TextDecoderWithPositionIdsOnnxConfig):
    DEFAULT_ONNX_OPSET = 14  # Phi now uses F.scaled_dot_product_attention by default for torch>=2.1.1.
    NORMALIZED_CONFIG_CLASS = NormalizedTextConfig
    MIN_TRANSFORMERS_VERSION = version.parse("4.36.0")


class Phi3OnnxConfig(PhiOnnxConfig):
    DUMMY_INPUT_GENERATOR_CLASSES = (
        MistralDummyPastKeyValuesGenerator,
    ) + TextDecoderOnnxConfig.DUMMY_INPUT_GENERATOR_CLASSES
    DUMMY_PKV_GENERATOR_CLASS = MistralDummyPastKeyValuesGenerator
    NORMALIZED_CONFIG_CLASS = NormalizedTextConfigWithGQA
    MIN_TRANSFORMERS_VERSION = version.parse("4.41.0")

    def __init__(self, *args, **kwargs):
        # TODO : replace check_if_transformers_greater with is_transformers_available
        if check_if_transformers_greater("4.46.0") and not check_if_transformers_greater("4.46.1"):
            logger.error(
                "Found transformers v4.46.0 while trying to exporting a Phi3 model, this specific version of transformers is not supported. "
                "Please upgrade to v4.46.1 or higher, or downgrade your transformers version"
            )
        super().__init__(*args, **kwargs)


class MistralOnnxConfig(TextDecoderWithPositionIdsOnnxConfig):
    # This is because of the patching of torch.triu in AttentionMaskConverter, that exists from transformers>=4.35
    MIN_TRANSFORMERS_VERSION = version.parse("4.34.99")

    # The ONNX export of this architecture needs the Trilu operator support, available since opset 14
    DEFAULT_ONNX_OPSET = 14
    DUMMY_INPUT_GENERATOR_CLASSES = (
        MistralDummyPastKeyValuesGenerator,
    ) + TextDecoderOnnxConfig.DUMMY_INPUT_GENERATOR_CLASSES
    DUMMY_PKV_GENERATOR_CLASS = MistralDummyPastKeyValuesGenerator
    NORMALIZED_CONFIG_CLASS = NormalizedTextConfig.with_args(num_key_value_heads="num_key_value_heads", allow_new=True)

    def patch_model_for_export(
        self, model: Union["PreTrainedModel", "TFPreTrainedModel"], model_kwargs: Optional[Dict[str, Any]] = None
    ) -> "ModelPatcher":
        return MistralModelPatcher(self, model, model_kwargs=model_kwargs)


class MPTOnnxConfig(TextDecoderOnnxConfig):
    # MPT does not require position_ids input.
    DEFAULT_ONNX_OPSET = 13
    # TODO: fix inference for transformers < v4.41 for beam_search > 1
    MIN_TRANSFORMERS_VERSION = version.parse("4.41.0")
    NORMALIZED_CONFIG_CLASS = NormalizedTextConfig.with_args(
        num_attention_heads="n_heads", hidden_size="d_model", num_layers="n_layers"
    )


class BloomOnnxConfig(TextDecoderOnnxConfig):
    # Bloom does not require position_ids input.
    DUMMY_INPUT_GENERATOR_CLASSES = (
        BloomDummyPastKeyValuesGenerator,
    ) + TextDecoderOnnxConfig.DUMMY_INPUT_GENERATOR_CLASSES
    DUMMY_PKV_GENERATOR_CLASS = BloomDummyPastKeyValuesGenerator
    NORMALIZED_CONFIG_CLASS = NormalizedTextConfig.with_args(num_layers="n_layer", num_attention_heads="n_head")
    DEFAULT_ONNX_OPSET = 14  # Bloom uses aten::triu that requires opset>=14, and F.scaled_dot_product_attention

    def add_past_key_values(self, inputs_or_outputs: Dict[str, Dict[int, str]], direction: str):
        if check_if_transformers_greater("4.44"):
            super().add_past_key_values(inputs_or_outputs, direction)
        else:
            if direction not in ["inputs", "outputs"]:
                raise ValueError(f'direction must either be "inputs" or "outputs", but {direction} was given')

            if direction == "inputs":
                decoder_sequence_name = "past_sequence_length"
                name = "past_key_values"
            else:
                decoder_sequence_name = "past_sequence_length + 1"
                name = "present"

            for i in range(self._normalized_config.num_layers):
                inputs_or_outputs[f"{name}.{i}.key"] = {
                    0: "batch_size x num_heads",
                    2: decoder_sequence_name,
                }
                inputs_or_outputs[f"{name}.{i}.value"] = {
                    0: "batch_size x num_heads",
                    1: decoder_sequence_name,
                }


class GPTBigCodeOnnxConfig(TextDecoderWithPositionIdsOnnxConfig):
    DUMMY_INPUT_GENERATOR_CLASSES = (
        GPTBigCodeDummyPastKeyValuesGenerator,
    ) + TextDecoderOnnxConfig.DUMMY_INPUT_GENERATOR_CLASSES
    DEFAULT_ONNX_OPSET = 14  # GPT BigCode now uses F.scaled_dot_product_attention by default for torch>=2.1.1.
    DUMMY_PKV_GENERATOR_CLASS = GPTBigCodeDummyPastKeyValuesGenerator
    NORMALIZED_CONFIG_CLASS = NormalizedConfigManager.get_normalized_config_class("gpt_bigcode")

    def add_past_key_values(self, inputs_or_outputs: Dict[str, Dict[int, str]], direction: str):
        if direction not in ["inputs", "outputs"]:
            raise ValueError(f'direction must either be "inputs" or "outputs", but {direction} was given')

        if direction == "inputs":
            decoder_sequence_name = "past_sequence_length"
            name = "past_key_values"
        else:
            decoder_sequence_name = "past_sequence_length + 1"
            name = "present"

        for i in range(self._normalized_config.num_layers):
            # No dim for `n_head` when using multi-query attention
            inputs_or_outputs[f"{name}.{i}.key_value"] = {
                0: "batch_size",
                1: decoder_sequence_name,
            }

    def flatten_past_key_values(self, flattened_output, name, idx, t):
        flattened_output[f"{name}.{idx}.key_value"] = t


class FalconOnnxConfig(TextDecoderOnnxConfig):
    # This is due to the cache refactoring for Falcon in 4.36
    MIN_TRANSFORMERS_VERSION = version.parse("4.35.99")

    DUMMY_INPUT_GENERATOR_CLASSES = (
        FalconDummyPastKeyValuesGenerator,
    ) + TextDecoderOnnxConfig.DUMMY_INPUT_GENERATOR_CLASSES
    DEFAULT_ONNX_OPSET = 14  # Falcon uses aten::triu that requires opset>=14, and F.scaled_dot_product_attention
    NORMALIZED_CONFIG_CLASS = NormalizedTextConfig
    DUMMY_PKV_GENERATOR_CLASS = FalconDummyPastKeyValuesGenerator

    def __init__(
        self,
        config: "PretrainedConfig",
        task: str = "feature-extraction",
        int_dtype: str = "int64",
        float_dtype: str = "fp32",
        use_past: bool = False,
        use_past_in_inputs: bool = False,
        preprocessors: Optional[List[Any]] = None,
        legacy: bool = False,
    ):
        super().__init__(
            config=config,
            task=task,
            int_dtype=int_dtype,
            float_dtype=float_dtype,
            use_past=use_past,
            use_past_in_inputs=use_past_in_inputs,
            preprocessors=preprocessors,
            legacy=legacy,
        )
        # For some reason Falcon config.num_kv_heads can not be trusted, see in Transformers:
        # https://github.com/huggingface/transformers/blob/v4.34.0/src/transformers/models/falcon/modeling_falcon.py#L337
        self._normalized_config.num_kv_heads = (
            self._normalized_config.num_kv_heads
            if (self._normalized_config.new_decoder_architecture or not self._normalized_config.multi_query)
            else 1
        )

    @property
    def inputs(self) -> Dict[str, Dict[int, str]]:
        common_inputs = super().inputs

        if not self.legacy and not self._config.alibi and self.task in ["text-generation", "feature-extraction"]:
            # When alibi is used, position_ids are not used in Falcon.
            # Reference: https://github.com/huggingface/transformers/blob/v4.34.0/src/transformers/models/falcon/modeling_falcon.py#L1116
            common_inputs["position_ids"] = {0: "batch_size", 1: "sequence_length"}

        return common_inputs

    # we need to set output_attentions=True in the model input to avoid calling
    # torch.nn.functional.scaled_dot_product_attention that is not supported by the ONNX export
    def patch_model_for_export(
        self, model: Union["PreTrainedModel", "TFPreTrainedModel"], model_kwargs: Optional[Dict[str, Any]] = None
    ) -> "ModelPatcher":
        return FalconModelPatcher(self, model, model_kwargs=model_kwargs)


class T5DummySeq2SeqPastKeyValuesGenerator(DummySeq2SeqPastKeyValuesGenerator):
    def generate(self, input_name: str, framework: str = "pt", int_dtype: str = "int64", float_dtype: str = "fp32"):
        encoder_shape = (
            self.batch_size,
            self.normalized_config.encoder_num_attention_heads,
            self.encoder_sequence_length,
            self.normalized_config.key_value_dim,
        )
        decoder_shape = (
            self.batch_size,
            self.normalized_config.decoder_num_attention_heads,
            self.sequence_length,
            self.normalized_config.key_value_dim,
        )
        return [
            (
                self.random_float_tensor(decoder_shape, framework=framework, dtype=float_dtype),
                self.random_float_tensor(decoder_shape, framework=framework, dtype=float_dtype),
                self.random_float_tensor(encoder_shape, framework=framework, dtype=float_dtype),
                self.random_float_tensor(encoder_shape, framework=framework, dtype=float_dtype),
            )
            for _ in range(self.normalized_config.decoder_num_layers)
        ]


class T5OnnxConfig(TextSeq2SeqOnnxConfig):
    DEFAULT_ONNX_OPSET = 14  # T5 uses aten::triu that requires opset>=14
    DUMMY_INPUT_GENERATOR_CLASSES = TextSeq2SeqOnnxConfig.DUMMY_INPUT_GENERATOR_CLASSES[:-1] + (
        T5DummySeq2SeqPastKeyValuesGenerator,
    )
    DUMMY_PKV_GENERATOR_CLASS = T5DummySeq2SeqPastKeyValuesGenerator
    NORMALIZED_CONFIG_CLASS = NormalizedSeq2SeqConfig.with_args(
        hidden_size="d_model",
        num_attention_heads="num_heads",
        encoder_num_layers="num_layers",
        decoder_num_layers="num_decoder_layers",
        key_value_dim="d_kv",
        allow_new=True,
    )

    def generate_dummy_inputs_for_validation(
        self, reference_model_inputs: Dict[str, Any], onnx_input_names: Optional[List[str]] = None
    ) -> Dict[str, Any]:
        if self._behavior is ConfigBehavior.DECODER:
            reference_model_inputs["input_ids"] = reference_model_inputs.pop("decoder_input_ids")

        if onnx_input_names is not None:
            if "encoder_outputs" in reference_model_inputs:
                if "encoder_hidden_states" in onnx_input_names:
                    reference_model_inputs["encoder_hidden_states"] = reference_model_inputs.pop("encoder_outputs")[0]
                else:
                    reference_model_inputs.pop("encoder_outputs")
        else:
            # TODO: remove this else in optimum 2.0 and make onnx_input_names a required argument
            # T5 requires encoder_hidden_states as an input for both the without/with past models,
            # which is different than other architectures that require it only for the without past case
            reference_model_inputs["encoder_hidden_states"] = reference_model_inputs.pop("encoder_outputs")[0]

        return super().generate_dummy_inputs_for_validation(reference_model_inputs)


class MT5OnnxConfig(T5OnnxConfig):
    ATOL_FOR_VALIDATION = 1e-4


class LongT5OnnxConfig(T5OnnxConfig):
    DEFAULT_ONNX_OPSET = 14


class BartDummyTextInputGenerator(DummyTextInputGenerator):
    def __init__(
        self,
        task: str,
        normalized_config: NormalizedSeq2SeqConfig,
        batch_size: int = DEFAULT_DUMMY_SHAPES["batch_size"],
        sequence_length: int = DEFAULT_DUMMY_SHAPES["sequence_length"],
        num_choices: int = DEFAULT_DUMMY_SHAPES["num_choices"],
        random_batch_size_range: Optional[Tuple[int, int]] = None,
        random_sequence_length_range: Optional[Tuple[int, int]] = None,
        random_num_choices_range: Optional[Tuple[int, int]] = None,
        force_eos_token_id_presence: bool = True,
        **kwargs,
    ):
        super().__init__(
            task=task,
            normalized_config=normalized_config,
            batch_size=batch_size,
            sequence_length=sequence_length,
            num_choices=num_choices,
            random_batch_size_range=random_batch_size_range,
            random_sequence_length_range=random_sequence_length_range,
            random_num_choices_range=random_num_choices_range,
        )
        self.force_eos_token_id_presence = force_eos_token_id_presence
        self.eos_token_id = normalized_config.eos_token_id

    def generate(self, input_name: str, framework: str = "pt", int_dtype: str = "int64", float_dtype: str = "fp32"):
        int_tensor = super().generate(input_name, framework=framework, int_dtype=int_dtype, float_dtype=float_dtype)
        # This inserts EOS_TOKEN_ID at random locations along the sequence length dimension.
        if self.force_eos_token_id_presence and "input_ids" in input_name and self.task == "text-classification":
            for idx in range(self.batch_size):
                if self.eos_token_id in int_tensor[idx]:
                    continue
                random_idx = random.randint(1, self.sequence_length - 1)
                int_tensor[idx][random_idx] = self.eos_token_id

        return int_tensor


class M2M100OnnxConfig(TextSeq2SeqOnnxConfig):
    DEFAULT_ONNX_OPSET = 14  # now uses F.scaled_dot_product_attention by default for torch>=2.1.1.
    NORMALIZED_CONFIG_CLASS = NormalizedSeq2SeqConfig.with_args(
        encoder_num_layers="encoder_layers",
        decoder_num_layers="decoder_layers",
        num_layers="decoder_layers",  # Used for the text-generation task past key values input generation.
        encoder_num_attention_heads="encoder_attention_heads",
        decoder_num_attention_heads="decoder_attention_heads",
        eos_token_id="eos_token_id",
    )
    DUMMY_INPUT_GENERATOR_CLASSES = (
        BartDummyTextInputGenerator,
        {
            "feature-extraction": DummySeq2SeqDecoderTextInputGenerator,
            "text-generation": DummyDecoderTextInputGenerator,
        },
        {
            "feature-extraction": DummySeq2SeqPastKeyValuesGenerator,
            "text-generation": DummyPastKeyValuesGenerator,
        },
    )

    def _create_dummy_input_generator_classes(self, **kwargs) -> List["DummyInputGenerator"]:
        dummy_text_input_generator = self.DUMMY_INPUT_GENERATOR_CLASSES[0](
            self.task, self._normalized_config, **kwargs
        )
        task = "feature-extraction" if self.task != "text-generation" else "text-generation"
        dummy_decoder_text_input_generator = self.DUMMY_INPUT_GENERATOR_CLASSES[1][task](
            self.task, self._normalized_config, **kwargs
        )
        if self.task != "text-generation":
            kwargs["encoder_sequence_length"] = dummy_text_input_generator.sequence_length

        dummy_seq2seq_past_key_values_generator = self.DUMMY_INPUT_GENERATOR_CLASSES[2][task](
            self.task, self._normalized_config, **kwargs
        )
        dummy_inputs_generators = [
            dummy_text_input_generator,
            dummy_decoder_text_input_generator,
            dummy_seq2seq_past_key_values_generator,
        ]

        return dummy_inputs_generators

    @property
    def inputs_for_default_and_seq2seq_lm(self):
        return super().inputs

    @property
    def inputs_for_causal_lm(self):
        if self.use_past_in_inputs:
            common_inputs = {
                "input_ids": {0: "batch_size", 1: "sequence_length"},
                "attention_mask": {0: "batch_size", 1: "past_sequence_length + 1"},
            }
            for i in range(self._normalized_config.decoder_num_layers):
                common_inputs[f"past_key_values.{i}.key"] = {
                    0: "batch_size",
                    2: "past_sequence_length",
                }
                common_inputs[f"past_key_values.{i}.value"] = {
                    0: "batch_size",
                    2: "past_sequence_length",
                }
        else:
            common_inputs = {
                "input_ids": {0: "batch_size", 1: "sequence_length"},
                "attention_mask": {0: "batch_size", 1: "sequence_length"},
            }

        return common_inputs

    @property
    def inputs_for_other_tasks(self):
        return {
            "input_ids": {0: "batch_size", 1: "sequence_length"},
            "attention_mask": {0: "batch_size", 1: "sequence_length"},
        }

    @property
    def inputs(self) -> Dict[str, Dict[int, str]]:
        inputs_properties = {
            "feature-extraction": self.inputs_for_default_and_seq2seq_lm,
            "text2text-generation": self.inputs_for_default_and_seq2seq_lm,
            "text-generation": self.inputs_for_causal_lm,
            "other": self.inputs_for_other_tasks,
        }
        return inputs_properties.get(self.task, inputs_properties["other"])

    @property
    def outputs(self) -> Dict[str, Dict[int, str]]:
        if self.task in ["feature-extraction", "text2text-generation"]:
            common_outputs = super().outputs
        else:
            common_outputs = super(OnnxConfigWithPast, self).outputs
            if self.use_past:
                # When exporting decoder models with use_cache=True, both the decoder without past and with past have the KV cache as an output.
                for i in range(
                    self._normalized_config.encoder_num_layers
                    if self.task != "text-generation"
                    else self._normalized_config.decoder_num_layers
                ):
                    common_outputs[f"present.{i}.key"] = {0: "batch_size", 2: "past_sequence_length + sequence_length"}
                    common_outputs[f"present.{i}.value"] = {
                        0: "batch_size",
                        2: "past_sequence_length + sequence_length",
                    }
        return common_outputs

    def generate_dummy_inputs(self, framework: str = "pt", **kwargs):
        # This will handle the attention mask padding when Bart is used for text-generation.
        if self.task == "text-generation":
            self.PAD_ATTENTION_MASK_TO_PAST = True

        dummy_inputs = super().generate_dummy_inputs(framework=framework, **kwargs)

        # Setting it back to the default version.
        self.PAD_ATTENTION_MASK_TO_PAST = False
        return dummy_inputs

    def flatten_past_key_values(self, flattened_output, name, idx, t):
        if self.task in ["feature-extraction", "text2text-generation"]:
            flattened_output = super().flatten_past_key_values(flattened_output, name, idx, t)
        else:
            flattened_output = super(OnnxSeq2SeqConfigWithPast, self).flatten_past_key_values(
                flattened_output, name, idx, t
            )


class BartOnnxConfig(M2M100OnnxConfig):
    DEFAULT_ONNX_OPSET = 14  # Bart now uses F.scaled_dot_product_attention by default for torch>=2.1.1.
    MIN_TORCH_VERSION = version.parse("2.1.2")
    pass


class MBartOnnxConfig(BartOnnxConfig):
    pass


class BlenderbotOnnxConfig(BartOnnxConfig):
    pass


class BlenderbotSmallOnnxConfig(BartOnnxConfig):
    pass


# big_bird and bigbird_pegasus are unsupported for now as block sparse attention is written in pure python and numpy in transformers.
# Thus, the case attention_type == "block_sparse" is unusable.
# Even with rewritting this part in pure PyTorch, torch.onnx.export is then prohibitively slow.
# References: https://github.com/pytorch/pytorch/issues/63734 & https://github.com/pytorch/pytorch/issues/94821
"""
class BigBirdOnnxConfig(DistilBertOnnxConfig):
    pass

class BigBirdPegasusOnnxConfig(BartOnnxConfig):
    def generate_dummy_inputs_for_validation(self, reference_model_inputs: Dict[str, Any]) -> Dict[str, Any]:
        if self._behavior is ConfigBehavior.ENCODER:
            # TODO: check why the attention mask is not present in the exported model
            reference_model_inputs.pop("attention_mask")
        return super().generate_dummy_inputs_for_validation(reference_model_inputs)
"""


class PegasusOnnxConfig(BartOnnxConfig):
    pass


class MarianOnnxConfig(BartOnnxConfig):
    pass


class ViTOnnxConfig(VisionOnnxConfig):
    NORMALIZED_CONFIG_CLASS = NormalizedVisionConfig
    MIN_TORCH_VERSION = version.parse("1.11")
    DEFAULT_ONNX_OPSET = 14  # now uses F.scaled_dot_product_attention by default for torch>=2.1.1.

    @property
    def inputs(self) -> Dict[str, Dict[int, str]]:
        return {"pixel_values": {0: "batch_size", 1: "num_channels", 2: "height", 3: "width"}}

    @property
    def outputs(self) -> Dict[str, Dict[int, str]]:
        common_outputs = super().outputs
        if self.task == "feature-extraction":
            common_outputs["last_hidden_state"] = {0: "batch_size"}
        return common_outputs


class CvTOnnxConfig(ViTOnnxConfig):
    DEFAULT_ONNX_OPSET = 13
    ATOL_FOR_VALIDATION = 1e-2


class LevitOnnxConfig(ViTOnnxConfig):
    DEFAULT_ONNX_OPSET = 11


class DeiTOnnxConfig(ViTOnnxConfig):
    DEFAULT_ONNX_OPSET = 14  # now uses F.scaled_dot_product_attention by default for torch>=2.1.1.


class BeitOnnxConfig(ViTOnnxConfig):
    DEFAULT_ONNX_OPSET = 11


class ConvNextOnnxConfig(ViTOnnxConfig):
    DEFAULT_ONNX_OPSET = 11


class ConvNextV2OnnxConfig(ViTOnnxConfig):
    DEFAULT_ONNX_OPSET = 11


class MobileViTOnnxConfig(ViTOnnxConfig):
    ATOL_FOR_VALIDATION = 1e-4
    DEFAULT_ONNX_OPSET = 11


class RegNetOnnxConfig(ViTOnnxConfig):
    # This config has the same inputs as ViTOnnxConfig
    DEFAULT_ONNX_OPSET = 11


class ResNetOnnxConfig(ViTOnnxConfig):
    ATOL_FOR_VALIDATION = 1e-3
    DEFAULT_ONNX_OPSET = 11


class DetrOnnxConfig(ViTOnnxConfig):
    DEFAULT_ONNX_OPSET = 12

    @property
    def outputs(self) -> Dict[str, Dict[int, str]]:
        if self.task == "image-segmentation":
            return {
                "logits": {0: "batch_size", 1: "num_queries"},
                "pred_masks": {0: "batch_size", 1: "num_queries"},
            }
        else:
            return super().outputs


class TableTransformerOnnxConfig(DetrOnnxConfig):
    pass


class YolosOnnxConfig(ViTOnnxConfig):
    DEFAULT_ONNX_OPSET = 14  # now uses F.scaled_dot_product_attention by default for torch>=2.1.1.


class SwinOnnxConfig(ViTOnnxConfig):
    DEFAULT_ONNX_OPSET = 11


class Swin2srOnnxConfig(SwinOnnxConfig):
    pass


class DptOnnxConfig(ViTOnnxConfig):
    DEFAULT_ONNX_OPSET = 11


class GlpnOnnxConfig(ViTOnnxConfig):
    DEFAULT_ONNX_OPSET = 11


class PoolFormerOnnxConfig(ViTOnnxConfig):
    NORMALIZED_CONFIG_CLASS = NormalizedVisionConfig
    ATOL_FOR_VALIDATION = 2e-3
    DEFAULT_ONNX_OPSET = 11


class SegformerOnnxConfig(YolosOnnxConfig):
    pass


class MobileNetV1OnnxConfig(ViTOnnxConfig):
    ATOL_FOR_VALIDATION = 1e-4
    DEFAULT_ONNX_OPSET = 11

    @property
    def inputs(self) -> Dict[str, Dict[int, str]]:
        return {"pixel_values": {0: "batch_size"}}


class MobileNetV2OnnxConfig(MobileNetV1OnnxConfig):
    pass


class DonutSwinOnnxConfig(ViTOnnxConfig):
    DEFAULT_ONNX_OPSET = 11


class TimmDefaultOnnxConfig(ViTOnnxConfig):
    ATOL_FOR_VALIDATION = 1e-3
    DEFAULT_ONNX_OPSET = 12

    def rename_ambiguous_inputs(self, inputs):
        #  The input name in the model signature is `x, hence the export input name is updated.
        model_inputs = {}
        model_inputs["x"] = inputs["pixel_values"]

        return model_inputs

    @property
    def torch_to_onnx_input_map(self) -> Dict[str, str]:
        return {"x": "pixel_values"}


class SentenceTransformersTransformerOnnxConfig(TextEncoderOnnxConfig):
    NORMALIZED_CONFIG_CLASS = NormalizedTextConfig
    DEFAULT_ONNX_OPSET = 14  # Some bottleneck transformers models require a specific ONNX opset to be successfully exported. We put a rather high opset here for the export to work for all architectures.

    @property
    def inputs(self) -> Dict[str, Dict[int, str]]:
        return {
            "input_ids": {0: "batch_size", 1: "sequence_length"},
            "attention_mask": {0: "batch_size", 1: "sequence_length"},
        }

    @property
    def outputs(self) -> Dict[str, Dict[int, str]]:
        return {
            "token_embeddings": {0: "batch_size", 1: "sequence_length"},
            "sentence_embedding": {0: "batch_size"},
        }

    # we need to set output_attentions=True in the model input to avoid calling
    # torch.nn.functional.scaled_dot_product_attention that is not supported by the ONNX export
    # due to the op torch.nn.functional.multi_head_attention_forward used for WavLM
    def patch_model_for_export(
        self, model: Union["PreTrainedModel", "TFPreTrainedModel"], model_kwargs: Optional[Dict[str, Any]] = None
    ) -> "ModelPatcher":
        return SentenceTransformersTransformerPatcher(self, model, model_kwargs=model_kwargs)


class CLIPNormalizedConfig(NormalizedTextAndVisionConfig):
    TEXT_CONFIG = "text_config"
    VISION_CONFIG = "vision_config"


class CLIPVisionModelOnnxConfig(VisionOnnxConfig):
    NORMALIZED_CONFIG_CLASS = NormalizedVisionConfig

    @property
    def inputs(self) -> Dict[str, Dict[int, str]]:
        return {"pixel_values": {0: "batch_size", 1: "num_channels", 2: "height", 3: "width"}}

    @property
    def outputs(self) -> Dict[str, Dict[int, str]]:
        common_outputs = super().outputs
        common_outputs["last_hidden_state"] = {0: "batch_size"}
        common_outputs["pooler_output"] = {0: "batch_size"}

        return common_outputs

    def patch_model_for_export(
        self,
        model: Union["PreTrainedModel", "TFPreTrainedModel", "ModelMixin"],
        model_kwargs: Optional[Dict[str, Any]] = None,
    ) -> "ModelPatcher":
        return CLIPModelPatcher(self, model, model_kwargs=model_kwargs)


class CLIPOnnxConfig(TextAndVisionOnnxConfig):
    NORMALIZED_CONFIG_CLASS = CLIPNormalizedConfig

    @property
    def inputs(self) -> Dict[str, Dict[int, str]]:
        return {
            "input_ids": {0: "text_batch_size", 1: "sequence_length"},
            "pixel_values": {0: "image_batch_size", 1: "num_channels", 2: "height", 3: "width"},
            "attention_mask": {0: "text_batch_size", 1: "sequence_length"},
        }

    @property
    def outputs(self) -> Dict[str, Dict[int, str]]:
        return {
            "logits_per_image": {0: "image_batch_size", 1: "text_batch_size"},
            "logits_per_text": {0: "text_batch_size", 1: "image_batch_size"},
            "text_embeds": {0: "text_batch_size"},
            "image_embeds": {0: "image_batch_size"},
        }

    def patch_model_for_export(
        self,
        model: Union["PreTrainedModel", "TFPreTrainedModel", "ModelMixin"],
        model_kwargs: Optional[Dict[str, Any]] = None,
    ) -> "ModelPatcher":
        return CLIPModelPatcher(self, model, model_kwargs=model_kwargs)


class SentenceTransformersCLIPOnnxConfig(CLIPOnnxConfig):
    @property
    def outputs(self) -> Dict[str, Dict[int, str]]:
        return {
            "text_embeds": {0: "text_batch_size"},
            "image_embeds": {0: "image_batch_size"},
        }

    def patch_model_for_export(
        self, model: Union["PreTrainedModel", "TFPreTrainedModel"], model_kwargs: Optional[Dict[str, Any]] = None
    ) -> "ModelPatcher":
        return SentenceTransformersCLIPPatcher(self, model, model_kwargs=model_kwargs)


class CLIPTextWithProjectionOnnxConfig(TextEncoderOnnxConfig):
    ATOL_FOR_VALIDATION = 1e-3
    # The ONNX export of this architecture needs the Trilu operator support, available since opset 14
    DEFAULT_ONNX_OPSET = 14

    NORMALIZED_CONFIG_CLASS = NormalizedConfig.with_args(
        vocab_size="vocab_size",
        sequence_length="max_position_embeddings",
        num_layers="num_hidden_layers",
        allow_new=True,
    )

    @property
    def inputs(self) -> Dict[str, Dict[int, str]]:
        return {
            "input_ids": {0: "batch_size", 1: "sequence_length"},
        }

    @property
    def outputs(self) -> Dict[str, Dict[int, str]]:
        common_outputs = {
            "text_embeds": {0: "batch_size", 1: "sequence_length"},
            "last_hidden_state": {0: "batch_size", 1: "sequence_length"},
        }
        if self._normalized_config.output_hidden_states:
            for i in range(self._normalized_config.num_layers + 1):
                common_outputs[f"hidden_states.{i}"] = {0: "batch_size", 1: "sequence_length"}

        return common_outputs

    def patch_model_for_export(
        self,
        model: Union["PreTrainedModel", "TFPreTrainedModel", "ModelMixin"],
        model_kwargs: Optional[Dict[str, Any]] = None,
    ) -> "ModelPatcher":
        return CLIPModelPatcher(self, model, model_kwargs=model_kwargs)


class CLIPTextOnnxConfig(CLIPTextWithProjectionOnnxConfig):
    @property
    def outputs(self) -> Dict[str, Dict[int, str]]:
        common_outputs = {
            "last_hidden_state": {0: "batch_size", 1: "sequence_length"},
            "pooler_output": {0: "batch_size"},
        }

        if self._normalized_config.output_hidden_states:
            for i in range(self._normalized_config.num_layers + 1):
                common_outputs[f"hidden_states.{i}"] = {0: "batch_size", 1: "sequence_length"}

        return common_outputs

    def patch_model_for_export(
        self,
        model: Union["PreTrainedModel", "TFPreTrainedModel", "ModelMixin"],
        model_kwargs: Optional[Dict[str, Any]] = None,
    ) -> "ModelPatcher":
        return CLIPModelPatcher(self, model, model_kwargs=model_kwargs)


class UNetOnnxConfig(VisionOnnxConfig):
    ATOL_FOR_VALIDATION = 1e-4
    # The ONNX export of a CLIPText architecture, an other Stable Diffusion component, needs the Trilu
    # operator support, available since opset 14
    DEFAULT_ONNX_OPSET = 14

    NORMALIZED_CONFIG_CLASS = NormalizedConfig.with_args(
        image_size="sample_size",
        num_channels="in_channels",
        hidden_size="cross_attention_dim",
        vocab_size="norm_num_groups",
        allow_new=True,
    )

    DUMMY_INPUT_GENERATOR_CLASSES = (
        DummyVisionInputGenerator,
        DummyTimestepInputGenerator,
        DummySeq2SeqDecoderTextInputGenerator,
    )

    @property
    def inputs(self) -> Dict[str, Dict[int, str]]:
        common_inputs = {
            "sample": {0: "batch_size", 2: "height", 3: "width"},
            "timestep": {},  # a scalar with no dimension
            "encoder_hidden_states": {0: "batch_size", 1: "sequence_length"},
        }

        # TODO : add addition_embed_type == text_image, image and image_embeds
        # https://github.com/huggingface/diffusers/blob/9366c8f84bfe47099ff047272661786ebb54721d/src/diffusers/models/unets/unet_2d_condition.py#L671
        if getattr(self._normalized_config, "addition_embed_type", None) == "text_time":
            common_inputs["text_embeds"] = {0: "batch_size"}
            common_inputs["time_ids"] = {0: "batch_size"}

        if getattr(self._normalized_config, "time_cond_proj_dim", None) is not None:
            common_inputs["timestep_cond"] = {0: "batch_size"}

        return common_inputs

    @property
    def outputs(self) -> Dict[str, Dict[int, str]]:
        return {
            "out_sample": {0: "batch_size", 2: "height", 3: "width"},
        }

    @property
    def torch_to_onnx_output_map(self) -> Dict[str, str]:
        return {
            "sample": "out_sample",
        }

    def generate_dummy_inputs(self, framework: str = "pt", **kwargs):
        dummy_inputs = super().generate_dummy_inputs(framework=framework, **kwargs)
        dummy_inputs["encoder_hidden_states"] = dummy_inputs["encoder_hidden_states"][0]

        if getattr(self._normalized_config, "addition_embed_type", None) == "text_time":
            dummy_inputs["added_cond_kwargs"] = {
                "text_embeds": dummy_inputs.pop("text_embeds"),
                "time_ids": dummy_inputs.pop("time_ids"),
            }

        return dummy_inputs

    def ordered_inputs(self, model) -> Dict[str, Dict[int, str]]:
        inputs = super().ordered_inputs(model=model)
        # to fix mismatch between model forward signature and expected inputs
        # a dictionnary of additional embeddings `added_cond_kwargs` is expected depending on config.addition_embed_type
        if getattr(self._normalized_config, "addition_embed_type", None) == "text_time":
            inputs["text_embeds"] = self.inputs["text_embeds"]
            inputs["time_ids"] = self.inputs["time_ids"]

        return inputs


class VaeEncoderOnnxConfig(VisionOnnxConfig):
    ATOL_FOR_VALIDATION = 3e-4
    # The ONNX export of a CLIPText architecture, an other Stable Diffusion component, needs the Trilu
    # operator support, available since opset 14
    DEFAULT_ONNX_OPSET = 14

    NORMALIZED_CONFIG_CLASS = NormalizedConfig.with_args(
        num_channels="in_channels",
        image_size="sample_size",
        allow_new=True,
    )

    @property
    def inputs(self) -> Dict[str, Dict[int, str]]:
        return {
            "sample": {0: "batch_size", 2: "height", 3: "width"},
        }

    @property
    def outputs(self) -> Dict[str, Dict[int, str]]:
        return {
            "latent_parameters": {0: "batch_size", 2: "height_latent", 3: "width_latent"},
        }


class VaeDecoderOnnxConfig(VisionOnnxConfig):
    ATOL_FOR_VALIDATION = 1e-4
    # The ONNX export of a CLIPText architecture, an other Stable Diffusion component, needs the Trilu
    # operator support, available since opset 14
    DEFAULT_ONNX_OPSET = 14

    NORMALIZED_CONFIG_CLASS = NormalizedConfig.with_args(
        num_channels="latent_channels",
        allow_new=True,
    )

    @property
    def inputs(self) -> Dict[str, Dict[int, str]]:
        return {
            "latent_sample": {0: "batch_size", 2: "height_latent", 3: "width_latent"},
        }

    @property
    def outputs(self) -> Dict[str, Dict[int, str]]:
        return {
            "sample": {0: "batch_size", 2: "height", 3: "width"},
        }


class T5EncoderOnnxConfig(TextEncoderOnnxConfig):
    NORMALIZED_CONFIG_CLASS = NormalizedTextConfig
    ATOL_FOR_VALIDATION = 1e-4
    DEFAULT_ONNX_OPSET = 12  # int64 was supported since opset 12

    @property
    def inputs(self):
        return {
            "input_ids": {0: "batch_size", 1: "sequence_length"},
        }

    @property
    def outputs(self):
        return {
            "last_hidden_state": {0: "batch_size", 1: "sequence_length"},
        }


class SD3TransformerOnnxConfig(VisionOnnxConfig):
    ATOL_FOR_VALIDATION = 1e-4
    # The ONNX export of a CLIPText architecture, an other Stable Diffusion component, needs the Trilu
    # operator support, available since opset 14
    DEFAULT_ONNX_OPSET = 14

    DUMMY_INPUT_GENERATOR_CLASSES = (
        DummyTransformerTimestepInputGenerator,
        DummyTransformerVisionInputGenerator,
        DummyTransformerTextInputGenerator,
    )

    NORMALIZED_CONFIG_CLASS = NormalizedConfig.with_args(
        image_size="sample_size",
        num_channels="in_channels",
        vocab_size="attention_head_dim",
        hidden_size="joint_attention_dim",
        projection_size="pooled_projection_dim",
        allow_new=True,
    )

    @property
    def inputs(self) -> Dict[str, Dict[int, str]]:
        common_inputs = {
            "hidden_states": {0: "batch_size", 2: "height", 3: "width"},
            "encoder_hidden_states": {0: "batch_size", 1: "sequence_length"},
            "pooled_projections": {0: "batch_size"},
            "timestep": {0: "step"},
        }

        return common_inputs

    @property
    def outputs(self) -> Dict[str, Dict[int, str]]:
        return {
            "out_hidden_states": {0: "batch_size", 2: "height", 3: "width"},
        }

    @property
    def torch_to_onnx_output_map(self) -> Dict[str, str]:
        return {
            "sample": "out_hidden_states",
        }


class FluxTransformerOnnxConfig(SD3TransformerOnnxConfig):
    DUMMY_INPUT_GENERATOR_CLASSES = (
        DummyTransformerTimestepInputGenerator,
        DummyFluxTransformerVisionInputGenerator,
        DummyFluxTransformerTextInputGenerator,
    )

    @property
    def inputs(self):
        common_inputs = super().inputs
        common_inputs["hidden_states"] = {0: "batch_size", 1: "packed_height_width"}
        common_inputs["txt_ids"] = (
            {0: "sequence_length"} if check_if_diffusers_greater("0.31.0") else {0: "batch_size", 1: "sequence_length"}
        )
        common_inputs["img_ids"] = (
            {0: "packed_height_width"}
            if check_if_diffusers_greater("0.31.0")
            else {0: "batch_size", 1: "packed_height_width"}
        )

        if getattr(self._normalized_config, "guidance_embeds", False):
            common_inputs["guidance"] = {0: "batch_size"}

        return common_inputs

    @property
    def outputs(self):
        return {
            "out_hidden_states": {0: "batch_size", 1: "packed_height_width"},
        }


class GroupViTOnnxConfig(CLIPOnnxConfig):
    pass


class OwlViTOnnxConfig(CLIPOnnxConfig):
    # Sets the absolute tolerance to when validating the exported ONNX model against the
    # reference model.
    ATOL_FOR_VALIDATION = 1e-4
    MIN_TORCH_VERSION = version.parse("2.1")

    # needs einsum operator support, available since opset 12
    DEFAULT_ONNX_OPSET = 12

    def __init__(
        self,
        config: "PretrainedConfig",
        task: str = "feature-extraction",
        int_dtype: str = "int64",
        float_dtype: str = "fp32",
        preprocessors: Optional[List[Any]] = None,
        legacy: bool = False,
    ):
        super().__init__(
            config=config,
            task=task,
            int_dtype=int_dtype,
            float_dtype=float_dtype,
            preprocessors=preprocessors,
            legacy=legacy,
        )
        if task == "zero-shot-object-detection":
            logger.warning(
                "The batch size of this model will not be dynamic because non-maximum suppression is performed. "
                "Make sure to export the model with the same batch size as the one you will use at inference "
                "with `--batch_size N`."
            )

    @property
    def outputs(self) -> Dict[str, Dict[int, str]]:
        outputs = {}
        if self.task == "feature-extraction":
            outputs["logits_per_image"] = {0: "image_batch_size", 1: "text_batch_size"}
            outputs["logits_per_text"] = {0: "text_batch_size", 1: "image_batch_size"}
        elif self.task == "zero-shot-object-detection":
            outputs["logits"] = {0: "image_batch_size", 2: "num_queries"}
            outputs["pred_boxes"] = {0: "image_batch_size", 1: "num_boxes"}

        outputs["text_embeds"] = {0: "text_batch_size", 1: "max_text_queries"}
        outputs["image_embeds"] = {0: "image_batch_size"}
        return outputs


class OwlV2OnnxConfig(OwlViTOnnxConfig):
    MIN_TRANSFORMERS_VERSION = version.parse("4.35.0")


class LayoutLMOnnxConfig(TextAndVisionOnnxConfig):
    NORMALIZED_CONFIG_CLASS = NormalizedTextConfig.with_args(
        allow_new=True,
        MAX_2D_POSITION_EMBEDDINGS="max_2d_position_embeddings",
    )

    @property
    def inputs(self) -> Dict[str, Dict[int, str]]:
        return {
            "input_ids": {0: "batch_size", 1: "sequence_length"},
            "bbox": {0: "batch_size", 1: "sequence_length"},
            "attention_mask": {0: "batch_size", 1: "sequence_length"},
            "token_type_ids": {0: "batch_size", 1: "sequence_length"},
        }


class LayoutLMv3OnnxConfig(TextAndVisionOnnxConfig):
    MIN_TORCH_VERSION = version.parse("1.12")
    NORMALIZED_CONFIG_CLASS = NormalizedTextConfig.with_args(
        allow_new=True,
        MAX_2D_POSITION_EMBEDDINGS="max_2d_position_embeddings",
        image_size="input_size",
    )
    DEFAULT_ONNX_OPSET = 12

    @property
    def inputs(self) -> Dict[str, Dict[int, str]]:
        if self.task in ["text-classification", "question-answering"]:
            pixel_values_dynamic_axes = {0: "batch_size", 1: "num_channels", 2: "height", 3: "width"}
        else:
            pixel_values_dynamic_axes = {0: "batch_size", 1: "num_channels"}
        return {
            "input_ids": {0: "batch_size", 1: "sequence_length"},
            "attention_mask": {0: "batch_size", 1: "sequence_length"},
            "bbox": {0: "batch_size", 1: "sequence_length"},
            "pixel_values": pixel_values_dynamic_axes,
        }


class LiltOnnxConfig(TextAndVisionOnnxConfig):
    NORMALIZED_CONFIG_CLASS = NormalizedTextConfig.with_args(
        allow_new=True,
        MAX_2D_POSITION_EMBEDDINGS="max_2d_position_embeddings",
    )

    @property
    def inputs(self) -> Dict[str, Dict[int, str]]:
        return {
            "input_ids": {0: "batch_size", 1: "sequence_length"},
            "bbox": {0: "batch_size", 1: "sequence_length"},
            "attention_mask": {0: "batch_size", 1: "sequence_length"},
        }


class Data2VecTextOnnxConfig(DistilBertOnnxConfig):
    pass


class Data2VecVisionOnnxConfig(ViTOnnxConfig):
    DEFAULT_ONNX_OPSET = 11


class Data2VecAudioOnnxConfig(AudioOnnxConfig):
    NORMALIZED_CONFIG_CLASS = NormalizedConfig
    ATOL_FOR_VALIDATION = 1e-4
    DEFAULT_ONNX_OPSET = 14  # now uses F.scaled_dot_product_attention by default for torch>=2.1.1.


class PerceiverDummyInputGenerator(DummyVisionInputGenerator):
    def __init__(
        self,
        task: str,
        normalized_config: NormalizedVisionConfig,
        batch_size: int = DEFAULT_DUMMY_SHAPES["batch_size"],
        num_channels: int = DEFAULT_DUMMY_SHAPES["num_channels"],
        width: int = DEFAULT_DUMMY_SHAPES["width"],
        height: int = DEFAULT_DUMMY_SHAPES["height"],
        **kwargs,
    ):
        super().__init__(
            task=task,
            normalized_config=normalized_config,
            batch_size=batch_size,
            num_channels=num_channels,
            width=width,
            height=height,
            **kwargs,
        )

        from transformers.onnx.utils import get_preprocessor

        preprocessor = get_preprocessor(normalized_config._name_or_path)
        if preprocessor is not None and hasattr(preprocessor, "size"):
            self.height = preprocessor.size.get("height", self.height)
            self.width = preprocessor.size.get("width", self.width)

    def generate(self, input_name: str, framework: str = "pt", int_dtype: str = "int64", float_dtype: str = "fp32"):
        input_ = super().generate(
            input_name=input_name, framework=framework, int_dtype=int_dtype, float_dtype=float_dtype
        )
        return input_


class PerceiverOnnxConfig(TextAndVisionOnnxConfig):
    NORMALIZED_CONFIG_CLASS = NormalizedTextConfig
    DUMMY_INPUT_GENERATOR_CLASSES = (
        PerceiverDummyInputGenerator,
    ) + TextAndVisionOnnxConfig.DUMMY_INPUT_GENERATOR_CLASSES

    def __init__(
        self,
        config: "PretrainedConfig",
        task: str = "feature-extraction",
        int_dtype: str = "int64",
        float_dtype: str = "fp32",
        preprocessors: Optional[List[Any]] = None,
        legacy: bool = False,
    ):
        super().__init__(
            config=config,
            task=task,
            int_dtype=int_dtype,
            float_dtype=float_dtype,
            preprocessors=preprocessors,
            legacy=legacy,
        )
        self.is_generating_dummy_inputs = False

    @property
    def inputs_name(self):
        if self.is_generating_dummy_inputs:
            if self.task in ["fill-mask", "text-classification"]:
                return "input_ids"
            else:
                return "pixel_values"
        else:
            return "inputs"

    @property
    def inputs(self) -> Dict[str, Dict[int, str]]:
        if self.inputs_name in ["input_ids", "inputs"]:
            dynamic_axis = {0: "batch_size", 1: "sequence_length"}
            return {
                "input_ids": dynamic_axis,
                "attention_mask": dynamic_axis,
            }
        else:
            dynamic_axis = {0: "batch_size", 1: "sequence_length", 2: "width", 3: "height"}
            return {
                "pixel_values": dynamic_axis,
            }

    def generate_dummy_inputs(self, framework: str = "pt", **kwargs):
        self.is_generating_dummy_inputs = True
        dummy_inputs = super().generate_dummy_inputs(framework=framework, **kwargs)
        dummy_inputs[self.inputs_name] = dummy_inputs.pop(self.inputs_name)
        return dummy_inputs


class HubertOnnxConfig(AudioOnnxConfig):
    NORMALIZED_CONFIG_CLASS = NormalizedConfig
    DEFAULT_ONNX_OPSET = 14  # now uses F.scaled_dot_product_attention by default for torch>=2.1.1.


class Wav2Vec2OnnxConfig(HubertOnnxConfig):
    DEFAULT_ONNX_OPSET = 14  # now uses F.scaled_dot_product_attention by default for torch>=2.1.1.


class Wav2Vec2ConformerOnnxConfig(HubertOnnxConfig):
    DEFAULT_ONNX_OPSET = 11


class SEWOnnxConfig(HubertOnnxConfig):
    DEFAULT_ONNX_OPSET = 14  # now uses F.scaled_dot_product_attention by default for torch>=2.1.1.


class SEWDOnnxConfig(HubertOnnxConfig):
    DEFAULT_ONNX_OPSET = 12


class UniSpeechOnnxConfig(HubertOnnxConfig):
    DEFAULT_ONNX_OPSET = 14  # now uses F.scaled_dot_product_attention by default for torch>=2.1.1.


class UniSpeechSATOnnxConfig(HubertOnnxConfig):
    DEFAULT_ONNX_OPSET = 14  # now uses F.scaled_dot_product_attention by default for torch>=2.1.1.


class WavLMOnnxConfig(HubertOnnxConfig):
    DEFAULT_ONNX_OPSET = 12

    # we need to set output_attentions=True in the model input to avoid calling
    # torch.nn.functional.scaled_dot_product_attention that is not supported by the ONNX export
    # due to the op torch.nn.functional.multi_head_attention_forward used for WavLM
    def patch_model_for_export(
        self, model: Union["PreTrainedModel", "TFPreTrainedModel"], model_kwargs: Optional[Dict[str, Any]] = None
    ) -> "ModelPatcher":
        return WavLMModelPatcher(self, model, model_kwargs=model_kwargs)


class ASTDummyAudioInputGenerator(DummyAudioInputGenerator):
    def generate(self, input_name: str, framework: str = "pt", int_dtype: str = "int64", float_dtype: str = "fp32"):
        shape = [self.batch_size, self.normalized_config.max_length, self.normalized_config.num_mel_bins]
        if input_name == "input_values":
            return self.random_float_tensor(shape, min_value=-1, max_value=1, framework=framework, dtype=float_dtype)
        return super().generate(input_name, framework=framework, int_dtype=int_dtype, float_dtype=float_dtype)


class ASTOnnxConfig(OnnxConfig):
    NORMALIZED_CONFIG_CLASS = NormalizedConfig.with_args(
        num_mel_bins="num_mel_bins", max_length="max_length", allow_new=True
    )
    DUMMY_INPUT_GENERATOR_CLASSES = (ASTDummyAudioInputGenerator,)
    ATOL_FOR_VALIDATION = 1e-4
    DEFAULT_ONNX_OPSET = 14  # now uses F.scaled_dot_product_attention by default for torch>=2.1.1.

    @property
    def inputs(self) -> Dict[str, Dict[int, str]]:
        return {"input_values": {0: "batch_size"}}


# TODO: currently disabled because an operator seems not supported by ONNX.
# class MCTCTDummyAudioInputGenerator(DummyAudioInputGenerator):
#     def generate(self, input_name: str, framework: str = "pt"):
#         shape = [self.batch_size, self.sequence_length, self.normalized_config.input_features_per_channel]
#         if input_name == "input_features":
#             return self.random_float_tensor(shape, min_value=-1, max_value=1, framework=framework)
#         return super().generate(input_name, framework=framework)
#
#
# class MCTCTOnnxConfig(OnnxConfig):
#     NORMALIZED_CONFIG_CLASS = NormalizedConfig.with_args(input_features_per_channel="input_feat_per_channel", allow_new=True)
#     DUMMY_INPUT_GENERATOR_CLASSES = (MCTCTDummyAudioInputGenerator,)
#     DEFAULT_ONNX_OPSET = 13
#
#     @property
#     def inputs(self) -> Dict[str, Dict[int, str]]:
#         return {"input_features": {0: "batch_size", 1: "sequence_classification"}}


class WhisperOnnxConfig(AudioToTextOnnxConfig):
    DEFAULT_ONNX_OPSET = 14  # Whisper now uses F.scaled_dot_product_attention by default for torch>=2.1.1.

    NORMALIZED_CONFIG_CLASS = NormalizedSeq2SeqConfig.with_args(
        encoder_num_layers="encoder_layers",
        decoder_num_layers="decoder_layers",
        feature_size="num_mel_bins",
        allow_new=True,
    )
    ATOL_FOR_VALIDATION = 1e-3

    @property
    def inputs(self) -> Dict[str, Dict[int, str]]:
        if self.task == "audio-classification":
            common_inputs = {"input_features": {0: "batch_size"}}
        else:
            common_inputs = super().inputs
            if self._behavior is not ConfigBehavior.DECODER:
                common_inputs["input_features"] = {0: "batch_size"}  # Remove unnecessary dynamic axis.

            if self._behavior is not ConfigBehavior.ENCODER and self.use_past_in_inputs:
                if check_if_transformers_greater("4.43.0"):
                    # since https://github.com/huggingface/transformers/pull/31166
                    common_inputs["cache_position"] = {0: "decoder_sequence_length"}

            if self._behavior is ConfigBehavior.DECODER and not self.use_past_in_inputs:
                common_inputs["encoder_outputs"][1] = f"{common_inputs['encoder_outputs'][1]} / 2"
        return common_inputs

    @property
    def outputs(self) -> Dict[str, Dict[int, str]]:
        common_outputs = super().outputs
        if self._behavior is ConfigBehavior.ENCODER:
            # For Whisper, we need to name the second axis as encoder_sequence_length / 2 as the axis name is used for
            # dummy input generation
            common_outputs["last_hidden_state"][1] = f"{common_outputs['last_hidden_state'][1]} / 2"
        return common_outputs


class MusicgenOnnxConfig(OnnxSeq2SeqConfigWithPast):
    # NOTE: Several warnings during the export are not to worry about:
    # * for i, indices in enumerate(codes): --> can be unrolled, fixed length (num_quantizers).
    # * max_pad = max(padding_left, padding_right) --> does not impact later controlflows.
    # if length <= max_pad:  --> appears to be always False for Musicgen.

    # opset>=13 needed to avoid a bug in T5 encoder SelfAttention.
    # opset>=14 needed for torch.tril export.
    DEFAULT_ONNX_OPSET = 14

    VARIANTS = {
        "text-conditional-with-past": "Exports Musicgen to ONNX to generate audio samples conditioned on a text prompt (Reference: https://huggingface.co/docs/transformers/model_doc/musicgen#text-conditional-generation). This uses the decoder KV cache. The following subcomponents are exported:\n\t\t* text_encoder.onnx: corresponds to the text encoder part in https://github.com/huggingface/transformers/blob/v4.39.1/src/transformers/models/musicgen/modeling_musicgen.py#L1457.\n\t\t* encodec_decode.onnx: corresponds to the Encodec audio encoder part in https://github.com/huggingface/transformers/blob/v4.39.1/src/transformers/models/musicgen/modeling_musicgen.py#L2472-L2480.\n\t\t* decoder_model.onnx: The Musicgen decoder, without past key values input, and computing cross attention. Not required at inference (use decoder_model_merged.onnx instead).\n\t\t* decoder_with_past_model.onnx: The Musicgen decoder, with past_key_values input (KV cache filled), not computing cross attention. Not required at inference (use decoder_model_merged.onnx instead).\n\t\t* decoder_model_merged.onnx: The two previous models fused in one, to avoid duplicating weights. A boolean input `use_cache_branch` allows to select the branch to use. In the first forward pass where the KV cache is empty, dummy past key values inputs need to be passed and are ignored with use_cache_branch=False.\n\t\t* build_delay_pattern_mask.onnx: A model taking as input `input_ids`, `pad_token_id`, `max_length`, and building a delayed pattern mask to the input_ids. Implements https://github.com/huggingface/transformers/blob/v4.39.3/src/transformers/models/musicgen/modeling_musicgen.py#L1054.",
    }
    # TODO: support audio-prompted generation (- audio_encoder_encode.onnx: corresponds to the audio encoder part in https://github.com/huggingface/transformers/blob/f01e1609bf4dba146d1347c1368c8c49df8636f6/src/transformers/models/musicgen/modeling_musicgen.py#L2087.\n\t)
    # With that, we have full Encodec support.
    DEFAULT_VARIANT = "text-conditional-with-past"

    NORMALIZED_CONFIG_CLASS = NormalizedEncoderDecoderConfig

    DUMMY_INPUT_GENERATOR_CLASSES = (
        DummyTextInputGenerator,
        DummyCodegenDecoderTextInputGenerator,
        DummySeq2SeqPastKeyValuesGenerator,
        DummyEncodecInputGenerator,
        DummyIntGenerator,
    )
    DUMMY_PKV_GENERATOR_CLASS = DummySeq2SeqPastKeyValuesGenerator

    def __init__(
        self,
        config: "PretrainedConfig",
        task: str = "feature-extraction",
        int_dtype: str = "int64",
        float_dtype: str = "fp32",
        use_past: bool = False,
        use_past_in_inputs: bool = False,
        behavior: ConfigBehavior = ConfigBehavior.ENCODER,
        preprocessors: Optional[List[Any]] = None,
        model_part: Optional[Literal["text_encoder", "encodec_decode", "decoder", "build_delay_pattern_mask"]] = None,
        legacy: bool = False,
        variant: str = "text-conditional-with-past",
    ):
        super().__init__(
            config=config,
            task=task,
            int_dtype=int_dtype,
            float_dtype=float_dtype,
            use_past=use_past,
            use_past_in_inputs=use_past_in_inputs,
            behavior=behavior,
            preprocessors=preprocessors,
            legacy=legacy,
        )
        if legacy:
            raise ValueError("Musicgen does not support legacy=True.")

        if (
            model_part in ["text_encoder", "encodec_decode", "build_delay_pattern_mask"]
            and behavior != ConfigBehavior.ENCODER
        ):
            raise ValueError(
                f"model_part is {model_part} and behavior is {behavior}. This is not supported, please open an issue at https://github.com/huggingface/optimum/issues."
            )

        if model_part == "decoder" and behavior != ConfigBehavior.DECODER:
            raise ValueError(
                f"model_part is {model_part} and behavior is {behavior}. This is not supported, please open an issue at https://github.com/huggingface/optimum/issues."
            )

        if behavior == ConfigBehavior.MONOLITH:
            raise ValueError(
                "Musicgen does not support behavior=ConfigBehavior.MONOLITH. Please open an issue at https://github.com/huggingface/optimum/issues."
            )

        if config.audio_encoder.model_type != "encodec":
            raise ValueError(
                f"Optimum ONNX export for Musicgen supports only Encodec as the audio encoder, got: {config.audio_encoder.model_type}. Please open an issue at https://github.com/huggingface/optimum/issues."
            )

        # Handling it would require to trace the audio_encoder.decode with torch.jit.script as we than have an unrollable loop.
        if config.audio_encoder.chunk_length_s is not None:
            raise ValueError(
                f"Musicgen ONNX export currently does not support audio_encoder.chunk_length_s not None (got {config.audio_encoder.chunk_length_s}). Please open an issue at https://github.com/huggingface/optimum/issues."
            )

        self.model_part = model_part
        if self.model_part == "decoder":
            self.use_past = True  # without past is not supported, hard-code it here.

        self._normalized_config.ENCODER_NORMALIZED_CONFIG_CLASS = NormalizedTextConfig(self._config.text_encoder)
        self._normalized_config.DECODER_NORMALIZED_CONFIG_CLASS = NormalizedConfig(self._config.decoder)
        self._normalized_config.decoder_num_layers = self._config.decoder.num_hidden_layers
        self._normalized_config.DECODER_NORMALIZED_CONFIG_CLASS.num_layers = self._config.decoder.num_hidden_layers
        self._normalized_config.DECODER_NORMALIZED_CONFIG_CLASS.encoder_num_attention_heads = (
            self._config.decoder.num_attention_heads
        )
        self._normalized_config.DECODER_NORMALIZED_CONFIG_CLASS.decoder_num_attention_heads = (
            self._config.decoder.num_attention_heads
        )

    @property
    def inputs(self) -> Dict[str, Dict[int, str]]:
        # Batched inference is not supported in Transformers.
        if self.model_part == "text_encoder":
            common_inputs = {
                "input_ids": {0: "batch_size", 1: "encoder_sequence_length"},
                "attention_mask": {0: "batch_size", 1: "encoder_sequence_length"},
            }
        elif self.model_part == "encodec_decode":
            # 0: always 1 for chunk_length_s=None, 2: num_quantizers fixed.
            common_inputs = {"audio_codes": {1: "batch_size", 3: "chunk_length"}}
        elif self.model_part == "build_delay_pattern_mask":
            common_inputs = {
                "input_ids": {0: "batch_size_x_num_codebooks"},
                "pad_token_id": {},
                "max_length": {},
            }
        elif self._behavior is ConfigBehavior.DECODER:
            # Naming it total_batch_size as in case we use guidance_scale, the dimension 0 may be larger than simply the batch_size.
            # Reference: https://github.com/huggingface/transformers/blob/31c575bcf13c2b85b65d652dd1b5b401f99be999/src/transformers/models/musicgen/modeling_musicgen.py#L1932-L1935
            common_inputs = {
                "decoder_input_ids": {0: "total_batch_size_x_num_codebooks"},
                "encoder_outputs": {0: "total_batch_size", 1: "encoder_sequence_length"},
                # MusicgenForConditionalGeneration maps attention_mask to encoder_attention_mask.
                "attention_mask": {
                    0: "batch_size",
                    1: "encoder_sequence_length",
                },
            }
            if self.use_past_in_inputs:
                # TODO: validate the axis name for attention_mask
                # common_inputs["attention_mask"][1] = "past_encoder_sequence_length + sequence_length"
                self.add_past_key_values(common_inputs, direction="inputs")
            else:
                common_inputs["decoder_input_ids"] = {
                    0: "total_batch_size_x_num_codebooks",
                    1: "decoder_sequence_length",
                }
        else:
            raise ValueError(
                "This should not happen. Please open an issue at https://github.com/huggingface/optimum/issues."
            )

        return common_inputs

    @property
    def outputs(self) -> Dict[str, Dict[int, str]]:
        common_outputs = {}

        if self.model_part == "text_encoder":
            common_outputs = super().outputs
        elif self.model_part == "encodec_decode":
            common_outputs["audio_values"] = {0: "batch_size", 2: "audio_length"}
        elif self.model_part == "build_delay_pattern_mask":
            common_outputs["input_ids_edited"] = {0: "total_batch_size_x_num_codebooks"}
            common_outputs["delay_pattern_mask"] = {0: "total_batch_size_x_num_codebooks", 1: "max_length"}
        elif self._behavior is ConfigBehavior.DECODER:
            common_outputs = super().outputs

            # MusicgenForConditionalGeneration output is named logits, not last_hidden_state.
            # Rename last_hidden_state -> logits while keeping the order.
            common_outputs = {
                "logits" if name == "last_hidden_state" else name: value for name, value in common_outputs.items()
            }
        else:
            raise ValueError(
                "This should not happen. Please open an issue at https://github.com/huggingface/optimum/issues."
            )

        return common_outputs

    def add_past_key_values(self, inputs_or_outputs: Dict[str, Dict[int, str]], direction: str):
        if direction not in ["inputs", "outputs"]:
            raise ValueError(f'direction must either be "inputs" or "outputs", but {direction} was given')

        if direction == "inputs":
            decoder_sequence_name = "past_decoder_sequence_length"
            name = "past_key_values"
        else:
            decoder_sequence_name = "past_decoder_sequence_length + 1"
            name = "present"

        for i in range(self._normalized_config.decoder_num_layers):
            inputs_or_outputs[f"{name}.{i}.decoder.key"] = {0: "total_batch_size", 2: decoder_sequence_name}
            inputs_or_outputs[f"{name}.{i}.decoder.value"] = {0: "total_batch_size", 2: decoder_sequence_name}

            if (
                self.is_merged is True
                or (self._behavior is ConfigBehavior.DECODER and not self.use_past_in_inputs)
                or direction == "inputs"
            ):
                # TODO: we only need to call it encoder_sequence_length_out in the merge case - but at torch.onnx.export()
                # time we have currently no case to check whether we will merge at a later step or not (self.is_merged is
                # not yet set at this time)
                inputs_or_outputs[f"{name}.{i}.encoder.key"] = {
                    0: "total_batch_size",
                    2: "encoder_sequence_length_out",
                }
                inputs_or_outputs[f"{name}.{i}.encoder.value"] = {
                    0: "total_batch_size",
                    2: "encoder_sequence_length_out",
                }

    def patch_model_for_export(
        self, model: Union["PreTrainedModel", "TFPreTrainedModel"], model_kwargs: Optional[Dict[str, Any]] = None
    ) -> "ModelPatcher":
        return MusicgenModelPatcher(self, model, model_kwargs=model_kwargs)

    @property
    def torch_to_onnx_input_map(self) -> Dict[str, str]:
        if self._behavior is ConfigBehavior.DECODER:
            return {
                "decoder_input_ids": "input_ids",
                "encoder_outputs": "encoder_hidden_states",
                "attention_mask": "encoder_attention_mask",
            }
        return {}

    def post_process_exported_models(
        self,
        path: Path,
        models_and_onnx_configs: Dict[
            str, Tuple[Union["PreTrainedModel", "TFPreTrainedModel", "ModelMixin"], "OnnxConfig"]
        ],
        onnx_files_subpaths: List[str],
    ):
        # Attempt to merge only if the decoder was exported without/with past, and ignore seq2seq models exported with text-generation task
        if "with-past" in self.variant:
            decoder_path = Path(path, onnx_files_subpaths[2])
            decoder_with_past_path = Path(path, onnx_files_subpaths[3])
            decoder_merged_path = Path(path, ONNX_DECODER_MERGED_NAME + ".onnx")
            try:
                # The decoder with past does not output the cross attention past key values as they are constant,
                # hence the need for strict=False
                merge_decoders(
                    decoder=decoder_path,
                    decoder_with_past=decoder_with_past_path,
                    save_path=decoder_merged_path,
                    strict=False,
                )
            except Exception as e:
                raise Exception(f"Unable to merge decoders. Detailed error: {e}")

            # In order to do the validation of the two branches on the same file
            text_encoder_path = onnx_files_subpaths[0]
            encodec_decode_path = onnx_files_subpaths[1]
            build_delay_pattern_mask_path = onnx_files_subpaths[4]

            onnx_files_subpaths_new = [
                text_encoder_path,
                encodec_decode_path,
                decoder_merged_path.name,
                decoder_merged_path.name,
                build_delay_pattern_mask_path,
            ]

            # We validate the two branches of the decoder model then
            models_and_onnx_configs[ONNX_DECODER_NAME][1].is_merged = True
            models_and_onnx_configs[ONNX_DECODER_NAME][1].use_cache_branch = False

            # Past key values won't be generated by default, but added in the input
            models_and_onnx_configs[ONNX_DECODER_NAME][1].use_past_in_inputs = True

            models_and_onnx_configs[ONNX_DECODER_WITH_PAST_NAME][1].use_cache_branch = True
            models_and_onnx_configs[ONNX_DECODER_WITH_PAST_NAME][1].is_merged = True
        else:
            onnx_files_subpaths_new = onnx_files_subpaths

        return models_and_onnx_configs, onnx_files_subpaths_new

    def overwrite_shape_and_generate_input(
        self, dummy_input_gen: "DummyInputGenerator", input_name: str, framework: str, input_shapes: Dict
    ):
        if self.model_part == "build_delay_pattern_mask" and input_name == "input_ids":
            original_batch_size = dummy_input_gen.batch_size
            dummy_input_gen.batch_size = (
                original_batch_size * dummy_input_gen.normalized_config.DECODER_NORMALIZED_CONFIG_CLASS.num_codebooks
            )

            dummy_input = dummy_input_gen.generate(
                input_name, framework=framework, int_dtype=self.int_dtype, float_dtype=self.float_dtype
            )

            dummy_input_gen.batch_size = original_batch_size

        else:
            dummy_input = super().overwrite_shape_and_generate_input(
                dummy_input_gen, input_name, framework, input_shapes
            )

        return dummy_input


class SpeechT5OnnxConfig(OnnxSeq2SeqConfigWithPast):
    # TODO: Transformers batched generation for Speecht5 is BROKEN (https://github.com/huggingface/transformers/pull/25943),
    # so we won't support for now.
    NORMALIZED_CONFIG_CLASS = NormalizedSeq2SeqConfig.with_args(
        hidden_size="hidden_size",
        num_attention_heads="encoder_attention_heads",  # TODO: bugged in case encoder and decoder have different number of heads
        encoder_num_layers="encoder_layers",
        decoder_num_layers="decoder_layers",
        allow_new=True,
    )

    DUMMY_INPUT_GENERATOR_CLASSES = (
        DummyTextInputGenerator,
        DummySeq2SeqDecoderTextInputGenerator,
        DummySeq2SeqPastKeyValuesGenerator,
        DummySpeechT5InputGenerator,
    )
    DUMMY_PKV_GENERATOR_CLASS = DummySeq2SeqPastKeyValuesGenerator

    VARIANTS = {
        "with-past": "The export follows the Transformers implementation using the KV cache, with the following components exported:\n\t - encoder_model.onnx: corresponds to the encoding part in https://github.com/huggingface/transformers/blob/v4.33.2/src/transformers/models/speecht5/modeling_speecht5.py#L2544-L2556.\n\t - decoder_model.onnx: corresponds to the decoder part in https://github.com/huggingface/transformers/blob/v4.33.2/src/transformers/models/speecht5/modeling_speecht5.py#L2572-L2602.\n\t - decoder_with_past_model.onnx: same as the above, with past_key_values input (KV cache filled).\n\t - decoder_postnet_and_vocoder.onnx: Decoder speech postnet and vocoder (e.g. a SpeechT5HifiGan) to generate speech from the spectrogram, as in https://github.com/huggingface/transformers/blob/v4.33.2/src/transformers/models/speecht5/modeling_speecht5.py#L2605-L2614.",
        "without-past": "The same as `with-past`, just without KV cache support. This is not a recommended export as slower than `with-past`.",
    }
    DEFAULT_VARIANT = "with-past"

    def __init__(
        self,
        config: "PretrainedConfig",
        task: str = "feature-extraction",
        int_dtype: str = "int64",
        float_dtype: str = "fp32",
        use_past: bool = False,
        use_past_in_inputs: bool = False,
        behavior: ConfigBehavior = ConfigBehavior.MONOLITH,
        preprocessors: Optional[List[Any]] = None,
        is_postnet_and_vocoder: bool = False,
        legacy: bool = False,
    ):
        super().__init__(
            config=config,
            task=task,
            int_dtype=int_dtype,
            float_dtype=float_dtype,
            use_past=use_past,
            use_past_in_inputs=use_past_in_inputs,
            behavior=behavior,
            preprocessors=preprocessors,
            legacy=legacy,
        )
        if float_dtype == "fp16":
            raise ValueError(
                "The ONNX export of SpeechT5 in float16 is currently not supported due to a bug in PyTorch: https://github.com/pytorch/pytorch/pull/110078. Please open an issue in Optimum if you would like to export SpeechT5 in float16."
            )
        self.is_postnet_and_vocoder = is_postnet_and_vocoder

    @property
    def inputs(self) -> Dict[str, Dict[int, str]]:
        common_inputs = {}

        # Batched inference is not supported in Transformers.
        if self._behavior is ConfigBehavior.ENCODER:
            common_inputs["input_ids"] = {1: "encoder_sequence_length"}
        elif self._behavior is ConfigBehavior.DECODER:
            # NOTE: even when past is used, the decoder takes the full sequence as input as the prenet seem to require it:
            # https://github.com/huggingface/transformers/blob/v4.33.2/src/transformers/models/speecht5/modeling_speecht5.py#L2573
            common_inputs["output_sequence"] = {1: "decoder_sequence_length"}
            common_inputs["speaker_embeddings"] = {}  # No dynamic shape here.
            common_inputs["encoder_outputs"] = {1: "encoder_sequence_length"}
            common_inputs["encoder_attention_mask"] = {1: "encoder_sequence_length"}

            if self.variant == "with-past" and self.use_past_in_inputs:
                self.add_past_key_values(common_inputs, direction="inputs")
        elif self.is_postnet_and_vocoder:
            common_inputs["spectrogram"] = {0: "n_spectrums x reduction_factor"}
        else:
            raise ValueError(
                "self._behavior is neither encoder or decoder, and is_postnet_and_vocoder=False. This should not happen."
            )

        return common_inputs

    @property
    def outputs(self) -> Dict[str, Dict[int, str]]:
        common_outputs = {}
        if self._behavior is ConfigBehavior.ENCODER:
            common_outputs["encoder_outputs"] = {1: "encoder_sequence_length"}
            common_outputs["encoder_attention_mask"] = {1: "encoder_sequence_length"}
        elif self._behavior is ConfigBehavior.DECODER:
            common_outputs["output_sequence_out"] = {1: "decoder_sequence_length + 1"}
            common_outputs["spectrum"] = {}  # No dynamic shape here.
            common_outputs["prob"] = {}  # No dynamic shape here.

            if self.variant == "with-past" and self.use_past:
                # When exporting decoder models with use_cache=True, both the decoder without past and with past have the KV cache as an output.
                self.add_past_key_values(common_outputs, direction="outputs")
        elif self.is_postnet_and_vocoder:
            common_outputs["waveform"] = {0: "n_samples"}
        else:
            raise ValueError(
                "self._behavior is neither encoder or decoder, and is_postnet_and_vocoder=False. This should not happen."
            )

        return common_outputs

    def patch_model_for_export(
        self, model: Union["PreTrainedModel", "TFPreTrainedModel"], model_kwargs: Optional[Dict[str, Any]] = None
    ) -> "ModelPatcher":
        return SpeechT5ModelPatcher(self, model, model_kwargs=model_kwargs)

    @property
    def torch_to_onnx_input_map(self) -> Dict[str, str]:
        return {"encoder_outputs": "encoder_hidden_states"}

    def overwrite_shape_and_generate_input(
        self, dummy_input_gen: "DummyInputGenerator", input_name: str, framework: str, input_shapes: Dict
    ):
        dummy_input_gen.batch_size = 1
        dummy_input = dummy_input_gen.generate(
            input_name, framework=framework, int_dtype=self.int_dtype, float_dtype=self.float_dtype
        )
        return dummy_input

    def add_past_key_values(self, inputs_or_outputs: Dict[str, Dict[int, str]], direction: str):
        if direction not in ["inputs", "outputs"]:
            raise ValueError(f'direction must either be "inputs" or "outputs", but {direction} was given')

        if direction == "inputs":
            decoder_sequence_name = "past_decoder_sequence_length"
            name = "past_key_values"
        else:
            decoder_sequence_name = "past_decoder_sequence_length + 1"
            name = "present"

        for i in range(self._normalized_config.decoder_num_layers):
            inputs_or_outputs[f"{name}.{i}.decoder.key"] = {2: decoder_sequence_name}
            inputs_or_outputs[f"{name}.{i}.decoder.value"] = {2: decoder_sequence_name}

            if (
                self.is_merged is True
                or (self._behavior is ConfigBehavior.DECODER and not self.use_past_in_inputs)
                or direction == "inputs"
            ):
                inputs_or_outputs[f"{name}.{i}.encoder.key"] = {2: "encoder_sequence_length_out"}
                inputs_or_outputs[f"{name}.{i}.encoder.value"] = {2: "encoder_sequence_length_out"}


class VitsOnnxConfig(TextEncoderOnnxConfig):
    NORMALIZED_CONFIG_CLASS = NormalizedTextConfig
    ATOL_FOR_VALIDATION = 1e-4

    @property
    def inputs(self) -> Dict[str, Dict[int, str]]:
        return {
            "input_ids": {0: "text_batch_size", 1: "sequence_length"},
            "attention_mask": {0: "text_batch_size", 1: "sequence_length"},
        }

    @property
    def outputs(self) -> Dict[str, Dict[int, str]]:
        return {
            "waveform": {0: "text_batch_size", 1: "n_samples"},
            "spectrogram": {0: "text_batch_size", 2: "num_bins"},
        }


class Speech2TextDummyAudioInputGenerator(DummyAudioInputGenerator):
    def generate(self, input_name: str, framework: str = "pt", int_dtype: str = "int64", float_dtype: str = "fp32"):
        shape = [self.batch_size, self.sequence_length, self.normalized_config.input_features_per_channel]
        if input_name == "input_features":
            return self.random_float_tensor(shape, min_value=-1, max_value=1, framework=framework, dtype=float_dtype)
        return super().generate(input_name, framework=framework)


class Speech2TextOnnxConfig(AudioToTextOnnxConfig):
    NORMALIZED_CONFIG_CLASS = NormalizedSeq2SeqConfig.with_args(
        decoder_num_layers="decoder_layers",
        num_layers="decoder_layers",
        input_features_per_channel="input_feat_per_channel",
        allow_new=True,
    )
    DUMMY_INPUT_GENERATOR_CLASSES = (
        (Speech2TextDummyAudioInputGenerator,)
        + AudioToTextOnnxConfig.DUMMY_INPUT_GENERATOR_CLASSES[1:]
        + (DummyTextInputGenerator,)
    )
    ATOL_FOR_VALIDATION = 1e-4

    @property
    def inputs(self) -> Dict[str, Dict[int, str]]:
        common_inputs = {}

        if self._behavior is not ConfigBehavior.DECODER:
            common_inputs["input_features"] = {0: "batch_size", 1: "feature_size", 2: "encoder_sequence_length"}
            common_inputs["attention_mask"] = {0: "batch_size", 1: "encoder_sequence_length"}

        if self._behavior is not ConfigBehavior.ENCODER:
            if self.use_past_in_inputs:
                common_inputs["decoder_input_ids"] = {0: "batch_size"}
            else:
                common_inputs["decoder_input_ids"] = {0: "batch_size", 1: "decoder_sequence_length"}

            if self.use_past_in_inputs:
                self.add_past_key_values(common_inputs, direction="inputs")

        if self._behavior is ConfigBehavior.DECODER:
            common_inputs["encoder_outputs"] = {
                0: "batch_size",
                1: f"encoder_sequence_length / {(2 * self._config.num_conv_layers)}",
            }

        return common_inputs

    @property
    def outputs(self) -> Dict[str, Dict[int, str]]:
        common_outputs = super().outputs
        if self._behavior is ConfigBehavior.ENCODER:
            # for Speech2text, we need to name the second axis as
            # encoder_sequence_length / 2 * self._config.num_conv_layers as the axis name is
            # used for dummy input generation
            common_outputs["last_hidden_state"][
                1
            ] = f"{common_outputs['last_hidden_state'][1]} / {(2 * self._config.num_conv_layers)}"
        return common_outputs


# TODO: Replace the TextSeq2SeqOnnxConfig inheritance with VisionToTextOnnxConfig when added.
# The change below however does not affect the export for the model
class TrOCROnnxConfig(TextSeq2SeqOnnxConfig):
    NORMALIZED_CONFIG_CLASS = NormalizedSeq2SeqConfig.with_args(
        decoder_num_layers="decoder_layers",
        num_layers="decoder_layers",
        decoder_num_attention_heads="decoder_attention_heads",
        hidden_size="hidden_size",
    )


class VisionEncoderDecoderOnnxConfig(EncoderDecoderBaseOnnxConfig):
    NORMALIZED_CONFIG_CLASS = NormalizedEncoderDecoderConfig
    ATOL_FOR_VALIDATION = 1e-3
    DEFAULT_ONNX_OPSET = 14  # uses SDPA in Transformers, hence opset>=14.

    DUMMY_INPUT_GENERATOR_CLASSES = (DummyVisionInputGenerator, DummyVisionEncoderDecoderPastKeyValuesGenerator)

    @property
    def inputs(self) -> Dict[str, Dict[int, str]]:
        common_inputs = {}

        if self._behavior is not ConfigBehavior.DECODER:
            common_inputs["pixel_values"] = {0: "batch_size", 1: "num_channels", 2: "height", 3: "width"}

        if self._behavior is not ConfigBehavior.ENCODER:
            if self.use_past_in_inputs:
                common_inputs["decoder_input_ids"] = {0: "batch_size"}
            else:
                common_inputs["decoder_input_ids"] = {0: "batch_size", 1: "decoder_sequence_length"}

            if self.use_past_in_inputs:
                self.add_past_key_values(common_inputs, direction="inputs")
        if self._behavior is ConfigBehavior.DECODER:
            common_inputs["encoder_outputs"] = {0: "batch_size", 1: "encoder_sequence_length"}

        return common_inputs

    @property
    def outputs(self) -> Dict[str, Dict[int, str]]:
        if self._behavior == ConfigBehavior.ENCODER:
            # Some encoders have static sequence length so it is useful to rely on the encoder ONNX config to grab this information.
            return self._encoder_onnx_config.outputs
        else:
            # Ideally, we would want here to have self._decoder_onnx_config.outputs, which is currently not possible
            # as we hard-code the task to feature-extraction, that has the wrong output names (e.g. mbart does not support document-question-answering
            # so we can not initializer MBartONNXConfig with document-question-answering).
            return super().outputs

    def patch_model_for_export(
        self, model: Union["PreTrainedModel", "TFPreTrainedModel"], model_kwargs: Optional[Dict[str, Any]] = None
    ) -> "ModelPatcher":
        return VisionEncoderDecoderPatcher(self, model, model_kwargs=model_kwargs)


class SamOnnxConfig(OnnxConfig):
    MIN_TRANSFORMERS_VERSION = version.parse("4.29.0.dev0")
    # Since ransformers 4.32.0, SAM uses repeat_interleave op that is broken in PyTorch 2.0.1: https://github.com/pytorch/pytorch/issues/100429
    MIN_TORCH_VERSION = version.parse("2.0.99")
    NORMALIZED_CONFIG_CLASS = NormalizedEncoderDecoderConfig
    DUMMY_INPUT_GENERATOR_CLASSES = (DummyVisionInputGenerator, DummyPointsGenerator, DummyVisionEmbeddingsGenerator)
    DEFAULT_ONNX_OPSET = 13  # Opset 12 for repeat_interleave falls back on the opset 9 implem, that raises Unsupported: ONNX export of repeat_interleave in opset 9.
    VARIANTS = {
        "monolith": "All the SAM model components are exported as a single model.onnx.",
        "split": "The vision encoder is exported as a separate vision_encoder.onnx, and the prompt encoder and mask decoder are exported as a prompt_encoder_mask_decoder.onnx. This allows to encoder the image only once for multiple point queries.",
    }
    DEFAULT_VARIANT = "split"

    def __init__(
        self,
        config: "PretrainedConfig",
        task: str = "feature-extraction",
        int_dtype: str = "int64",
        float_dtype: str = "fp32",
        variant: str = "split",
        vision_encoder: Optional[bool] = None,
        preprocessors: Optional[List[Any]] = None,
        legacy: bool = False,
    ):
        super().__init__(
            config=config,
            task=task,
            int_dtype=int_dtype,
            float_dtype=float_dtype,
            preprocessors=preprocessors,
            legacy=legacy,
        )
        self.variant = variant
        self.vision_encoder = vision_encoder
        self._normalized_config.ENCODER_NORMALIZED_CONFIG_CLASS = NormalizedVisionConfig(self._config.vision_config)

    @property
    def inputs(self) -> Dict[str, Dict[int, str]]:
        if self.variant == "monolith":
            inputs = {
                "pixel_values": {0: "batch_size"},
                "input_points": {0: "batch_size", 1: "point_batch_size", 2: "nb_points_per_image"},
                "input_labels": {0: "batch_size", 1: "point_batch_size", 2: "nb_points_per_image"},
            }
        else:
            if self.vision_encoder:
                inputs = {"pixel_values": {0: "batch_size"}}
            else:
                inputs = {
                    "image_positional_embeddings": {0: "batch_size"},
                    "image_embeddings": {0: "batch_size"},
                    "input_points": {0: "batch_size", 1: "point_batch_size", 2: "nb_points_per_image"},
                    "input_labels": {0: "batch_size", 1: "point_batch_size", 2: "nb_points_per_image"},
                }
        return inputs

    @property
    def outputs(self) -> Dict[str, Dict[int, str]]:
        if self.variant == "split" and self.vision_encoder:
            return {"image_embeddings": {0: "batch_size"}, "image_positional_embeddings": {0: "batch_size"}}
        else:
            return {
                "iou_scores": {0: "batch_size", 1: "point_batch_size"},
                "pred_masks": {0: "batch_size", 1: "point_batch_size"},
            }

    def patch_model_for_export(
        self, model: Union["PreTrainedModel", "TFPreTrainedModel"], model_kwargs: Optional[Dict[str, Any]] = None
    ) -> "ModelPatcher":
        return SAMModelPatcher(self, model, model_kwargs=model_kwargs)


class Pix2StructNormalizedConfig(NormalizedSeq2SeqConfig):
    ENCODER_NUM_LAYERS = "vision_config.num_hidden_layers"
    DECODER_NUM_LAYERS = "text_config.num_layers"
    ENCODER_NUM_ATTENTION_HEADS = "vision_config.num_attention_heads"
    DECODER_NUM_ATTENTION_HEADS = "text_config.num_heads"
    HIDDEN_SIZE = "text_config.hidden_size"  # TODO: Isn't this bug prone?
    VOCAB_SIZE = "text_config.vocab_size"


class Pix2StructOnnxConfig(OnnxSeq2SeqConfigWithPast):
    NORMALIZED_CONFIG_CLASS = Pix2StructNormalizedConfig
    DUMMY_INPUT_GENERATOR_CLASSES = (
        DummyTextInputGenerator,
        DummySeq2SeqDecoderTextInputGenerator,
        DummySeq2SeqPastKeyValuesGenerator,
        DummyPix2StructInputGenerator,
    )

    DEFAULT_ONNX_OPSET = 14  # use 'aten::triu' now which is opset 14

    def __init__(self, *args, **kwargs):
        super().__init__(*args, **kwargs)
        # TODO : replace check_if_transformers_greater with is_transformers_available
        if (
            check_if_transformers_greater("4.46.0")
            and not check_if_transformers_greater("4.46.1")
            and self._behavior is ConfigBehavior.DECODER
        ):
            logger.error(
                "Found transformers v4.46.0 while trying to exporting a Pix2Struct model, this specific version of transformers is not supported. "
                "Please upgrade to v4.46.1 or higher, or downgrade your transformers version"
            )

    @property
    def inputs(self):
        common_inputs = {}
        common_inputs["attention_mask"] = {0: "batch_size"}

        if self._behavior is not ConfigBehavior.DECODER:
            common_inputs["flattened_patches"] = {0: "batch_size"}

        if self._behavior is not ConfigBehavior.ENCODER:
            if self.use_past_in_inputs:
                common_inputs["decoder_input_ids"] = {0: "batch_size"}
            else:
                common_inputs["decoder_input_ids"] = {0: "batch_size", 1: "decoder_sequence_length"}

        if self._behavior is ConfigBehavior.DECODER:
            if self.use_past_in_inputs:
                self.add_past_key_values(common_inputs, direction="inputs")

            common_inputs["encoder_outputs"] = {0: "batch_size"}

            # Contrary to other seq2seq archs as t5 and bart, Pix2Struct DO make use of the decoder_attention_mask input.
            common_inputs["decoder_attention_mask"] = {0: "batch_size", 1: "past_sequence_length + 1"}

        return common_inputs

    @property
    def outputs(self) -> Dict[str, Dict[int, str]]:
        if self._behavior is ConfigBehavior.ENCODER:
            common_outputs = {
                "last_hidden_state": {0: "batch_size"}
            }  # The last hidden state dim=1 is constant, no need for it to be dynamic.
        else:
            common_outputs = super(OnnxConfigWithPast, self).outputs

        # Renaming the outputs axes properly.
        for name, axes_names in common_outputs.items():
            if self._behavior is ConfigBehavior.ENCODER or "encoder" in name:
                sequence_name = "encoder_sequence_length"
            else:
                sequence_name = "decoder_sequence_length"

            new_axes_names = {}
            for axis_idx, axis_name in axes_names.items():
                if "sequence" in axis_name:
                    if self.use_past_in_inputs is False or self.is_merged is True:
                        new_axes_names[axis_idx] = sequence_name
                    else:
                        # Trick to force it since ONNX sometimes infer a dynamic axis where it's not.
                        new_axes_names[axis_idx] = "1"
                else:
                    new_axes_names[axis_idx] = axis_name
            common_outputs[name] = new_axes_names

        if self.use_past:
            # When exporting decoder models with use_cache=True, both the decoder without past and with past have the KV cache as an output.
            self.add_past_key_values(common_outputs, direction="outputs")

        return common_outputs

    @property
    def torch_to_onnx_input_map(self) -> Dict[str, str]:
        if self._behavior is ConfigBehavior.DECODER:
            return {
                "decoder_input_ids": "input_ids",
                "encoder_outputs": "encoder_hidden_states",
                "attention_mask": "encoder_attention_mask",
            }
        return {}

    def generate_dummy_inputs_for_validation(
        self, reference_model_inputs: Dict[str, Any], onnx_input_names: Optional[List[str]] = None
    ) -> Dict[str, Any]:
        if self._behavior is ConfigBehavior.DECODER:
            reference_model_inputs["input_ids"] = reference_model_inputs.pop("decoder_input_ids")

        if onnx_input_names is not None:
            if "encoder_outputs" in reference_model_inputs:
                if "encoder_hidden_states" in onnx_input_names:
                    reference_model_inputs["encoder_hidden_states"] = reference_model_inputs.pop("encoder_outputs")[0]
                else:
                    reference_model_inputs.pop("encoder_outputs")
        else:
            # TODO: remove this else in optimum 2.0 and make onnx_input_names a required argument
            # Pix2Struct requires encoder_hidden_states as an input for both the without/with past models,
            # which is different than other architectures that require it only for the without past case
            reference_model_inputs["encoder_hidden_states"] = reference_model_inputs.pop("encoder_outputs")[0]

        return super().generate_dummy_inputs_for_validation(reference_model_inputs)

    def _create_dummy_input_generator_classes(self, **kwargs) -> List["DummyInputGenerator"]:
        dummy_inputs_generators = []
        dummy_inputs_generators.append(self.DUMMY_INPUT_GENERATOR_CLASSES[0](self.task, self._normalized_config))

        if self._preprocessors is None or len(self._preprocessors) != 2:
            raise ValueError(
                f"Preprocessors for pix2struct need to be available for the ONNX export to infer input static shapes. Got: {self._preprocessors}"
            )

        encoder_sequence_length = self._preprocessors[1].image_processor.max_patches
        # A hack for DummyPix2StructInputGenerator to gain access to the preprocessors.
        # TODO: we should probably pass preprocessors to all dummy input generators.
        kwargs["preprocessors"] = self._preprocessors
        for cls_ in self.DUMMY_INPUT_GENERATOR_CLASSES[1:]:
            dummy_inputs_generators.append(
                cls_(self.task, self._normalized_config, encoder_sequence_length=encoder_sequence_length, **kwargs)
            )

        return dummy_inputs_generators

    def overwrite_shape_and_generate_input(
        self, dummy_input_gen: "DummyInputGenerator", input_name: str, framework: str, input_shapes: Dict
    ):
        if self._preprocessors is None or len(self._preprocessors) != 2:
            raise ValueError(
                f"Preprocessors for pix2struct need to be available for the ONNX export to infer input static shapes. Got: {self._preprocessors}"
            )

        # models from TextSeq2SeqOnnxConfig use decoder_input_ids as input name
        # while models from TextDecoderOnnxConfig use input_ids, hence the check for both
        if (
            self.use_past
            and self.use_past_in_inputs
            and self.use_cache_branch is not False
            and input_name in ["decoder_input_ids", "input_ids"]
        ):
            sequence_length = dummy_input_gen.sequence_length
            # Use a sequence length of 1 when the KV cache is already populated.
            dummy_input_gen.sequence_length = 1
            dummy_input = dummy_input_gen.generate(
                input_name, framework=framework, int_dtype=self.int_dtype, float_dtype=self.float_dtype
            )
            dummy_input_gen.sequence_length = sequence_length
        elif input_name in ["encoder_outputs", "attention_mask"]:
            # pix2struct takes inputs whose so-called sequence length is **static** to max_patches, so we do NOT use
            # the passed sequence_length that behaves as a dynamic shape.
            original_seq_length = dummy_input_gen.sequence_length
            dummy_input_gen.sequence_length = self._preprocessors[1].image_processor.max_patches
            dummy_input = dummy_input_gen.generate(
                input_name, framework=framework, int_dtype=self.int_dtype, float_dtype=self.float_dtype
            )
            dummy_input_gen.sequence_length = original_seq_length
        else:
            dummy_input = dummy_input_gen.generate(
                input_name, framework=framework, int_dtype=self.int_dtype, float_dtype=self.float_dtype
            )

        return dummy_input


class EncoderDecoderOnnxConfig(EncoderDecoderBaseOnnxConfig):
    NORMALIZED_CONFIG_CLASS = NormalizedEncoderDecoderConfig

<<<<<<< HEAD

class PaliGemmaOnnxConfig(GemmaOnnxConfig):

    DUMMY_INPUT_GENERATOR_CLASSES = (DummyTextInputGenerator, DummyVisionInputGenerator)

    NORMALIZED_CONFIG_CLASS = NormalizedTextAndVisionConfig.with_args(
        text_config="text_config", vision_config="vision_config"
    )

    @property
    def inputs(self) -> Dict[str, Dict[int, str]]:
        dynamic_axis = {0: "batch_size", 1: "sequence_length"}

        if self.task == "feature-extraction":
            return {
                "input_ids": dynamic_axis,
                "attention_mask": dynamic_axis,
                "pixel_values": {0: "batch_size", 1: "num_channels", 2: "height", 3: "width"},
            }
        elif self.task == "text-generation":
            return {
                "input_ids": dynamic_axis,
                "attention_mask": dynamic_axis,
            }

    def generate_dummy_inputs(self, framework: str = "pt", **kwargs):

        dummy_inputs = super().generate_dummy_inputs(framework=framework, **kwargs)

        if framework == "pt":

            if self.task == "feature-extraction":
                generator = self.DUMMY_INPUT_GENERATOR_CLASSES[0](self.task, self._normalized_config)
                prefix_tensor = generator.constant_tensor(
                    shape=[dummy_inputs["input_ids"].shape[0], 1024],
                    value=self._normalized_config.image_token_index,
                    framework=framework,
                )
                dummy_inputs["input_ids"] = generator.concat_inputs([prefix_tensor, dummy_inputs["input_ids"]], dim=1)
                dummy_inputs["attention_mask"] = generator.random_mask_tensor(
                    shape=[generator.batch_size, generator.sequence_length + 1024],
                    padding_side=generator.padding_side,
                    framework=framework,
                    dtype="int64",
                )
        return dummy_inputs

    def patch_model_for_export(
        self, model: Union["PreTrainedModel", "TFPreTrainedModel"], model_kwargs: Optional[Dict[str, Any]] = None
    ) -> "ModelPatcher":

        if self.task == "feature-extraction":
            return ColPaliModelPatcher(self, model, model_kwargs=model_kwargs)
        else:
            return super().patch_model_for_export(model, model_kwargs=model_kwargs)
=======
    DEFAULT_ONNX_OPSET = 14  # uses SDPA in Transformers, hence opset>=14.
>>>>>>> 4a7cb298
<|MERGE_RESOLUTION|>--- conflicted
+++ resolved
@@ -2474,62 +2474,4 @@
 class EncoderDecoderOnnxConfig(EncoderDecoderBaseOnnxConfig):
     NORMALIZED_CONFIG_CLASS = NormalizedEncoderDecoderConfig
 
-<<<<<<< HEAD
-
-class PaliGemmaOnnxConfig(GemmaOnnxConfig):
-
-    DUMMY_INPUT_GENERATOR_CLASSES = (DummyTextInputGenerator, DummyVisionInputGenerator)
-
-    NORMALIZED_CONFIG_CLASS = NormalizedTextAndVisionConfig.with_args(
-        text_config="text_config", vision_config="vision_config"
-    )
-
-    @property
-    def inputs(self) -> Dict[str, Dict[int, str]]:
-        dynamic_axis = {0: "batch_size", 1: "sequence_length"}
-
-        if self.task == "feature-extraction":
-            return {
-                "input_ids": dynamic_axis,
-                "attention_mask": dynamic_axis,
-                "pixel_values": {0: "batch_size", 1: "num_channels", 2: "height", 3: "width"},
-            }
-        elif self.task == "text-generation":
-            return {
-                "input_ids": dynamic_axis,
-                "attention_mask": dynamic_axis,
-            }
-
-    def generate_dummy_inputs(self, framework: str = "pt", **kwargs):
-
-        dummy_inputs = super().generate_dummy_inputs(framework=framework, **kwargs)
-
-        if framework == "pt":
-
-            if self.task == "feature-extraction":
-                generator = self.DUMMY_INPUT_GENERATOR_CLASSES[0](self.task, self._normalized_config)
-                prefix_tensor = generator.constant_tensor(
-                    shape=[dummy_inputs["input_ids"].shape[0], 1024],
-                    value=self._normalized_config.image_token_index,
-                    framework=framework,
-                )
-                dummy_inputs["input_ids"] = generator.concat_inputs([prefix_tensor, dummy_inputs["input_ids"]], dim=1)
-                dummy_inputs["attention_mask"] = generator.random_mask_tensor(
-                    shape=[generator.batch_size, generator.sequence_length + 1024],
-                    padding_side=generator.padding_side,
-                    framework=framework,
-                    dtype="int64",
-                )
-        return dummy_inputs
-
-    def patch_model_for_export(
-        self, model: Union["PreTrainedModel", "TFPreTrainedModel"], model_kwargs: Optional[Dict[str, Any]] = None
-    ) -> "ModelPatcher":
-
-        if self.task == "feature-extraction":
-            return ColPaliModelPatcher(self, model, model_kwargs=model_kwargs)
-        else:
-            return super().patch_model_for_export(model, model_kwargs=model_kwargs)
-=======
-    DEFAULT_ONNX_OPSET = 14  # uses SDPA in Transformers, hence opset>=14.
->>>>>>> 4a7cb298
+    DEFAULT_ONNX_OPSET = 14  # uses SDPA in Transformers, hence opset>=14.