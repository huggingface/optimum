# coding=utf-8
# Copyright 2022 The HuggingFace Team. All rights reserved.
#
# Licensed under the Apache License, Version 2.0 (the "License");
# you may not use this file except in compliance with the License.
# You may obtain a copy of the License at
#
#     http://www.apache.org/licenses/LICENSE-2.0
#
# Unless required by applicable law or agreed to in writing, software
# distributed under the License is distributed on an "AS IS" BASIS,
# WITHOUT WARRANTIES OR CONDITIONS OF ANY KIND, either express or implied.
# See the License for the specific language governing permissions and
# limitations under the License.
"""Model specific ONNX configurations."""

import random
from pathlib import Path
from typing import TYPE_CHECKING, Any, Dict, List, Literal, Optional, Tuple, Union

from packaging import version
from transformers.utils import is_tf_available

from ...utils import (
    DEFAULT_DUMMY_SHAPES,
    BloomDummyPastKeyValuesGenerator,
    Dinov2DummyInputGenerator,
    DummyAudioInputGenerator,
    DummyCodegenDecoderTextInputGenerator,
    DummyDecisionTransformerInputGenerator,
    DummyDecoderTextInputGenerator,
    DummyEncodecInputGenerator,
    DummyFluxTransformerTextInputGenerator,
    DummyFluxTransformerVisionInputGenerator,
    DummyInputGenerator,
    DummyIntGenerator,
    DummyPastKeyValuesGenerator,
    DummyPatchTSTInputGenerator,
    DummyPix2StructInputGenerator,
    DummyPointsGenerator,
    DummySeq2SeqDecoderTextInputGenerator,
    DummySeq2SeqPastKeyValuesGenerator,
    DummySpeechT5InputGenerator,
    DummyTextInputGenerator,
    DummyTimestepInputGenerator,
    DummyTransformerTextInputGenerator,
    DummyTransformerTimestepInputGenerator,
    DummyTransformerVisionInputGenerator,
    DummyVisionEmbeddingsGenerator,
    DummyVisionEncoderDecoderPastKeyValuesGenerator,
    DummyVisionInputGenerator,
    DummyXPathSeqInputGenerator,
    FalconDummyPastKeyValuesGenerator,
    GemmaDummyPastKeyValuesGenerator,
    GPTBigCodeDummyPastKeyValuesGenerator,
    LongformerDummyTextInputGenerator,
    MCTCTDummyAudioInputGenerator,
    MistralDummyPastKeyValuesGenerator,
    NormalizedConfig,
    NormalizedEncoderDecoderConfig,
    NormalizedSeq2SeqConfig,
    NormalizedTextAndVisionConfig,
    NormalizedTextConfig,
    NormalizedTextConfigWithGQA,
    NormalizedTimeSeriesForecastingConfig,
    NormalizedVisionConfig,
    PerceiverDummyInputGenerator,
    VitPoseDummyInputGenerator,
    is_diffusers_available,
    is_diffusers_version,
    is_transformers_version,
    logging,
)
from ...utils.normalized_config import NormalizedConfigManager
from .base import ConfigBehavior, OnnxConfig, OnnxConfigWithPast, OnnxSeq2SeqConfigWithPast
from .config import (
    AudioOnnxConfig,
    AudioToTextOnnxConfig,
    EncoderDecoderBaseOnnxConfig,
    TextAndVisionOnnxConfig,
    TextDecoderOnnxConfig,
    TextDecoderWithPositionIdsOnnxConfig,
    TextEncoderOnnxConfig,
    TextSeq2SeqOnnxConfig,
    VisionOnnxConfig,
)
from .constants import ONNX_DECODER_MERGED_NAME, ONNX_DECODER_NAME, ONNX_DECODER_WITH_PAST_NAME
from .model_patcher import (
    CLIPModelPatcher,
    FalconModelPatcher,
    MgpstrModelPatcher,
    MistralModelPatcher,
    MusicgenModelPatcher,
    SAMModelPatcher,
    SentenceTransformersCLIPPatcher,
    SentenceTransformersTransformerPatcher,
    SpeechT5ModelPatcher,
    VisionEncoderDecoderPatcher,
    VitPoseModelPatcher,
    WavLMModelPatcher,
)


# TODO : moved back onnx imports applied in https://github.com/huggingface/optimum/pull/2114/files after refactorization


if TYPE_CHECKING:
    from transformers import PretrainedConfig
    from transformers.modeling_utils import PreTrainedModel

    from .model_patcher import ModelPatcher

    if is_tf_available():
        from transformers.modeling_tf_utils import TFPreTrainedModel

    if is_diffusers_available():
        from diffusers import ModelMixin

logger = logging.get_logger(__name__)


class BertOnnxConfig(TextEncoderOnnxConfig):
    NORMALIZED_CONFIG_CLASS = NormalizedTextConfig
    ATOL_FOR_VALIDATION = 1e-4
    DEFAULT_ONNX_OPSET = 14  # now uses F.scaled_dot_product_attention by default for torch>=2.1.1.

    @property
    def inputs(self) -> Dict[str, Dict[int, str]]:
        if self.task == "multiple-choice":
            dynamic_axis = {0: "batch_size", 1: "num_choices", 2: "sequence_length"}
        else:
            dynamic_axis = {0: "batch_size", 1: "sequence_length"}
        return {
            "input_ids": dynamic_axis,
            "attention_mask": dynamic_axis,
            "token_type_ids": dynamic_axis,
        }


class AlbertOnnxConfig(BertOnnxConfig):
    DEFAULT_ONNX_OPSET = 14  # now uses F.scaled_dot_product_attention by default for torch>=2.1.1.


class ConvBertOnnxConfig(BertOnnxConfig):
    DEFAULT_ONNX_OPSET = 11


class ElectraOnnxConfig(BertOnnxConfig):
    DEFAULT_ONNX_OPSET = 11


class RoFormerOnnxConfig(BertOnnxConfig):
    DEFAULT_ONNX_OPSET = 11


class SqueezeBertOnnxConfig(BertOnnxConfig):
    DEFAULT_ONNX_OPSET = 11


class MobileBertOnnxConfig(BertOnnxConfig):
    DEFAULT_ONNX_OPSET = 11


class NystromformerOnnxConfig(BertOnnxConfig):
    DEFAULT_ONNX_OPSET = 11


class XLMOnnxConfig(BertOnnxConfig):
    DEFAULT_ONNX_OPSET = 11


class SplinterOnnxConfig(BertOnnxConfig):
    DEFAULT_ONNX_OPSET = 11


class RemBertOnnxConfig(BertOnnxConfig):
    DEFAULT_ONNX_OPSET = 11


class LongformerOnnxConfig(BertOnnxConfig):
    DUMMY_INPUT_GENERATOR_CLASSES = (LongformerDummyTextInputGenerator,)
    DEFAULT_ONNX_OPSET = 14

    @property
    def inputs(self) -> Dict[str, Dict[int, str]]:
        inputs = super().inputs

        inputs["global_attention_mask"] = inputs["attention_mask"]

        return inputs


class MegatronBertOnnxConfig(BertOnnxConfig):
    DEFAULT_ONNX_OPSET = 11


class DistilBertOnnxConfig(BertOnnxConfig):
    DEFAULT_ONNX_OPSET = 14  # now uses F.scaled_dot_product_attention by default for transformers>=4.46.0

    @property
    def inputs(self) -> Dict[str, Dict[int, str]]:
        if self.task == "multiple-choice":
            dynamic_axis = {0: "batch_size", 1: "num_choices", 2: "sequence_length"}
        else:
            dynamic_axis = {0: "batch_size", 1: "sequence_length"}
        return {"input_ids": dynamic_axis, "attention_mask": dynamic_axis}


class ModernBertOnnxConfig(DistilBertOnnxConfig):
    MIN_TRANSFORMERS_VERSION = version.parse("4.48.0")


class MPNetOnnxConfig(DistilBertOnnxConfig):
    DEFAULT_ONNX_OPSET = 12  # For lower opsets, results in: Type 'tensor(int64)' of input parameter (/0/auto_model/encoder/Add_1_output_0) of operator (Min) in node (/0/auto_model/encoder/Min) is invalid.


class RobertaOnnxConfig(DistilBertOnnxConfig):
    DEFAULT_ONNX_OPSET = 14  # now uses F.scaled_dot_product_attention by default for torch>=2.1.1.


class CamembertOnnxConfig(DistilBertOnnxConfig):
    DEFAULT_ONNX_OPSET = 14  # now uses F.scaled_dot_product_attention by default for torch>=2.1.1.


class FlaubertOnnxConfig(BertOnnxConfig):
    DEFAULT_ONNX_OPSET = 11


class IBertOnnxConfig(DistilBertOnnxConfig):
    pass


class XLMRobertaOnnxConfig(DistilBertOnnxConfig):
    DEFAULT_ONNX_OPSET = 14  # now uses F.scaled_dot_product_attention by default for torch>=2.1.1.


class DebertaOnnxConfig(BertOnnxConfig):
    DEFAULT_ONNX_OPSET = 12

    @property
    def inputs(self) -> Dict[str, Dict[int, str]]:
        common_inputs = super().inputs
        if self._config.type_vocab_size == 0:
            common_inputs.pop("token_type_ids")
        return common_inputs


class MarkupLMOnnxConfig(BertOnnxConfig):
    DEFAULT_ONNX_OPSET = 11
    DUMMY_INPUT_GENERATOR_CLASSES = (
        DummyTextInputGenerator,
        DummyXPathSeqInputGenerator,
    )

    @property
    def inputs(self) -> Dict[str, Dict[int, str]]:
        dynamic_axis = {0: "batch_size", 1: "sequence_length"}
        xpath_dynamic_axis = {0: "batch_size", 1: "sequence_length", 2: "max_depth"}
        return {
            "input_ids": dynamic_axis,
            "attention_mask": dynamic_axis,
            "token_type_ids": dynamic_axis,
            "xpath_subs_seq": xpath_dynamic_axis,
            "xpath_tags_seq": xpath_dynamic_axis,
        }


class DebertaV2OnnxConfig(DebertaOnnxConfig):
    pass


class EsmOnnxConfig(TextEncoderOnnxConfig):
    NORMALIZED_CONFIG_CLASS = NormalizedTextConfig
    ATOL_FOR_VALIDATION = 1e-4
    DEFAULT_ONNX_OPSET = 12

    @property
    def inputs(self) -> Dict[str, Dict[int, str]]:
        dynamic_axis = {0: "batch_size", 1: "sequence_length"}
        return {
            "input_ids": dynamic_axis,
            "attention_mask": dynamic_axis,
        }


class GPT2OnnxConfig(TextDecoderWithPositionIdsOnnxConfig):
    DEFAULT_ONNX_OPSET = 14  # uses SDPA in Transformers, hence opset>=14.
    NORMALIZED_CONFIG_CLASS = NormalizedTextConfig.with_args(num_layers="n_layer", num_attention_heads="n_head")


class GPTJOnnxConfig(GPT2OnnxConfig):
    pass


class CodeGenOnnxConfig(GPT2OnnxConfig):
    pass


class ImageGPTOnnxConfig(GPT2OnnxConfig):
    pass


class DecisionTransformerOnnxConfig(OnnxConfig):
    DUMMY_INPUT_GENERATOR_CLASSES = (DummyDecisionTransformerInputGenerator,)
    NORMALIZED_CONFIG_CLASS = NormalizedConfig

    @property
    def inputs(self) -> Dict[str, Dict[int, str]]:
        return {
            "states": {0: "batch_size", 1: "sequence_length"},
            "actions": {0: "batch_size", 1: "sequence_length"},
            "timesteps": {0: "batch_size", 1: "sequence_length"},
            "returns_to_go": {0: "batch_size", 1: "sequence_length"},
            "attention_mask": {0: "batch_size", 1: "sequence_length"},
        }

    @property
    def outputs(self) -> Dict[str, Dict[int, str]]:
        return {
            "state_preds": {0: "batch_size", 1: "sequence_length"},
            "action_preds": {0: "batch_size", 1: "sequence_length"},
            "return_preds": {0: "batch_size", 1: "sequence_length"},
            "last_hidden_state": {0: "batch_size", 1: "sequence_length"},
        }


class GPTNeoOnnxConfig(TextDecoderWithPositionIdsOnnxConfig):
    DEFAULT_ONNX_OPSET = 14
    NORMALIZED_CONFIG_CLASS = NormalizedTextConfig.with_args(num_attention_heads="num_heads")


class GPTNeoXOnnxConfig(TextDecoderWithPositionIdsOnnxConfig):
    DEFAULT_ONNX_OPSET = 14  # uses SDPA in Transformers, hence opset>=14.
    NORMALIZED_CONFIG_CLASS = NormalizedTextConfig


# OPT does not take position_ids as input for transfomers < v4.46, needs it for transformers >= v4.46
if is_transformers_version(">=", "4.45.99"):

    class OPTOnnxConfig(TextDecoderWithPositionIdsOnnxConfig):
        DEFAULT_ONNX_OPSET = 14  # uses SDPA in Transformers, hence opset>=14.
        NORMALIZED_CONFIG_CLASS = NormalizedTextConfig

else:

    class OPTOnnxConfig(TextDecoderOnnxConfig):
        DEFAULT_ONNX_OPSET = 14  # uses SDPA in Transformers, hence opset>=14.
        NORMALIZED_CONFIG_CLASS = NormalizedTextConfig


class LlamaOnnxConfig(TextDecoderWithPositionIdsOnnxConfig):
    DEFAULT_ONNX_OPSET = 14  # Llama now uses F.scaled_dot_product_attention by default for torch>=2.1.1.

    DUMMY_INPUT_GENERATOR_CLASSES = (DummyTextInputGenerator, MistralDummyPastKeyValuesGenerator)
    DUMMY_PKV_GENERATOR_CLASS = MistralDummyPastKeyValuesGenerator
    NORMALIZED_CONFIG_CLASS = NormalizedTextConfig


class OlmoOnnxConfig(LlamaOnnxConfig):
    ATOL_FOR_VALIDATION = 1e-4
    MIN_TRANSFORMERS_VERSION = version.parse("4.40.0")


class Olmo2OnnxConfig(OlmoOnnxConfig):
    MIN_TRANSFORMERS_VERSION = version.parse("4.47.0")


class Qwen2OnnxConfig(LlamaOnnxConfig):
    MIN_TRANSFORMERS_VERSION = version.parse("4.37.0")


class GemmaOnnxConfig(LlamaOnnxConfig):
    DUMMY_INPUT_GENERATOR_CLASSES = (DummyTextInputGenerator, GemmaDummyPastKeyValuesGenerator)
    DUMMY_PKV_GENERATOR_CLASS = GemmaDummyPastKeyValuesGenerator
    MIN_TRANSFORMERS_VERSION = version.parse("4.38.0")


class GraniteOnnxConfig(LlamaOnnxConfig):
    MIN_TRANSFORMERS_VERSION = version.parse("4.45.0")
    MIN_TORCH_VERSION = version.parse("2.5.0")


class PhiOnnxConfig(TextDecoderWithPositionIdsOnnxConfig):
    DEFAULT_ONNX_OPSET = 14  # Phi now uses F.scaled_dot_product_attention by default for torch>=2.1.1.
    NORMALIZED_CONFIG_CLASS = NormalizedTextConfig
    MIN_TRANSFORMERS_VERSION = version.parse("4.36.0")


class Phi3OnnxConfig(PhiOnnxConfig):
    DUMMY_INPUT_GENERATOR_CLASSES = (
        MistralDummyPastKeyValuesGenerator,
    ) + TextDecoderOnnxConfig.DUMMY_INPUT_GENERATOR_CLASSES
    DUMMY_PKV_GENERATOR_CLASS = MistralDummyPastKeyValuesGenerator
    NORMALIZED_CONFIG_CLASS = NormalizedTextConfigWithGQA
    MIN_TRANSFORMERS_VERSION = version.parse("4.41.0")

    def __init__(self, *args, **kwargs):
        if is_transformers_version("==", "4.46.0"):
            logger.error(
                "Found transformers v4.46.0 while trying to exporting a Phi3 model, this specific version of transformers is not supported. "
                "Please upgrade to v4.46.1 or higher, or downgrade your transformers version"
            )
        super().__init__(*args, **kwargs)


class MistralOnnxConfig(TextDecoderWithPositionIdsOnnxConfig):
    # This is because of the patching of torch.triu in AttentionMaskConverter, that exists from transformers>=4.35
    MIN_TRANSFORMERS_VERSION = version.parse("4.34.99")

    # The ONNX export of this architecture needs the Trilu operator support, available since opset 14
    DEFAULT_ONNX_OPSET = 14
    DUMMY_INPUT_GENERATOR_CLASSES = (
        MistralDummyPastKeyValuesGenerator,
    ) + TextDecoderOnnxConfig.DUMMY_INPUT_GENERATOR_CLASSES
    DUMMY_PKV_GENERATOR_CLASS = MistralDummyPastKeyValuesGenerator
    NORMALIZED_CONFIG_CLASS = NormalizedTextConfig.with_args(num_key_value_heads="num_key_value_heads", allow_new=True)

    def patch_model_for_export(
        self, model: Union["PreTrainedModel", "TFPreTrainedModel"], model_kwargs: Optional[Dict[str, Any]] = None
    ) -> "ModelPatcher":
        return MistralModelPatcher(self, model, model_kwargs=model_kwargs)


class MPTOnnxConfig(TextDecoderOnnxConfig):
    # MPT does not require position_ids input.
    DEFAULT_ONNX_OPSET = 13
    # TODO: fix inference for transformers < v4.41 for beam_search > 1
    MIN_TRANSFORMERS_VERSION = version.parse("4.41.0")
    NORMALIZED_CONFIG_CLASS = NormalizedTextConfig.with_args(
        num_attention_heads="n_heads", hidden_size="d_model", num_layers="n_layers"
    )


class BloomOnnxConfig(TextDecoderOnnxConfig):
    # Bloom does not require position_ids input.
    DUMMY_INPUT_GENERATOR_CLASSES = (
        BloomDummyPastKeyValuesGenerator,
    ) + TextDecoderOnnxConfig.DUMMY_INPUT_GENERATOR_CLASSES
    DUMMY_PKV_GENERATOR_CLASS = BloomDummyPastKeyValuesGenerator
    NORMALIZED_CONFIG_CLASS = NormalizedTextConfig.with_args(num_layers="n_layer", num_attention_heads="n_head")
    DEFAULT_ONNX_OPSET = 14  # Bloom uses aten::triu that requires opset>=14, and F.scaled_dot_product_attention

    def add_past_key_values(self, inputs_or_outputs: Dict[str, Dict[int, str]], direction: str):
        if is_transformers_version(">=", "4.44"):
            super().add_past_key_values(inputs_or_outputs, direction)
        else:
            if direction not in ["inputs", "outputs"]:
                raise ValueError(f'direction must either be "inputs" or "outputs", but {direction} was given')

            if direction == "inputs":
                decoder_sequence_name = "past_sequence_length"
                name = "past_key_values"
            else:
                decoder_sequence_name = "past_sequence_length + 1"
                name = "present"

            for i in range(self._normalized_config.num_layers):
                inputs_or_outputs[f"{name}.{i}.key"] = {
                    0: "batch_size x num_heads",
                    2: decoder_sequence_name,
                }
                inputs_or_outputs[f"{name}.{i}.value"] = {
                    0: "batch_size x num_heads",
                    1: decoder_sequence_name,
                }


class GPTBigCodeOnnxConfig(TextDecoderWithPositionIdsOnnxConfig):
    DUMMY_INPUT_GENERATOR_CLASSES = (
        GPTBigCodeDummyPastKeyValuesGenerator,
    ) + TextDecoderOnnxConfig.DUMMY_INPUT_GENERATOR_CLASSES
    DEFAULT_ONNX_OPSET = 14  # GPT BigCode now uses F.scaled_dot_product_attention by default for torch>=2.1.1.
    DUMMY_PKV_GENERATOR_CLASS = GPTBigCodeDummyPastKeyValuesGenerator
    NORMALIZED_CONFIG_CLASS = NormalizedConfigManager.get_normalized_config_class("gpt_bigcode")

    def add_past_key_values(self, inputs_or_outputs: Dict[str, Dict[int, str]], direction: str):
        if direction not in ["inputs", "outputs"]:
            raise ValueError(f'direction must either be "inputs" or "outputs", but {direction} was given')

        if direction == "inputs":
            decoder_sequence_name = "past_sequence_length"
            name = "past_key_values"
        else:
            decoder_sequence_name = "past_sequence_length + 1"
            name = "present"

        for i in range(self._normalized_config.num_layers):
            # No dim for `n_head` when using multi-query attention
            inputs_or_outputs[f"{name}.{i}.key_value"] = {
                0: "batch_size",
                1: decoder_sequence_name,
            }

    def flatten_past_key_values(self, flattened_output, name, idx, t):
        flattened_output[f"{name}.{idx}.key_value"] = t


class FalconOnnxConfig(TextDecoderOnnxConfig):
    # This is due to the cache refactoring for Falcon in 4.36
    MIN_TRANSFORMERS_VERSION = version.parse("4.35.99")

    DUMMY_INPUT_GENERATOR_CLASSES = (
        FalconDummyPastKeyValuesGenerator,
    ) + TextDecoderOnnxConfig.DUMMY_INPUT_GENERATOR_CLASSES
    DEFAULT_ONNX_OPSET = 14  # Falcon uses aten::triu that requires opset>=14, and F.scaled_dot_product_attention
    NORMALIZED_CONFIG_CLASS = NormalizedTextConfig
    DUMMY_PKV_GENERATOR_CLASS = FalconDummyPastKeyValuesGenerator

    def __init__(
        self,
        config: "PretrainedConfig",
        task: str = "feature-extraction",
        int_dtype: str = "int64",
        float_dtype: str = "fp32",
        use_past: bool = False,
        use_past_in_inputs: bool = False,
        preprocessors: Optional[List[Any]] = None,
        legacy: bool = False,
    ):
        super().__init__(
            config=config,
            task=task,
            int_dtype=int_dtype,
            float_dtype=float_dtype,
            use_past=use_past,
            use_past_in_inputs=use_past_in_inputs,
            preprocessors=preprocessors,
            legacy=legacy,
        )
        # For some reason Falcon config.num_kv_heads can not be trusted, see in Transformers:
        # https://github.com/huggingface/transformers/blob/v4.34.0/src/transformers/models/falcon/modeling_falcon.py#L337
        self._normalized_config.num_kv_heads = (
            self._normalized_config.num_kv_heads
            if (self._normalized_config.new_decoder_architecture or not self._normalized_config.multi_query)
            else 1
        )

    @property
    def inputs(self) -> Dict[str, Dict[int, str]]:
        common_inputs = super().inputs

        if not self.legacy and not self._config.alibi and self.task in ["text-generation", "feature-extraction"]:
            # When alibi is used, position_ids are not used in Falcon.
            # Reference: https://github.com/huggingface/transformers/blob/v4.34.0/src/transformers/models/falcon/modeling_falcon.py#L1116
            common_inputs["position_ids"] = {0: "batch_size", 1: "sequence_length"}

        return common_inputs

    # we need to set output_attentions=True in the model input to avoid calling
    # torch.nn.functional.scaled_dot_product_attention that is not supported by the ONNX export
    def patch_model_for_export(
        self, model: Union["PreTrainedModel", "TFPreTrainedModel"], model_kwargs: Optional[Dict[str, Any]] = None
    ) -> "ModelPatcher":
        return FalconModelPatcher(self, model, model_kwargs=model_kwargs)


class T5DummySeq2SeqPastKeyValuesGenerator(DummySeq2SeqPastKeyValuesGenerator):
    def generate(self, input_name: str, framework: str = "pt", int_dtype: str = "int64", float_dtype: str = "fp32"):
        encoder_shape = (
            self.batch_size,
            self.normalized_config.encoder_num_attention_heads,
            self.encoder_sequence_length,
            self.normalized_config.key_value_dim,
        )
        decoder_shape = (
            self.batch_size,
            self.normalized_config.decoder_num_attention_heads,
            self.sequence_length,
            self.normalized_config.key_value_dim,
        )
        return [
            (
                self.random_float_tensor(decoder_shape, framework=framework, dtype=float_dtype),
                self.random_float_tensor(decoder_shape, framework=framework, dtype=float_dtype),
                self.random_float_tensor(encoder_shape, framework=framework, dtype=float_dtype),
                self.random_float_tensor(encoder_shape, framework=framework, dtype=float_dtype),
            )
            for _ in range(self.normalized_config.decoder_num_layers)
        ]


class T5OnnxConfig(TextSeq2SeqOnnxConfig):
    DEFAULT_ONNX_OPSET = 14  # T5 uses aten::triu that requires opset>=14
    DUMMY_INPUT_GENERATOR_CLASSES = TextSeq2SeqOnnxConfig.DUMMY_INPUT_GENERATOR_CLASSES[:-1] + (
        T5DummySeq2SeqPastKeyValuesGenerator,
    )
    DUMMY_PKV_GENERATOR_CLASS = T5DummySeq2SeqPastKeyValuesGenerator
    NORMALIZED_CONFIG_CLASS = NormalizedSeq2SeqConfig.with_args(
        hidden_size="d_model",
        num_attention_heads="num_heads",
        encoder_num_layers="num_layers",
        decoder_num_layers="num_decoder_layers",
        key_value_dim="d_kv",
        allow_new=True,
    )

    def generate_dummy_inputs_for_validation(
        self, reference_model_inputs: Dict[str, Any], onnx_input_names: Optional[List[str]] = None
    ) -> Dict[str, Any]:
        if self._behavior is ConfigBehavior.DECODER:
            reference_model_inputs["input_ids"] = reference_model_inputs.pop("decoder_input_ids")

        if onnx_input_names is not None:
            if "encoder_outputs" in reference_model_inputs:
                if "encoder_hidden_states" in onnx_input_names:
                    reference_model_inputs["encoder_hidden_states"] = reference_model_inputs.pop("encoder_outputs")[0]
                else:
                    reference_model_inputs.pop("encoder_outputs")
        else:
            # TODO: remove this else in optimum 2.0 and make onnx_input_names a required argument
            # T5 requires encoder_hidden_states as an input for both the without/with past models,
            # which is different than other architectures that require it only for the without past case
            reference_model_inputs["encoder_hidden_states"] = reference_model_inputs.pop("encoder_outputs")[0]

        return super().generate_dummy_inputs_for_validation(reference_model_inputs)


class MT5OnnxConfig(T5OnnxConfig):
    ATOL_FOR_VALIDATION = 1e-4


class LongT5OnnxConfig(T5OnnxConfig):
    DEFAULT_ONNX_OPSET = 14


class BartDummyTextInputGenerator(DummyTextInputGenerator):
    def __init__(
        self,
        task: str,
        normalized_config: NormalizedSeq2SeqConfig,
        batch_size: int = DEFAULT_DUMMY_SHAPES["batch_size"],
        sequence_length: int = DEFAULT_DUMMY_SHAPES["sequence_length"],
        num_choices: int = DEFAULT_DUMMY_SHAPES["num_choices"],
        random_batch_size_range: Optional[Tuple[int, int]] = None,
        random_sequence_length_range: Optional[Tuple[int, int]] = None,
        random_num_choices_range: Optional[Tuple[int, int]] = None,
        force_eos_token_id_presence: bool = True,
        **kwargs,
    ):
        super().__init__(
            task=task,
            normalized_config=normalized_config,
            batch_size=batch_size,
            sequence_length=sequence_length,
            num_choices=num_choices,
            random_batch_size_range=random_batch_size_range,
            random_sequence_length_range=random_sequence_length_range,
            random_num_choices_range=random_num_choices_range,
        )
        self.force_eos_token_id_presence = force_eos_token_id_presence
        self.eos_token_id = normalized_config.eos_token_id

    def generate(self, input_name: str, framework: str = "pt", int_dtype: str = "int64", float_dtype: str = "fp32"):
        int_tensor = super().generate(input_name, framework=framework, int_dtype=int_dtype, float_dtype=float_dtype)
        # This inserts EOS_TOKEN_ID at random locations along the sequence length dimension.
        if self.force_eos_token_id_presence and "input_ids" in input_name and self.task == "text-classification":
            for idx in range(self.batch_size):
                if self.eos_token_id in int_tensor[idx]:
                    continue
                random_idx = random.randint(1, self.sequence_length - 1)
                int_tensor[idx][random_idx] = self.eos_token_id

        return int_tensor


class M2M100OnnxConfig(TextSeq2SeqOnnxConfig):
    DEFAULT_ONNX_OPSET = 14  # now uses F.scaled_dot_product_attention by default for torch>=2.1.1.
    NORMALIZED_CONFIG_CLASS = NormalizedSeq2SeqConfig.with_args(
        encoder_num_layers="encoder_layers",
        decoder_num_layers="decoder_layers",
        num_layers="decoder_layers",  # Used for the text-generation task past key values input generation.
        encoder_num_attention_heads="encoder_attention_heads",
        decoder_num_attention_heads="decoder_attention_heads",
        eos_token_id="eos_token_id",
    )
    DUMMY_INPUT_GENERATOR_CLASSES = (
        BartDummyTextInputGenerator,
        {
            "feature-extraction": DummySeq2SeqDecoderTextInputGenerator,
            "text-generation": DummyDecoderTextInputGenerator,
        },
        {
            "feature-extraction": DummySeq2SeqPastKeyValuesGenerator,
            "text-generation": DummyPastKeyValuesGenerator,
        },
    )

    def _create_dummy_input_generator_classes(self, **kwargs) -> List["DummyInputGenerator"]:
        dummy_text_input_generator = self.DUMMY_INPUT_GENERATOR_CLASSES[0](
            self.task, self._normalized_config, **kwargs
        )
        task = "feature-extraction" if self.task != "text-generation" else "text-generation"
        dummy_decoder_text_input_generator = self.DUMMY_INPUT_GENERATOR_CLASSES[1][task](
            self.task, self._normalized_config, **kwargs
        )
        if self.task != "text-generation":
            kwargs["encoder_sequence_length"] = dummy_text_input_generator.sequence_length

        dummy_seq2seq_past_key_values_generator = self.DUMMY_INPUT_GENERATOR_CLASSES[2][task](
            self.task, self._normalized_config, **kwargs
        )
        dummy_inputs_generators = [
            dummy_text_input_generator,
            dummy_decoder_text_input_generator,
            dummy_seq2seq_past_key_values_generator,
        ]

        return dummy_inputs_generators

    @property
    def inputs_for_default_and_seq2seq_lm(self):
        return super().inputs

    @property
    def inputs_for_causal_lm(self):
        if self.use_past_in_inputs:
            common_inputs = {
                "input_ids": {0: "batch_size", 1: "sequence_length"},
                "attention_mask": {0: "batch_size", 1: "past_sequence_length + 1"},
            }
            for i in range(self._normalized_config.decoder_num_layers):
                common_inputs[f"past_key_values.{i}.key"] = {
                    0: "batch_size",
                    2: "past_sequence_length",
                }
                common_inputs[f"past_key_values.{i}.value"] = {
                    0: "batch_size",
                    2: "past_sequence_length",
                }
        else:
            common_inputs = {
                "input_ids": {0: "batch_size", 1: "sequence_length"},
                "attention_mask": {0: "batch_size", 1: "sequence_length"},
            }

        return common_inputs

    @property
    def inputs_for_other_tasks(self):
        return {
            "input_ids": {0: "batch_size", 1: "sequence_length"},
            "attention_mask": {0: "batch_size", 1: "sequence_length"},
        }

    @property
    def inputs(self) -> Dict[str, Dict[int, str]]:
        inputs_properties = {
            "feature-extraction": self.inputs_for_default_and_seq2seq_lm,
            "text2text-generation": self.inputs_for_default_and_seq2seq_lm,
            "text-generation": self.inputs_for_causal_lm,
            "other": self.inputs_for_other_tasks,
        }
        return inputs_properties.get(self.task, inputs_properties["other"])

    @property
    def outputs(self) -> Dict[str, Dict[int, str]]:
        if self.task in ["feature-extraction", "text2text-generation"]:
            common_outputs = super().outputs
        else:
            common_outputs = super(OnnxConfigWithPast, self).outputs
            if self.use_past:
                # When exporting decoder models with use_cache=True, both the decoder without past and with past have the KV cache as an output.
                for i in range(
                    self._normalized_config.encoder_num_layers
                    if self.task != "text-generation"
                    else self._normalized_config.decoder_num_layers
                ):
                    common_outputs[f"present.{i}.key"] = {0: "batch_size", 2: "past_sequence_length + sequence_length"}
                    common_outputs[f"present.{i}.value"] = {
                        0: "batch_size",
                        2: "past_sequence_length + sequence_length",
                    }
        return common_outputs

    def generate_dummy_inputs(self, framework: str = "pt", **kwargs):
        # This will handle the attention mask padding when Bart is used for text-generation.
        if self.task == "text-generation":
            self.PAD_ATTENTION_MASK_TO_PAST = True

        dummy_inputs = super().generate_dummy_inputs(framework=framework, **kwargs)

        # Setting it back to the default version.
        self.PAD_ATTENTION_MASK_TO_PAST = False
        return dummy_inputs

    def flatten_past_key_values(self, flattened_output, name, idx, t):
        if self.task in ["feature-extraction", "text2text-generation"]:
            flattened_output = super().flatten_past_key_values(flattened_output, name, idx, t)
        else:
            flattened_output = super(OnnxSeq2SeqConfigWithPast, self).flatten_past_key_values(
                flattened_output, name, idx, t
            )


class BartOnnxConfig(M2M100OnnxConfig):
    DEFAULT_ONNX_OPSET = 14  # Bart now uses F.scaled_dot_product_attention by default for torch>=2.1.1.
    MIN_TORCH_VERSION = version.parse("2.1.2")


class MBartOnnxConfig(BartOnnxConfig):
    pass


class BlenderbotOnnxConfig(BartOnnxConfig):
    pass


class BlenderbotSmallOnnxConfig(BartOnnxConfig):
    pass


class BigBirdOnnxConfig(DistilBertOnnxConfig):
    pass


class BigBirdPegasusOnnxConfig(BartOnnxConfig):
    @property
    def inputs(self) -> Dict[str, Dict[int, str]]:
        inputs = super().inputs
        if self._config.attention_type == "block_sparse":
            # BigBirdPegasusEncoder creates its own attention_mask internally
            # https://github.com/huggingface/transformers/blob/v4.48.0/src/transformers/models/bigbird_pegasus/modeling_bigbird_pegasus.py#L1875
            inputs.pop("attention_mask", None)
        return inputs


class PegasusOnnxConfig(BartOnnxConfig):
    pass


class MarianOnnxConfig(BartOnnxConfig):
    pass


class ViTOnnxConfig(VisionOnnxConfig):
    NORMALIZED_CONFIG_CLASS = NormalizedVisionConfig
    MIN_TORCH_VERSION = version.parse("1.11")
    DEFAULT_ONNX_OPSET = 14  # now uses F.scaled_dot_product_attention by default for torch>=2.1.1.

    @property
    def inputs(self) -> Dict[str, Dict[int, str]]:
        return {"pixel_values": {0: "batch_size", 1: "num_channels", 2: "height", 3: "width"}}

    @property
    def outputs(self) -> Dict[str, Dict[int, str]]:
        common_outputs = super().outputs

        if self.task == "feature-extraction":
            common_outputs["last_hidden_state"] = {0: "batch_size"}

        return common_outputs


class VitPoseOnnxConfig(ViTOnnxConfig):
    DUMMY_INPUT_GENERATOR_CLASSES = (VitPoseDummyInputGenerator,)
    ATOL_FOR_VALIDATION = 1e-4

    @property
    def inputs(self) -> Dict[str, Dict[int, str]]:
        return {"pixel_values": {0: "batch_size"}}

    # Some VitPose models use multiple experts, which requires dataset_index to be provided.
    # So, we need to patch the model for export to provide the dataset_index.
    def patch_model_for_export(
        self, model: Union["PreTrainedModel", "TFPreTrainedModel"], model_kwargs: Optional[Dict[str, Any]] = None
    ) -> "ModelPatcher":
        return VitPoseModelPatcher(self, model, model_kwargs=model_kwargs)


class CvTOnnxConfig(ViTOnnxConfig):
    DEFAULT_ONNX_OPSET = 13
    ATOL_FOR_VALIDATION = 1e-2


class LevitOnnxConfig(ViTOnnxConfig):
    DEFAULT_ONNX_OPSET = 11


class DeiTOnnxConfig(ViTOnnxConfig):
    DEFAULT_ONNX_OPSET = 14  # now uses F.scaled_dot_product_attention by default for torch>=2.1.1.


class BeitOnnxConfig(ViTOnnxConfig):
    DEFAULT_ONNX_OPSET = 14  # now uses F.scaled_dot_product_attention by default for torch>=2.1.1.


class ConvNextOnnxConfig(ViTOnnxConfig):
    DEFAULT_ONNX_OPSET = 11


class ConvNextV2OnnxConfig(ViTOnnxConfig):
    DEFAULT_ONNX_OPSET = 11


class HieraOnnxConfig(ViTOnnxConfig):
    DEFAULT_ONNX_OPSET = 11


class PvtOnnxConfig(ViTOnnxConfig):
    DEFAULT_ONNX_OPSET = 11


class VitMAEOnnxConfig(ViTOnnxConfig):
    # torch.onnx.errors.UnsupportedOperatorError: Exporting the operator 'aten::scaled_dot_product_attention' to ONNX opset version 11 is not supported.
    # Support for this operator was added in version 14, try exporting with this version.
    DEFAULT_ONNX_OPSET = 14


class VitMSNOnnxConfig(ViTOnnxConfig):
    # torch.onnx.errors.UnsupportedOperatorError: Exporting the operator 'aten::scaled_dot_product_attention' to ONNX opset version 11 is not supported.
    # Support for this operator was added in version 14, try exporting with this version.
    DEFAULT_ONNX_OPSET = 14


class Dinov2OnnxConfig(ViTOnnxConfig):
    DUMMY_INPUT_GENERATOR_CLASSES = (Dinov2DummyInputGenerator,)


class MobileViTOnnxConfig(ViTOnnxConfig):
    ATOL_FOR_VALIDATION = 1e-4
    DEFAULT_ONNX_OPSET = 11


class RegNetOnnxConfig(ViTOnnxConfig):
    # This config has the same inputs as ViTOnnxConfig
    DEFAULT_ONNX_OPSET = 11


class ResNetOnnxConfig(ViTOnnxConfig):
    ATOL_FOR_VALIDATION = 1e-3
    DEFAULT_ONNX_OPSET = 11


class DetrOnnxConfig(ViTOnnxConfig):
    DEFAULT_ONNX_OPSET = 12

    @property
    def outputs(self) -> Dict[str, Dict[int, str]]:
        if self.task == "image-segmentation":
            return {
                "logits": {0: "batch_size", 1: "num_queries"},
                "pred_masks": {0: "batch_size", 1: "num_queries"},
            }
        else:
            return super().outputs


class TableTransformerOnnxConfig(DetrOnnxConfig):
    pass


class YolosOnnxConfig(ViTOnnxConfig):
    DEFAULT_ONNX_OPSET = 14  # now uses F.scaled_dot_product_attention by default for torch>=2.1.1.


class SwinOnnxConfig(ViTOnnxConfig):
    DEFAULT_ONNX_OPSET = 11


class SwinV2OnnxConfig(SwinOnnxConfig):
    pass


class Swin2srOnnxConfig(SwinOnnxConfig):
    pass


class DptOnnxConfig(ViTOnnxConfig):
    DEFAULT_ONNX_OPSET = 11


class GlpnOnnxConfig(ViTOnnxConfig):
    DEFAULT_ONNX_OPSET = 11


class PoolFormerOnnxConfig(ViTOnnxConfig):
    NORMALIZED_CONFIG_CLASS = NormalizedVisionConfig
    ATOL_FOR_VALIDATION = 2e-3
    DEFAULT_ONNX_OPSET = 11


class SegformerOnnxConfig(YolosOnnxConfig):
    @property
    def outputs(self) -> Dict[str, Dict[int, str]]:
        outputs = super().outputs

        if self.task == "image-segmentation":
            outputs["logits"] = {0: "batch_size"}

        return outputs


class MobileNetV1OnnxConfig(ViTOnnxConfig):
    ATOL_FOR_VALIDATION = 1e-4
    DEFAULT_ONNX_OPSET = 11

    @property
    def inputs(self) -> Dict[str, Dict[int, str]]:
        return {"pixel_values": {0: "batch_size"}}


class MobileNetV2OnnxConfig(MobileNetV1OnnxConfig):
    pass


class MaskFormerOnnxConfig(ViTOnnxConfig):
    # torch.onnx.errors.UnsupportedOperatorError: Exporting the operator 'aten::einsum' to ONNX opset version 11 is not supported.
    # Support for this operator was added in version 12, try exporting with this version.
    DEFAULT_ONNX_OPSET = 12

    @property
    def outputs(self) -> Dict[str, Dict[int, str]]:
        if self.task == "image-segmentation":
            return {
                "class_queries_logits": {0: "batch_size", 1: "num_queries"},
                "masks_queries_logits": {0: "batch_size", 1: "num_queries", 2: "height", 3: "width"},
            }
        else:
            return super().outputs

    @property
    def torch_to_onnx_output_map(self) -> Dict[str, str]:
        return {
            "transformer_decoder_last_hidden_state": "last_hidden_state",
        }


class DonutSwinOnnxConfig(ViTOnnxConfig):
    DEFAULT_ONNX_OPSET = 11


class TimmDefaultOnnxConfig(ViTOnnxConfig):
    ATOL_FOR_VALIDATION = 1e-3
    DEFAULT_ONNX_OPSET = 12

    def rename_ambiguous_inputs(self, inputs):
        #  The input name in the model signature is `x, hence the export input name is updated.
        model_inputs = {}
        model_inputs["x"] = inputs["pixel_values"]

        return model_inputs

    @property
    def torch_to_onnx_input_map(self) -> Dict[str, str]:
        return {"x": "pixel_values"}


class MgpstrOnnxConfig(ViTOnnxConfig):
    @property
    def outputs(self) -> Dict[str, Dict[int, str]]:
        return {
            "char_logits": {0: "batch_size"},
            "bpe_logits": {0: "batch_size"},
            "wp_logits": {0: "batch_size"},
        }

    def patch_model_for_export(
        self, model: Union["PreTrainedModel", "TFPreTrainedModel"], model_kwargs: Optional[Dict[str, Any]] = None
    ) -> "ModelPatcher":
        return MgpstrModelPatcher(self, model, model_kwargs=model_kwargs)


class SentenceTransformersTransformerOnnxConfig(TextEncoderOnnxConfig):
    NORMALIZED_CONFIG_CLASS = NormalizedTextConfig
    DEFAULT_ONNX_OPSET = 14  # Some bottleneck transformers models require a specific ONNX opset to be successfully exported. We put a rather high opset here for the export to work for all architectures.

    @property
    def inputs(self) -> Dict[str, Dict[int, str]]:
        return {
            "input_ids": {0: "batch_size", 1: "sequence_length"},
            "attention_mask": {0: "batch_size", 1: "sequence_length"},
        }

    @property
    def outputs(self) -> Dict[str, Dict[int, str]]:
        return {
            "token_embeddings": {0: "batch_size", 1: "sequence_length"},
            "sentence_embedding": {0: "batch_size"},
        }

    # we need to set output_attentions=True in the model input to avoid calling
    # torch.nn.functional.scaled_dot_product_attention that is not supported by the ONNX export
    # due to the op torch.nn.functional.multi_head_attention_forward used for WavLM
    def patch_model_for_export(
        self, model: Union["PreTrainedModel", "TFPreTrainedModel"], model_kwargs: Optional[Dict[str, Any]] = None
    ) -> "ModelPatcher":
        return SentenceTransformersTransformerPatcher(self, model, model_kwargs=model_kwargs)


class CLIPNormalizedConfig(NormalizedTextAndVisionConfig):
    TEXT_CONFIG = "text_config"
    VISION_CONFIG = "vision_config"


class CLIPVisionModelOnnxConfig(VisionOnnxConfig):
    NORMALIZED_CONFIG_CLASS = NormalizedVisionConfig

    @property
    def inputs(self) -> Dict[str, Dict[int, str]]:
        return {"pixel_values": {0: "batch_size", 1: "num_channels", 2: "height", 3: "width"}}

    @property
    def outputs(self) -> Dict[str, Dict[int, str]]:
        common_outputs = super().outputs
        common_outputs["last_hidden_state"] = {0: "batch_size"}
        common_outputs["pooler_output"] = {0: "batch_size"}

        return common_outputs

    def patch_model_for_export(
        self,
        model: Union["PreTrainedModel", "TFPreTrainedModel", "ModelMixin"],
        model_kwargs: Optional[Dict[str, Any]] = None,
    ) -> "ModelPatcher":
        return CLIPModelPatcher(self, model, model_kwargs=model_kwargs)


class CLIPOnnxConfig(TextAndVisionOnnxConfig):
    NORMALIZED_CONFIG_CLASS = CLIPNormalizedConfig

    @property
    def inputs(self) -> Dict[str, Dict[int, str]]:
        return {
            "input_ids": {0: "text_batch_size", 1: "sequence_length"},
            "pixel_values": {0: "image_batch_size", 1: "num_channels", 2: "height", 3: "width"},
            "attention_mask": {0: "text_batch_size", 1: "sequence_length"},
        }

    @property
    def outputs(self) -> Dict[str, Dict[int, str]]:
        return {
            "logits_per_image": {0: "image_batch_size", 1: "text_batch_size"},
            "logits_per_text": {0: "text_batch_size", 1: "image_batch_size"},
            "text_embeds": {0: "text_batch_size"},
            "image_embeds": {0: "image_batch_size"},
        }

    def patch_model_for_export(
        self,
        model: Union["PreTrainedModel", "TFPreTrainedModel", "ModelMixin"],
        model_kwargs: Optional[Dict[str, Any]] = None,
    ) -> "ModelPatcher":
        return CLIPModelPatcher(self, model, model_kwargs=model_kwargs)


class SentenceTransformersCLIPOnnxConfig(CLIPOnnxConfig):
    @property
    def outputs(self) -> Dict[str, Dict[int, str]]:
        return {
            "text_embeds": {0: "text_batch_size"},
            "image_embeds": {0: "image_batch_size"},
        }

    def patch_model_for_export(
        self, model: Union["PreTrainedModel", "TFPreTrainedModel"], model_kwargs: Optional[Dict[str, Any]] = None
    ) -> "ModelPatcher":
        return SentenceTransformersCLIPPatcher(self, model, model_kwargs=model_kwargs)


class CLIPTextWithProjectionOnnxConfig(TextEncoderOnnxConfig):
    ATOL_FOR_VALIDATION = 1e-3
    # The ONNX export of this architecture needs the Trilu operator support, available since opset 14
    DEFAULT_ONNX_OPSET = 14

    NORMALIZED_CONFIG_CLASS = NormalizedConfig.with_args(
        vocab_size="vocab_size",
        sequence_length="max_position_embeddings",
        num_layers="num_hidden_layers",
        allow_new=True,
    )

    @property
    def inputs(self) -> Dict[str, Dict[int, str]]:
        return {
            "input_ids": {0: "batch_size", 1: "sequence_length"},
        }

    @property
    def outputs(self) -> Dict[str, Dict[int, str]]:
        common_outputs = {
            "text_embeds": {0: "batch_size", 1: "sequence_length"},
            "last_hidden_state": {0: "batch_size", 1: "sequence_length"},
        }
        if self._normalized_config.output_hidden_states:
            for i in range(self._normalized_config.num_layers + 1):
                common_outputs[f"hidden_states.{i}"] = {0: "batch_size", 1: "sequence_length"}

        return common_outputs

    def patch_model_for_export(
        self,
        model: Union["PreTrainedModel", "TFPreTrainedModel", "ModelMixin"],
        model_kwargs: Optional[Dict[str, Any]] = None,
    ) -> "ModelPatcher":
        return CLIPModelPatcher(self, model, model_kwargs=model_kwargs)


class CLIPTextOnnxConfig(CLIPTextWithProjectionOnnxConfig):
    @property
    def outputs(self) -> Dict[str, Dict[int, str]]:
        common_outputs = {
            "last_hidden_state": {0: "batch_size", 1: "sequence_length"},
            "pooler_output": {0: "batch_size"},
        }

        if self._normalized_config.output_hidden_states:
            for i in range(self._normalized_config.num_layers + 1):
                common_outputs[f"hidden_states.{i}"] = {0: "batch_size", 1: "sequence_length"}

        return common_outputs

    def patch_model_for_export(
        self,
        model: Union["PreTrainedModel", "TFPreTrainedModel", "ModelMixin"],
        model_kwargs: Optional[Dict[str, Any]] = None,
    ) -> "ModelPatcher":
        return CLIPModelPatcher(self, model, model_kwargs=model_kwargs)


class SiglipNormalizedConfig(CLIPNormalizedConfig):
    pass


class SiglipOnnxConfig(CLIPOnnxConfig):
    NORMALIZED_CONFIG_CLASS = SiglipNormalizedConfig
    # torch.onnx.errors.UnsupportedOperatorError: Exporting the operator 'aten::scaled_dot_product_attention' to ONNX opset version 13 is not supported.
    # Support for this operator was added in version 14, try exporting with this version.
    DEFAULT_ONNX_OPSET = 14

    @property
    def inputs(self) -> Dict[str, Dict[int, str]]:
        return {
            "input_ids": {0: "text_batch_size", 1: "sequence_length"},
            "pixel_values": {0: "image_batch_size", 1: "num_channels", 2: "height", 3: "width"},
            # NOTE: No attention_mask
        }


class SiglipTextWithProjectionOnnxConfig(CLIPTextWithProjectionOnnxConfig):
    pass


class SiglipTextOnnxConfig(CLIPTextOnnxConfig):
    pass


class SiglipVisionModelOnnxConfig(CLIPVisionModelOnnxConfig):
    # torch.onnx.errors.UnsupportedOperatorError: Exporting the operator 'aten::scaled_dot_product_attention' to ONNX opset version 11 is not supported.
    # Support for this operator was added in version 14, try exporting with this version.
    DEFAULT_ONNX_OPSET = 14


class UNetOnnxConfig(VisionOnnxConfig):
    ATOL_FOR_VALIDATION = 1e-4
    # The ONNX export of a CLIPText architecture, an other Stable Diffusion component, needs the Trilu
    # operator support, available since opset 14
    DEFAULT_ONNX_OPSET = 14

    NORMALIZED_CONFIG_CLASS = NormalizedConfig.with_args(
        image_size="sample_size",
        num_channels="in_channels",
        hidden_size="cross_attention_dim",
        vocab_size="norm_num_groups",
        allow_new=True,
    )

    DUMMY_INPUT_GENERATOR_CLASSES = (
        DummyVisionInputGenerator,
        DummyTimestepInputGenerator,
        DummySeq2SeqDecoderTextInputGenerator,
    )

    @property
    def inputs(self) -> Dict[str, Dict[int, str]]:
        common_inputs = {
            "sample": {0: "batch_size", 2: "height", 3: "width"},
            "timestep": {},  # a scalar with no dimension
            "encoder_hidden_states": {0: "batch_size", 1: "sequence_length"},
        }

        # TODO : add addition_embed_type == text_image, image and image_embeds
        # https://github.com/huggingface/diffusers/blob/9366c8f84bfe47099ff047272661786ebb54721d/src/diffusers/models/unets/unet_2d_condition.py#L671
        if getattr(self._normalized_config, "addition_embed_type", None) == "text_time":
            common_inputs["text_embeds"] = {0: "batch_size"}
            common_inputs["time_ids"] = {0: "batch_size"}

        if getattr(self._normalized_config, "time_cond_proj_dim", None) is not None:
            common_inputs["timestep_cond"] = {0: "batch_size"}

        return common_inputs

    @property
    def outputs(self) -> Dict[str, Dict[int, str]]:
        return {
            "out_sample": {0: "batch_size", 2: "height", 3: "width"},
        }

    @property
    def torch_to_onnx_output_map(self) -> Dict[str, str]:
        return {
            "sample": "out_sample",
        }

    def generate_dummy_inputs(self, framework: str = "pt", **kwargs):
        dummy_inputs = super().generate_dummy_inputs(framework=framework, **kwargs)
        dummy_inputs["encoder_hidden_states"] = dummy_inputs["encoder_hidden_states"][0]

        if getattr(self._normalized_config, "addition_embed_type", None) == "text_time":
            dummy_inputs["added_cond_kwargs"] = {
                "text_embeds": dummy_inputs.pop("text_embeds"),
                "time_ids": dummy_inputs.pop("time_ids"),
            }

        return dummy_inputs

    def ordered_inputs(self, model) -> Dict[str, Dict[int, str]]:
        inputs = super().ordered_inputs(model=model)
        # to fix mismatch between model forward signature and expected inputs
        # a dictionnary of additional embeddings `added_cond_kwargs` is expected depending on config.addition_embed_type
        if getattr(self._normalized_config, "addition_embed_type", None) == "text_time":
            inputs["text_embeds"] = self.inputs["text_embeds"]
            inputs["time_ids"] = self.inputs["time_ids"]

        return inputs


class VaeEncoderOnnxConfig(VisionOnnxConfig):
    ATOL_FOR_VALIDATION = 3e-4
    # The ONNX export of a CLIPText architecture, an other Stable Diffusion component, needs the Trilu
    # operator support, available since opset 14
    DEFAULT_ONNX_OPSET = 14

    NORMALIZED_CONFIG_CLASS = NormalizedConfig.with_args(
        num_channels="in_channels",
        image_size="sample_size",
        allow_new=True,
    )

    @property
    def inputs(self) -> Dict[str, Dict[int, str]]:
        return {
            "sample": {0: "batch_size", 2: "height", 3: "width"},
        }

    @property
    def outputs(self) -> Dict[str, Dict[int, str]]:
        return {
            "latent_parameters": {0: "batch_size", 2: "height_latent", 3: "width_latent"},
        }


class VaeDecoderOnnxConfig(VisionOnnxConfig):
    ATOL_FOR_VALIDATION = 1e-4
    # The ONNX export of a CLIPText architecture, an other Stable Diffusion component, needs the Trilu
    # operator support, available since opset 14
    DEFAULT_ONNX_OPSET = 14

    NORMALIZED_CONFIG_CLASS = NormalizedConfig.with_args(
        num_channels="latent_channels",
        allow_new=True,
    )

    @property
    def inputs(self) -> Dict[str, Dict[int, str]]:
        return {
            "latent_sample": {0: "batch_size", 2: "height_latent", 3: "width_latent"},
        }

    @property
    def outputs(self) -> Dict[str, Dict[int, str]]:
        return {
            "sample": {0: "batch_size", 2: "height", 3: "width"},
        }


class T5EncoderOnnxConfig(TextEncoderOnnxConfig):
    NORMALIZED_CONFIG_CLASS = NormalizedTextConfig
    ATOL_FOR_VALIDATION = 1e-4
    DEFAULT_ONNX_OPSET = 12  # int64 was supported since opset 12

    @property
    def inputs(self):
        return {
            "input_ids": {0: "batch_size", 1: "sequence_length"},
        }

    @property
    def outputs(self):
        return {
            "last_hidden_state": {0: "batch_size", 1: "sequence_length"},
        }


class SD3TransformerOnnxConfig(VisionOnnxConfig):
    ATOL_FOR_VALIDATION = 1e-4
    # The ONNX export of a CLIPText architecture, an other Stable Diffusion component, needs the Trilu
    # operator support, available since opset 14
    DEFAULT_ONNX_OPSET = 14

    DUMMY_INPUT_GENERATOR_CLASSES = (
        DummyTransformerTimestepInputGenerator,
        DummyTransformerVisionInputGenerator,
        DummyTransformerTextInputGenerator,
    )

    NORMALIZED_CONFIG_CLASS = NormalizedConfig.with_args(
        image_size="sample_size",
        num_channels="in_channels",
        vocab_size="attention_head_dim",
        hidden_size="joint_attention_dim",
        projection_size="pooled_projection_dim",
        allow_new=True,
    )

    @property
    def inputs(self) -> Dict[str, Dict[int, str]]:
        common_inputs = {
            "hidden_states": {0: "batch_size", 2: "height", 3: "width"},
            "encoder_hidden_states": {0: "batch_size", 1: "sequence_length"},
            "pooled_projections": {0: "batch_size"},
            "timestep": {0: "step"},
        }

        return common_inputs

    @property
    def outputs(self) -> Dict[str, Dict[int, str]]:
        return {
            "out_hidden_states": {0: "batch_size", 2: "height", 3: "width"},
        }

    @property
    def torch_to_onnx_output_map(self) -> Dict[str, str]:
        return {
            "sample": "out_hidden_states",
        }


class FluxTransformerOnnxConfig(SD3TransformerOnnxConfig):
    DUMMY_INPUT_GENERATOR_CLASSES = (
        DummyTransformerTimestepInputGenerator,
        DummyFluxTransformerVisionInputGenerator,
        DummyFluxTransformerTextInputGenerator,
    )

    @property
    def inputs(self):
        common_inputs = super().inputs
        common_inputs["hidden_states"] = {0: "batch_size", 1: "packed_height_width"}
        common_inputs["txt_ids"] = (
            {0: "sequence_length"} if is_diffusers_version(">=", "0.31.0") else {0: "batch_size", 1: "sequence_length"}
        )
        common_inputs["img_ids"] = (
            {0: "packed_height_width"}
            if is_diffusers_version(">=", "0.31.0")
            else {0: "batch_size", 1: "packed_height_width"}
        )

        if getattr(self._normalized_config, "guidance_embeds", False):
            common_inputs["guidance"] = {0: "batch_size"}

        return common_inputs

    @property
    def outputs(self):
        return {
            "out_hidden_states": {0: "batch_size", 1: "packed_height_width"},
        }


class GroupViTOnnxConfig(CLIPOnnxConfig):
    pass


class OwlViTOnnxConfig(CLIPOnnxConfig):
    # Sets the absolute tolerance to when validating the exported ONNX model against the
    # reference model.
    ATOL_FOR_VALIDATION = 1e-4
    MIN_TORCH_VERSION = version.parse("2.1")

    # needs einsum operator support, available since opset 12
    DEFAULT_ONNX_OPSET = 12

    def __init__(
        self,
        config: "PretrainedConfig",
        task: str = "feature-extraction",
        int_dtype: str = "int64",
        float_dtype: str = "fp32",
        preprocessors: Optional[List[Any]] = None,
        legacy: bool = False,
    ):
        super().__init__(
            config=config,
            task=task,
            int_dtype=int_dtype,
            float_dtype=float_dtype,
            preprocessors=preprocessors,
            legacy=legacy,
        )
        if task == "zero-shot-object-detection":
            logger.warning(
                "The batch size of this model will not be dynamic because non-maximum suppression is performed. "
                "Make sure to export the model with the same batch size as the one you will use at inference "
                "with `--batch_size N`."
            )

    @property
    def outputs(self) -> Dict[str, Dict[int, str]]:
        outputs = {}
        if self.task == "feature-extraction":
            outputs["logits_per_image"] = {0: "image_batch_size", 1: "text_batch_size"}
            outputs["logits_per_text"] = {0: "text_batch_size", 1: "image_batch_size"}
        elif self.task == "zero-shot-object-detection":
            outputs["logits"] = {0: "image_batch_size", 2: "num_queries"}
            outputs["pred_boxes"] = {0: "image_batch_size", 1: "num_boxes"}

        outputs["text_embeds"] = {0: "text_batch_size", 1: "max_text_queries"}
        outputs["image_embeds"] = {0: "image_batch_size"}
        return outputs


class OwlV2OnnxConfig(OwlViTOnnxConfig):
    MIN_TRANSFORMERS_VERSION = version.parse("4.35.0")


class LayoutLMOnnxConfig(TextAndVisionOnnxConfig):
    NORMALIZED_CONFIG_CLASS = NormalizedTextConfig.with_args(
        allow_new=True,
        MAX_2D_POSITION_EMBEDDINGS="max_2d_position_embeddings",
    )

    @property
    def inputs(self) -> Dict[str, Dict[int, str]]:
        return {
            "input_ids": {0: "batch_size", 1: "sequence_length"},
            "bbox": {0: "batch_size", 1: "sequence_length"},
            "attention_mask": {0: "batch_size", 1: "sequence_length"},
            "token_type_ids": {0: "batch_size", 1: "sequence_length"},
        }


class LayoutLMv3OnnxConfig(TextAndVisionOnnxConfig):
    MIN_TORCH_VERSION = version.parse("1.12")
    NORMALIZED_CONFIG_CLASS = NormalizedTextConfig.with_args(
        allow_new=True,
        MAX_2D_POSITION_EMBEDDINGS="max_2d_position_embeddings",
        image_size="input_size",
    )
    DEFAULT_ONNX_OPSET = 12

    @property
    def inputs(self) -> Dict[str, Dict[int, str]]:
        if self.task in ["text-classification", "question-answering"]:
            pixel_values_dynamic_axes = {0: "batch_size", 1: "num_channels", 2: "height", 3: "width"}
        else:
            pixel_values_dynamic_axes = {0: "batch_size", 1: "num_channels"}
        return {
            "input_ids": {0: "batch_size", 1: "sequence_length"},
            "attention_mask": {0: "batch_size", 1: "sequence_length"},
            "bbox": {0: "batch_size", 1: "sequence_length"},
            "pixel_values": pixel_values_dynamic_axes,
        }


class LiltOnnxConfig(TextAndVisionOnnxConfig):
    NORMALIZED_CONFIG_CLASS = NormalizedTextConfig.with_args(
        allow_new=True,
        MAX_2D_POSITION_EMBEDDINGS="max_2d_position_embeddings",
    )

    @property
    def inputs(self) -> Dict[str, Dict[int, str]]:
        return {
            "input_ids": {0: "batch_size", 1: "sequence_length"},
            "bbox": {0: "batch_size", 1: "sequence_length"},
            "attention_mask": {0: "batch_size", 1: "sequence_length"},
        }


class Data2VecTextOnnxConfig(DistilBertOnnxConfig):
    pass


class Data2VecVisionOnnxConfig(ViTOnnxConfig):
    DEFAULT_ONNX_OPSET = 14  # now uses F.scaled_dot_product_attention by default for torch>=2.1.1.


class Data2VecAudioOnnxConfig(AudioOnnxConfig):
    DEFAULT_ONNX_OPSET = 14  # now uses F.scaled_dot_product_attention by default for torch>=2.1.1.
    NORMALIZED_CONFIG_CLASS = NormalizedConfig


class PerceiverOnnxConfig(TextAndVisionOnnxConfig):
    NORMALIZED_CONFIG_CLASS = NormalizedTextConfig
    DUMMY_INPUT_GENERATOR_CLASSES = (
        PerceiverDummyInputGenerator,
    ) + TextAndVisionOnnxConfig.DUMMY_INPUT_GENERATOR_CLASSES

    def __init__(
        self,
        config: "PretrainedConfig",
        task: str = "feature-extraction",
        int_dtype: str = "int64",
        float_dtype: str = "fp32",
        preprocessors: Optional[List[Any]] = None,
        legacy: bool = False,
    ):
        super().__init__(
            config=config,
            task=task,
            int_dtype=int_dtype,
            float_dtype=float_dtype,
            preprocessors=preprocessors,
            legacy=legacy,
        )
        self.is_generating_dummy_inputs = False

    @property
    def inputs_name(self):
        if self.is_generating_dummy_inputs:
            if self.task in ["fill-mask", "text-classification"]:
                return "input_ids"
            else:
                return "pixel_values"
        else:
            return "inputs"

    @property
    def inputs(self) -> Dict[str, Dict[int, str]]:
        if self.inputs_name in ["input_ids", "inputs"]:
            dynamic_axis = {0: "batch_size", 1: "sequence_length"}
            return {
                "input_ids": dynamic_axis,
                "attention_mask": dynamic_axis,
            }
        else:
            dynamic_axis = {0: "batch_size", 1: "sequence_length", 2: "width", 3: "height"}
            return {
                "pixel_values": dynamic_axis,
            }

    @property
    def outputs(self) -> Dict[str, Dict[int, str]]:
        outputs = super().outputs

        if "logits" in outputs:
            # default is {0: "batch_size", 1: "sequence_length"} where sequence_length is dynamic axis
            # but perceiver always return the same max sequence length in the second dimension
            outputs["logits"] = {0: "batch_size"}

        return outputs

    def generate_dummy_inputs(self, framework: str = "pt", **kwargs):
        self.is_generating_dummy_inputs = True
        dummy_inputs = super().generate_dummy_inputs(framework=framework, **kwargs)
        dummy_inputs[self.inputs_name] = dummy_inputs.pop(self.inputs_name)
        return dummy_inputs


class HubertOnnxConfig(AudioOnnxConfig):
    NORMALIZED_CONFIG_CLASS = NormalizedConfig
    DEFAULT_ONNX_OPSET = 14  # now uses F.scaled_dot_product_attention by default for torch>=2.1.1.


class Wav2Vec2OnnxConfig(HubertOnnxConfig):
    DEFAULT_ONNX_OPSET = 14  # now uses F.scaled_dot_product_attention by default for torch>=2.1.1.


class Wav2Vec2ConformerOnnxConfig(HubertOnnxConfig):
    DEFAULT_ONNX_OPSET = 11


class SEWOnnxConfig(HubertOnnxConfig):
    DEFAULT_ONNX_OPSET = 14  # now uses F.scaled_dot_product_attention by default for torch>=2.1.1.


class SEWDOnnxConfig(HubertOnnxConfig):
    DEFAULT_ONNX_OPSET = 12


class UniSpeechOnnxConfig(HubertOnnxConfig):
    DEFAULT_ONNX_OPSET = 14  # now uses F.scaled_dot_product_attention by default for torch>=2.1.1.


class UniSpeechSATOnnxConfig(HubertOnnxConfig):
    DEFAULT_ONNX_OPSET = 14  # now uses F.scaled_dot_product_attention by default for torch>=2.1.1.


class WavLMOnnxConfig(HubertOnnxConfig):
    DEFAULT_ONNX_OPSET = 12

    # we need to set output_attentions=True in the model input to avoid calling
    # torch.nn.functional.scaled_dot_product_attention that is not supported by the ONNX export
    # due to the op torch.nn.functional.multi_head_attention_forward used for WavLM
    def patch_model_for_export(
        self, model: Union["PreTrainedModel", "TFPreTrainedModel"], model_kwargs: Optional[Dict[str, Any]] = None
    ) -> "ModelPatcher":
        return WavLMModelPatcher(self, model, model_kwargs=model_kwargs)


class ASTDummyAudioInputGenerator(DummyAudioInputGenerator):
    def generate(self, input_name: str, framework: str = "pt", int_dtype: str = "int64", float_dtype: str = "fp32"):
        shape = [self.batch_size, self.normalized_config.max_length, self.normalized_config.num_mel_bins]
        if input_name == "input_values":
            return self.random_float_tensor(shape, min_value=-1, max_value=1, framework=framework, dtype=float_dtype)
        return super().generate(input_name, framework=framework, int_dtype=int_dtype, float_dtype=float_dtype)


class ASTOnnxConfig(OnnxConfig):
    NORMALIZED_CONFIG_CLASS = NormalizedConfig.with_args(
        num_mel_bins="num_mel_bins", max_length="max_length", allow_new=True
    )
    DUMMY_INPUT_GENERATOR_CLASSES = (ASTDummyAudioInputGenerator,)
    ATOL_FOR_VALIDATION = 1e-4
    DEFAULT_ONNX_OPSET = 14  # now uses F.scaled_dot_product_attention by default for torch>=2.1.1.

    @property
    def inputs(self) -> Dict[str, Dict[int, str]]:
        return {"input_values": {0: "batch_size"}}


class MCTCTOnnxConfig(OnnxConfig):
    NORMALIZED_CONFIG_CLASS = NormalizedConfig.with_args(
        input_features_per_channel="input_feat_per_channel", allow_new=True
    )
    DUMMY_INPUT_GENERATOR_CLASSES = (MCTCTDummyAudioInputGenerator,)
    DEFAULT_ONNX_OPSET = 13

    @property
    def inputs(self) -> Dict[str, Dict[int, str]]:
        return {"input_features": {0: "batch_size", 1: "sequence_classification"}}


class MoonshineOnnxConfig(AudioToTextOnnxConfig):
    NORMALIZED_CONFIG_CLASS = NormalizedSeq2SeqConfig

    # torch.onnx.errors.UnsupportedOperatorError: Exporting the operator 'aten::triu' to ONNX opset version 11 is not supported.
    # Support for this operator was added in version 14, try exporting with this version.
    DEFAULT_ONNX_OPSET = 14

    @property
    def inputs(self) -> Dict[str, Dict[int, str]]:
        common_inputs = {}

        if self._behavior is not ConfigBehavior.DECODER:
            common_inputs["input_values"] = {0: "batch_size", 1: "num_samples"}

        if self._behavior is not ConfigBehavior.ENCODER:
            if self.use_past_in_inputs:
                common_inputs["decoder_input_ids"] = {0: "batch_size"}
                self.add_past_key_values(common_inputs, direction="inputs")
            else:
                common_inputs["decoder_input_ids"] = {0: "batch_size", 1: "decoder_sequence_length"}

        if self._behavior is ConfigBehavior.DECODER:
            common_inputs["encoder_outputs"] = {0: "batch_size", 1: "encoder_sequence_length"}

        return common_inputs


class WhisperOnnxConfig(AudioToTextOnnxConfig):
    DEFAULT_ONNX_OPSET = 14  # Whisper now uses F.scaled_dot_product_attention by default for torch>=2.1.1.

    NORMALIZED_CONFIG_CLASS = NormalizedSeq2SeqConfig.with_args(
        encoder_num_layers="encoder_layers",
        decoder_num_layers="decoder_layers",
        feature_size="num_mel_bins",
        allow_new=True,
    )
    ATOL_FOR_VALIDATION = 1e-3

    @property
    def inputs(self) -> Dict[str, Dict[int, str]]:
        if self.task == "audio-classification":
            common_inputs = {"input_features": {0: "batch_size"}}
        else:
            common_inputs = super().inputs
            if self._behavior is not ConfigBehavior.DECODER:
                common_inputs["input_features"] = {0: "batch_size"}  # Remove unnecessary dynamic axis.

            if is_transformers_version(">=", "4.43.0") and is_transformers_version("<", "4.46.0"):
                # since https://github.com/huggingface/transformers/pull/31166
                if self._behavior is not ConfigBehavior.ENCODER and self.use_past_in_inputs:
                    common_inputs["cache_position"] = {0: "decoder_sequence_length"}

            if self._behavior is ConfigBehavior.DECODER and not self.use_past_in_inputs:
                common_inputs["encoder_outputs"][1] = f"{common_inputs['encoder_outputs'][1]} / 2"
        return common_inputs

    @property
    def outputs(self) -> Dict[str, Dict[int, str]]:
        common_outputs = super().outputs
        if self._behavior is ConfigBehavior.ENCODER:
            # For Whisper, we need to name the second axis as encoder_sequence_length / 2 as the axis name is used for
            # dummy input generation
            common_outputs["last_hidden_state"][1] = f"{common_outputs['last_hidden_state'][1]} / 2"
        return common_outputs


class MusicgenOnnxConfig(OnnxSeq2SeqConfigWithPast):
    # NOTE: Several warnings during the export are not to worry about:
    # * for i, indices in enumerate(codes): --> can be unrolled, fixed length (num_quantizers).
    # * max_pad = max(padding_left, padding_right) --> does not impact later controlflows.
    # if length <= max_pad:  --> appears to be always False for Musicgen.

    # opset>=13 needed to avoid a bug in T5 encoder SelfAttention.
    # opset>=14 needed for torch.tril export.
    DEFAULT_ONNX_OPSET = 14

    VARIANTS = {
        "text-conditional-with-past": "Exports Musicgen to ONNX to generate audio samples conditioned on a text prompt (Reference: https://huggingface.co/docs/transformers/model_doc/musicgen#text-conditional-generation). This uses the decoder KV cache. The following subcomponents are exported:\n\t\t* text_encoder.onnx: corresponds to the text encoder part in https://github.com/huggingface/transformers/blob/v4.39.1/src/transformers/models/musicgen/modeling_musicgen.py#L1457.\n\t\t* encodec_decode.onnx: corresponds to the Encodec audio encoder part in https://github.com/huggingface/transformers/blob/v4.39.1/src/transformers/models/musicgen/modeling_musicgen.py#L2472-L2480.\n\t\t* decoder_model.onnx: The Musicgen decoder, without past key values input, and computing cross attention. Not required at inference (use decoder_model_merged.onnx instead).\n\t\t* decoder_with_past_model.onnx: The Musicgen decoder, with past_key_values input (KV cache filled), not computing cross attention. Not required at inference (use decoder_model_merged.onnx instead).\n\t\t* decoder_model_merged.onnx: The two previous models fused in one, to avoid duplicating weights. A boolean input `use_cache_branch` allows to select the branch to use. In the first forward pass where the KV cache is empty, dummy past key values inputs need to be passed and are ignored with use_cache_branch=False.\n\t\t* build_delay_pattern_mask.onnx: A model taking as input `input_ids`, `pad_token_id`, `max_length`, and building a delayed pattern mask to the input_ids. Implements https://github.com/huggingface/transformers/blob/v4.39.3/src/transformers/models/musicgen/modeling_musicgen.py#L1054.",
    }
    # TODO: support audio-prompted generation (- audio_encoder_encode.onnx: corresponds to the audio encoder part in https://github.com/huggingface/transformers/blob/f01e1609bf4dba146d1347c1368c8c49df8636f6/src/transformers/models/musicgen/modeling_musicgen.py#L2087.\n\t)
    # With that, we have full Encodec support.
    DEFAULT_VARIANT = "text-conditional-with-past"

    NORMALIZED_CONFIG_CLASS = NormalizedEncoderDecoderConfig

    DUMMY_INPUT_GENERATOR_CLASSES = (
        DummyTextInputGenerator,
        DummyCodegenDecoderTextInputGenerator,
        DummySeq2SeqPastKeyValuesGenerator,
        DummyEncodecInputGenerator,
        DummyIntGenerator,
    )
    DUMMY_PKV_GENERATOR_CLASS = DummySeq2SeqPastKeyValuesGenerator

    def __init__(
        self,
        config: "PretrainedConfig",
        task: str = "feature-extraction",
        int_dtype: str = "int64",
        float_dtype: str = "fp32",
        use_past: bool = False,
        use_past_in_inputs: bool = False,
        behavior: ConfigBehavior = ConfigBehavior.ENCODER,
        preprocessors: Optional[List[Any]] = None,
        model_part: Optional[Literal["text_encoder", "encodec_decode", "decoder", "build_delay_pattern_mask"]] = None,
        legacy: bool = False,
        variant: str = "text-conditional-with-past",
    ):
        super().__init__(
            config=config,
            task=task,
            int_dtype=int_dtype,
            float_dtype=float_dtype,
            use_past=use_past,
            use_past_in_inputs=use_past_in_inputs,
            behavior=behavior,
            preprocessors=preprocessors,
            legacy=legacy,
        )
        if legacy:
            raise ValueError("Musicgen does not support legacy=True.")

        if (
            model_part in ["text_encoder", "encodec_decode", "build_delay_pattern_mask"]
            and behavior != ConfigBehavior.ENCODER
        ):
            raise ValueError(
                f"model_part is {model_part} and behavior is {behavior}. This is not supported, please open an issue at https://github.com/huggingface/optimum/issues."
            )

        if model_part == "decoder" and behavior != ConfigBehavior.DECODER:
            raise ValueError(
                f"model_part is {model_part} and behavior is {behavior}. This is not supported, please open an issue at https://github.com/huggingface/optimum/issues."
            )

        if behavior == ConfigBehavior.MONOLITH:
            raise ValueError(
                "Musicgen does not support behavior=ConfigBehavior.MONOLITH. Please open an issue at https://github.com/huggingface/optimum/issues."
            )

        if config.audio_encoder.model_type != "encodec":
            raise ValueError(
                f"Optimum ONNX export for Musicgen supports only Encodec as the audio encoder, got: {config.audio_encoder.model_type}. Please open an issue at https://github.com/huggingface/optimum/issues."
            )

        # Handling it would require to trace the audio_encoder.decode with torch.jit.script as we than have an unrollable loop.
        if config.audio_encoder.chunk_length_s is not None:
            raise ValueError(
                f"Musicgen ONNX export currently does not support audio_encoder.chunk_length_s not None (got {config.audio_encoder.chunk_length_s}). Please open an issue at https://github.com/huggingface/optimum/issues."
            )

        self.model_part = model_part
        if self.model_part == "decoder":
            self.use_past = True  # without past is not supported, hard-code it here.

        self._normalized_config.ENCODER_NORMALIZED_CONFIG_CLASS = NormalizedTextConfig(self._config.text_encoder)
        self._normalized_config.DECODER_NORMALIZED_CONFIG_CLASS = NormalizedConfig(self._config.decoder)
        self._normalized_config.decoder_num_layers = self._config.decoder.num_hidden_layers
        self._normalized_config.DECODER_NORMALIZED_CONFIG_CLASS.num_layers = self._config.decoder.num_hidden_layers
        self._normalized_config.DECODER_NORMALIZED_CONFIG_CLASS.encoder_num_attention_heads = (
            self._config.decoder.num_attention_heads
        )
        self._normalized_config.DECODER_NORMALIZED_CONFIG_CLASS.decoder_num_attention_heads = (
            self._config.decoder.num_attention_heads
        )

    @property
    def inputs(self) -> Dict[str, Dict[int, str]]:
        # Batched inference is not supported in Transformers.
        if self.model_part == "text_encoder":
            common_inputs = {
                "input_ids": {0: "batch_size", 1: "encoder_sequence_length"},
                "attention_mask": {0: "batch_size", 1: "encoder_sequence_length"},
            }
        elif self.model_part == "encodec_decode":
            # 0: always 1 for chunk_length_s=None, 2: num_quantizers fixed.
            common_inputs = {"audio_codes": {1: "batch_size", 3: "chunk_length"}}
        elif self.model_part == "build_delay_pattern_mask":
            common_inputs = {
                "input_ids": {0: "batch_size_x_num_codebooks"},
                "pad_token_id": {},
                "max_length": {},
            }
        elif self._behavior is ConfigBehavior.DECODER:
            # Naming it total_batch_size as in case we use guidance_scale, the dimension 0 may be larger than simply the batch_size.
            # Reference: https://github.com/huggingface/transformers/blob/31c575bcf13c2b85b65d652dd1b5b401f99be999/src/transformers/models/musicgen/modeling_musicgen.py#L1932-L1935
            common_inputs = {
                "decoder_input_ids": {0: "total_batch_size_x_num_codebooks"},
                "encoder_outputs": {0: "total_batch_size", 1: "encoder_sequence_length"},
                # MusicgenForConditionalGeneration maps attention_mask to encoder_attention_mask.
                "attention_mask": {
                    0: "batch_size",
                    1: "encoder_sequence_length",
                },
            }
            if self.use_past_in_inputs:
                # TODO: validate the axis name for attention_mask
                # common_inputs["attention_mask"][1] = "past_encoder_sequence_length + sequence_length"
                self.add_past_key_values(common_inputs, direction="inputs")
            else:
                common_inputs["decoder_input_ids"] = {
                    0: "total_batch_size_x_num_codebooks",
                    1: "decoder_sequence_length",
                }
        else:
            raise ValueError(
                "This should not happen. Please open an issue at https://github.com/huggingface/optimum/issues."
            )

        return common_inputs

    @property
    def outputs(self) -> Dict[str, Dict[int, str]]:
        common_outputs = {}

        if self.model_part == "text_encoder":
            common_outputs = super().outputs
        elif self.model_part == "encodec_decode":
            common_outputs["audio_values"] = {0: "batch_size", 2: "audio_length"}
        elif self.model_part == "build_delay_pattern_mask":
            common_outputs["input_ids_edited"] = {0: "total_batch_size_x_num_codebooks"}
            common_outputs["delay_pattern_mask"] = {0: "total_batch_size_x_num_codebooks", 1: "max_length"}
        elif self._behavior is ConfigBehavior.DECODER:
            common_outputs = super().outputs

            # MusicgenForConditionalGeneration output is named logits, not last_hidden_state.
            # Rename last_hidden_state -> logits while keeping the order.
            common_outputs = {
                "logits" if name == "last_hidden_state" else name: value for name, value in common_outputs.items()
            }
        else:
            raise ValueError(
                "This should not happen. Please open an issue at https://github.com/huggingface/optimum/issues."
            )

        return common_outputs

    def add_past_key_values(self, inputs_or_outputs: Dict[str, Dict[int, str]], direction: str):
        if direction not in ["inputs", "outputs"]:
            raise ValueError(f'direction must either be "inputs" or "outputs", but {direction} was given')

        if direction == "inputs":
            decoder_sequence_name = "past_decoder_sequence_length"
            name = "past_key_values"
        else:
            decoder_sequence_name = "past_decoder_sequence_length + 1"
            name = "present"

        for i in range(self._normalized_config.decoder_num_layers):
            inputs_or_outputs[f"{name}.{i}.decoder.key"] = {0: "total_batch_size", 2: decoder_sequence_name}
            inputs_or_outputs[f"{name}.{i}.decoder.value"] = {0: "total_batch_size", 2: decoder_sequence_name}

            if (
                self.is_merged is True
                or (self._behavior is ConfigBehavior.DECODER and not self.use_past_in_inputs)
                or direction == "inputs"
            ):
                # TODO: we only need to call it encoder_sequence_length_out in the merge case - but at torch.onnx.export()
                # time we have currently no case to check whether we will merge at a later step or not (self.is_merged is
                # not yet set at this time)
                inputs_or_outputs[f"{name}.{i}.encoder.key"] = {
                    0: "total_batch_size",
                    2: "encoder_sequence_length_out",
                }
                inputs_or_outputs[f"{name}.{i}.encoder.value"] = {
                    0: "total_batch_size",
                    2: "encoder_sequence_length_out",
                }

    def patch_model_for_export(
        self, model: Union["PreTrainedModel", "TFPreTrainedModel"], model_kwargs: Optional[Dict[str, Any]] = None
    ) -> "ModelPatcher":
        return MusicgenModelPatcher(self, model, model_kwargs=model_kwargs)

    @property
    def torch_to_onnx_input_map(self) -> Dict[str, str]:
        if self._behavior is ConfigBehavior.DECODER:
            return {
                "decoder_input_ids": "input_ids",
                "encoder_outputs": "encoder_hidden_states",
                "attention_mask": "encoder_attention_mask",
            }
        return {}

    def post_process_exported_models(
        self,
        path: Path,
        models_and_onnx_configs: Dict[
            str, Tuple[Union["PreTrainedModel", "TFPreTrainedModel", "ModelMixin"], "OnnxConfig"]
        ],
        onnx_files_subpaths: List[str],
    ):
        # Attempt to merge only if the decoder was exported without/with past, and ignore seq2seq models exported with text-generation task
        if "with-past" in self.variant:
            decoder_path = Path(path, onnx_files_subpaths[2])
            decoder_with_past_path = Path(path, onnx_files_subpaths[3])
            decoder_merged_path = Path(path, ONNX_DECODER_MERGED_NAME + ".onnx")
            try:
                from ...onnx import merge_decoders

                # The decoder with past does not output the cross attention past key values as they are constant,
                # hence the need for strict=False
                merge_decoders(
                    decoder=decoder_path,
                    decoder_with_past=decoder_with_past_path,
                    save_path=decoder_merged_path,
                    strict=False,
                )
            except Exception as e:
                raise Exception(f"Unable to merge decoders. Detailed error: {e}")

            # In order to do the validation of the two branches on the same file
            text_encoder_path = onnx_files_subpaths[0]
            encodec_decode_path = onnx_files_subpaths[1]
            build_delay_pattern_mask_path = onnx_files_subpaths[4]

            onnx_files_subpaths_new = [
                text_encoder_path,
                encodec_decode_path,
                decoder_merged_path.name,
                decoder_merged_path.name,
                build_delay_pattern_mask_path,
            ]

            # We validate the two branches of the decoder model then
            models_and_onnx_configs[ONNX_DECODER_NAME][1].is_merged = True
            models_and_onnx_configs[ONNX_DECODER_NAME][1].use_cache_branch = False

            # Past key values won't be generated by default, but added in the input
            models_and_onnx_configs[ONNX_DECODER_NAME][1].use_past_in_inputs = True

            models_and_onnx_configs[ONNX_DECODER_WITH_PAST_NAME][1].use_cache_branch = True
            models_and_onnx_configs[ONNX_DECODER_WITH_PAST_NAME][1].is_merged = True
        else:
            onnx_files_subpaths_new = onnx_files_subpaths

        return models_and_onnx_configs, onnx_files_subpaths_new

    def overwrite_shape_and_generate_input(
        self, dummy_input_gen: "DummyInputGenerator", input_name: str, framework: str, input_shapes: Dict
    ):
        if self.model_part == "build_delay_pattern_mask" and input_name == "input_ids":
            original_batch_size = dummy_input_gen.batch_size
            dummy_input_gen.batch_size = (
                original_batch_size * dummy_input_gen.normalized_config.DECODER_NORMALIZED_CONFIG_CLASS.num_codebooks
            )

            dummy_input = dummy_input_gen.generate(
                input_name, framework=framework, int_dtype=self.int_dtype, float_dtype=self.float_dtype
            )

            dummy_input_gen.batch_size = original_batch_size

        else:
            dummy_input = super().overwrite_shape_and_generate_input(
                dummy_input_gen, input_name, framework, input_shapes
            )

        return dummy_input


class SpeechT5OnnxConfig(OnnxSeq2SeqConfigWithPast):
    # TODO: Transformers batched generation for Speecht5 is BROKEN (https://github.com/huggingface/transformers/pull/25943),
    # so we won't support for now.
    NORMALIZED_CONFIG_CLASS = NormalizedSeq2SeqConfig.with_args(
        hidden_size="hidden_size",
        num_attention_heads="encoder_attention_heads",  # TODO: bugged in case encoder and decoder have different number of heads
        encoder_num_layers="encoder_layers",
        decoder_num_layers="decoder_layers",
        allow_new=True,
    )

    DUMMY_INPUT_GENERATOR_CLASSES = (
        DummyTextInputGenerator,
        DummySeq2SeqDecoderTextInputGenerator,
        DummySeq2SeqPastKeyValuesGenerator,
        DummySpeechT5InputGenerator,
    )
    DUMMY_PKV_GENERATOR_CLASS = DummySeq2SeqPastKeyValuesGenerator

    VARIANTS = {
        "with-past": "The export follows the Transformers implementation using the KV cache, with the following components exported:\n\t - encoder_model.onnx: corresponds to the encoding part in https://github.com/huggingface/transformers/blob/v4.33.2/src/transformers/models/speecht5/modeling_speecht5.py#L2544-L2556.\n\t - decoder_model.onnx: corresponds to the decoder part in https://github.com/huggingface/transformers/blob/v4.33.2/src/transformers/models/speecht5/modeling_speecht5.py#L2572-L2602.\n\t - decoder_with_past_model.onnx: same as the above, with past_key_values input (KV cache filled).\n\t - decoder_postnet_and_vocoder.onnx: Decoder speech postnet and vocoder (e.g. a SpeechT5HifiGan) to generate speech from the spectrogram, as in https://github.com/huggingface/transformers/blob/v4.33.2/src/transformers/models/speecht5/modeling_speecht5.py#L2605-L2614.",
        "without-past": "The same as `with-past`, just without KV cache support. This is not a recommended export as slower than `with-past`.",
    }
    DEFAULT_VARIANT = "with-past"

    def __init__(
        self,
        config: "PretrainedConfig",
        task: str = "feature-extraction",
        int_dtype: str = "int64",
        float_dtype: str = "fp32",
        use_past: bool = False,
        use_past_in_inputs: bool = False,
        behavior: ConfigBehavior = ConfigBehavior.MONOLITH,
        preprocessors: Optional[List[Any]] = None,
        is_postnet_and_vocoder: bool = False,
        legacy: bool = False,
    ):
        super().__init__(
            config=config,
            task=task,
            int_dtype=int_dtype,
            float_dtype=float_dtype,
            use_past=use_past,
            use_past_in_inputs=use_past_in_inputs,
            behavior=behavior,
            preprocessors=preprocessors,
            legacy=legacy,
        )
        if float_dtype == "fp16":
            raise ValueError(
                "The ONNX export of SpeechT5 in float16 is currently not supported due to a bug in PyTorch: https://github.com/pytorch/pytorch/pull/110078. Please open an issue in Optimum if you would like to export SpeechT5 in float16."
            )
        self.is_postnet_and_vocoder = is_postnet_and_vocoder

    @property
    def inputs(self) -> Dict[str, Dict[int, str]]:
        common_inputs = {}

        # Batched inference is not supported in Transformers.
        if self._behavior is ConfigBehavior.ENCODER:
            common_inputs["input_ids"] = {1: "encoder_sequence_length"}
        elif self._behavior is ConfigBehavior.DECODER:
            # NOTE: even when past is used, the decoder takes the full sequence as input as the prenet seem to require it:
            # https://github.com/huggingface/transformers/blob/v4.33.2/src/transformers/models/speecht5/modeling_speecht5.py#L2573
            common_inputs["output_sequence"] = {1: "decoder_sequence_length"}
            common_inputs["speaker_embeddings"] = {}  # No dynamic shape here.
            common_inputs["encoder_outputs"] = {1: "encoder_sequence_length"}
            common_inputs["encoder_attention_mask"] = {1: "encoder_sequence_length"}

            if self.variant == "with-past" and self.use_past_in_inputs:
                self.add_past_key_values(common_inputs, direction="inputs")
        elif self.is_postnet_and_vocoder:
            common_inputs["spectrogram"] = {0: "n_spectrums x reduction_factor"}
        else:
            raise ValueError(
                "self._behavior is neither encoder or decoder, and is_postnet_and_vocoder=False. This should not happen."
            )

        return common_inputs

    @property
    def outputs(self) -> Dict[str, Dict[int, str]]:
        common_outputs = {}
        if self._behavior is ConfigBehavior.ENCODER:
            common_outputs["encoder_outputs"] = {1: "encoder_sequence_length"}
            common_outputs["encoder_attention_mask"] = {1: "encoder_sequence_length"}
        elif self._behavior is ConfigBehavior.DECODER:
            common_outputs["output_sequence_out"] = {1: "decoder_sequence_length + 1"}
            common_outputs["spectrum"] = {}  # No dynamic shape here.
            common_outputs["prob"] = {}  # No dynamic shape here.

            if self.variant == "with-past" and self.use_past:
                # When exporting decoder models with use_cache=True, both the decoder without past and with past have the KV cache as an output.
                self.add_past_key_values(common_outputs, direction="outputs")
        elif self.is_postnet_and_vocoder:
            common_outputs["waveform"] = {0: "n_samples"}
        else:
            raise ValueError(
                "self._behavior is neither encoder or decoder, and is_postnet_and_vocoder=False. This should not happen."
            )

        return common_outputs

    def patch_model_for_export(
        self, model: Union["PreTrainedModel", "TFPreTrainedModel"], model_kwargs: Optional[Dict[str, Any]] = None
    ) -> "ModelPatcher":
        return SpeechT5ModelPatcher(self, model, model_kwargs=model_kwargs)

    @property
    def torch_to_onnx_input_map(self) -> Dict[str, str]:
        return {"encoder_outputs": "encoder_hidden_states"}

    def overwrite_shape_and_generate_input(
        self, dummy_input_gen: "DummyInputGenerator", input_name: str, framework: str, input_shapes: Dict
    ):
        dummy_input_gen.batch_size = 1
        dummy_input = dummy_input_gen.generate(
            input_name, framework=framework, int_dtype=self.int_dtype, float_dtype=self.float_dtype
        )
        return dummy_input

    def add_past_key_values(self, inputs_or_outputs: Dict[str, Dict[int, str]], direction: str):
        if direction not in ["inputs", "outputs"]:
            raise ValueError(f'direction must either be "inputs" or "outputs", but {direction} was given')

        if direction == "inputs":
            decoder_sequence_name = "past_decoder_sequence_length"
            name = "past_key_values"
        else:
            decoder_sequence_name = "past_decoder_sequence_length + 1"
            name = "present"

        for i in range(self._normalized_config.decoder_num_layers):
            inputs_or_outputs[f"{name}.{i}.decoder.key"] = {2: decoder_sequence_name}
            inputs_or_outputs[f"{name}.{i}.decoder.value"] = {2: decoder_sequence_name}

            if (
                self.is_merged is True
                or (self._behavior is ConfigBehavior.DECODER and not self.use_past_in_inputs)
                or direction == "inputs"
            ):
                inputs_or_outputs[f"{name}.{i}.encoder.key"] = {2: "encoder_sequence_length_out"}
                inputs_or_outputs[f"{name}.{i}.encoder.value"] = {2: "encoder_sequence_length_out"}


class VitsOnnxConfig(TextEncoderOnnxConfig):
    NORMALIZED_CONFIG_CLASS = NormalizedTextConfig
    ATOL_FOR_VALIDATION = 1e-4

    @property
    def inputs(self) -> Dict[str, Dict[int, str]]:
        return {
            "input_ids": {0: "text_batch_size", 1: "sequence_length"},
            "attention_mask": {0: "text_batch_size", 1: "sequence_length"},
        }

    @property
    def outputs(self) -> Dict[str, Dict[int, str]]:
        return {
            "waveform": {0: "text_batch_size", 1: "n_samples"},
            "spectrogram": {0: "text_batch_size", 2: "num_bins"},
        }


class Speech2TextDummyAudioInputGenerator(DummyAudioInputGenerator):
    def generate(self, input_name: str, framework: str = "pt", int_dtype: str = "int64", float_dtype: str = "fp32"):
        shape = [self.batch_size, self.sequence_length, self.normalized_config.input_features_per_channel]
        if input_name == "input_features":
            return self.random_float_tensor(shape, min_value=-1, max_value=1, framework=framework, dtype=float_dtype)
        return super().generate(input_name, framework=framework)


class Speech2TextOnnxConfig(AudioToTextOnnxConfig):
    NORMALIZED_CONFIG_CLASS = NormalizedSeq2SeqConfig.with_args(
        decoder_num_layers="decoder_layers",
        num_layers="decoder_layers",
        input_features_per_channel="input_feat_per_channel",
        allow_new=True,
    )
    DUMMY_INPUT_GENERATOR_CLASSES = (
        (Speech2TextDummyAudioInputGenerator,)
        + AudioToTextOnnxConfig.DUMMY_INPUT_GENERATOR_CLASSES[1:]
        + (DummyTextInputGenerator,)
    )
    ATOL_FOR_VALIDATION = 1e-4

    @property
    def inputs(self) -> Dict[str, Dict[int, str]]:
        common_inputs = {}

        if self._behavior is not ConfigBehavior.DECODER:
            common_inputs["input_features"] = {0: "batch_size", 1: "feature_size", 2: "encoder_sequence_length"}
            common_inputs["attention_mask"] = {0: "batch_size", 1: "encoder_sequence_length"}

        if self._behavior is not ConfigBehavior.ENCODER:
            if self.use_past_in_inputs:
                common_inputs["decoder_input_ids"] = {0: "batch_size"}
            else:
                common_inputs["decoder_input_ids"] = {0: "batch_size", 1: "decoder_sequence_length"}

            if self.use_past_in_inputs:
                self.add_past_key_values(common_inputs, direction="inputs")

        if self._behavior is ConfigBehavior.DECODER:
            common_inputs["encoder_outputs"] = {
                0: "batch_size",
                1: f"encoder_sequence_length / {(2 * self._config.num_conv_layers)}",
            }

        return common_inputs

    @property
    def outputs(self) -> Dict[str, Dict[int, str]]:
        common_outputs = super().outputs
        if self._behavior is ConfigBehavior.ENCODER:
            # for Speech2text, we need to name the second axis as
            # encoder_sequence_length / 2 * self._config.num_conv_layers as the axis name is
            # used for dummy input generation
            common_outputs["last_hidden_state"][
                1
            ] = f"{common_outputs['last_hidden_state'][1]} / {(2 * self._config.num_conv_layers)}"
        return common_outputs


# TODO: Replace the TextSeq2SeqOnnxConfig inheritance with VisionToTextOnnxConfig when added.
# The change below however does not affect the export for the model
class TrOCROnnxConfig(TextSeq2SeqOnnxConfig):
    NORMALIZED_CONFIG_CLASS = NormalizedSeq2SeqConfig.with_args(
        decoder_num_layers="decoder_layers",
        num_layers="decoder_layers",
        decoder_num_attention_heads="decoder_attention_heads",
        hidden_size="hidden_size",
    )


class VisionEncoderDecoderOnnxConfig(EncoderDecoderBaseOnnxConfig):
    NORMALIZED_CONFIG_CLASS = NormalizedEncoderDecoderConfig
    ATOL_FOR_VALIDATION = 1e-3
    DEFAULT_ONNX_OPSET = 14  # uses SDPA in Transformers, hence opset>=14.

    DUMMY_INPUT_GENERATOR_CLASSES = (DummyVisionInputGenerator, DummyVisionEncoderDecoderPastKeyValuesGenerator)

    @property
    def inputs(self) -> Dict[str, Dict[int, str]]:
        common_inputs = {}

        if self._behavior is not ConfigBehavior.DECODER:
            common_inputs["pixel_values"] = {0: "batch_size", 1: "num_channels", 2: "height", 3: "width"}

        if self._behavior is not ConfigBehavior.ENCODER:
            if self.use_past_in_inputs:
                common_inputs["decoder_input_ids"] = {0: "batch_size"}
            else:
                common_inputs["decoder_input_ids"] = {0: "batch_size", 1: "decoder_sequence_length"}

            if self.use_past_in_inputs:
                self.add_past_key_values(common_inputs, direction="inputs")

        if self._behavior is ConfigBehavior.DECODER:
            common_inputs["encoder_outputs"] = {0: "batch_size", 1: "encoder_sequence_length"}

        return common_inputs

    @property
    def outputs(self) -> Dict[str, Dict[int, str]]:
        if self._behavior == ConfigBehavior.ENCODER:
            # Some encoders have static sequence length so it is useful to rely on the encoder ONNX config to grab this information.
            return self._encoder_onnx_config.outputs
        else:
            # Ideally, we would want here to have self._decoder_onnx_config.outputs, which is currently not possible
            # as we hard-code the task to feature-extraction, that has the wrong output names (e.g. mbart does not support document-question-answering
            # so we can not initializer MBartONNXConfig with document-question-answering).
            return super().outputs

    def patch_model_for_export(
        self, model: Union["PreTrainedModel", "TFPreTrainedModel"], model_kwargs: Optional[Dict[str, Any]] = None
    ) -> "ModelPatcher":
        return VisionEncoderDecoderPatcher(self, model, model_kwargs=model_kwargs)


class SamOnnxConfig(OnnxConfig):
    MIN_TRANSFORMERS_VERSION = version.parse("4.29.0.dev0")
    # Since ransformers 4.32.0, SAM uses repeat_interleave op that is broken in PyTorch 2.0.1: https://github.com/pytorch/pytorch/issues/100429
    MIN_TORCH_VERSION = version.parse("2.0.99")
    NORMALIZED_CONFIG_CLASS = NormalizedEncoderDecoderConfig
    DUMMY_INPUT_GENERATOR_CLASSES = (DummyVisionInputGenerator, DummyPointsGenerator, DummyVisionEmbeddingsGenerator)
    DEFAULT_ONNX_OPSET = 13  # Opset 12 for repeat_interleave falls back on the opset 9 implem, that raises Unsupported: ONNX export of repeat_interleave in opset 9.
    VARIANTS = {
        "monolith": "All the SAM model components are exported as a single model.onnx.",
        "split": "The vision encoder is exported as a separate vision_encoder.onnx, and the prompt encoder and mask decoder are exported as a prompt_encoder_mask_decoder.onnx. This allows to encoder the image only once for multiple point queries.",
    }
    DEFAULT_VARIANT = "split"

    def __init__(
        self,
        config: "PretrainedConfig",
        task: str = "feature-extraction",
        int_dtype: str = "int64",
        float_dtype: str = "fp32",
        variant: str = "split",
        vision_encoder: Optional[bool] = None,
        preprocessors: Optional[List[Any]] = None,
        legacy: bool = False,
    ):
        super().__init__(
            config=config,
            task=task,
            int_dtype=int_dtype,
            float_dtype=float_dtype,
            preprocessors=preprocessors,
            legacy=legacy,
        )
        self.variant = variant
        self.vision_encoder = vision_encoder
        self._normalized_config.ENCODER_NORMALIZED_CONFIG_CLASS = NormalizedVisionConfig(self._config.vision_config)

    @property
    def inputs(self) -> Dict[str, Dict[int, str]]:
        if self.variant == "monolith":
            inputs = {
                "pixel_values": {0: "batch_size"},
                "input_points": {0: "batch_size", 1: "point_batch_size", 2: "nb_points_per_image"},
                "input_labels": {0: "batch_size", 1: "point_batch_size", 2: "nb_points_per_image"},
            }
        else:
            if self.vision_encoder:
                inputs = {"pixel_values": {0: "batch_size"}}
            else:
                inputs = {
                    "image_positional_embeddings": {0: "batch_size"},
                    "image_embeddings": {0: "batch_size"},
                    "input_points": {0: "batch_size", 1: "point_batch_size", 2: "nb_points_per_image"},
                    "input_labels": {0: "batch_size", 1: "point_batch_size", 2: "nb_points_per_image"},
                }
        return inputs

    @property
    def outputs(self) -> Dict[str, Dict[int, str]]:
        if self.variant == "split" and self.vision_encoder:
            return {"image_embeddings": {0: "batch_size"}, "image_positional_embeddings": {0: "batch_size"}}
        else:
            return {
                "iou_scores": {0: "batch_size", 1: "point_batch_size"},
                "pred_masks": {0: "batch_size", 1: "point_batch_size"},
            }

    def patch_model_for_export(
        self, model: Union["PreTrainedModel", "TFPreTrainedModel"], model_kwargs: Optional[Dict[str, Any]] = None
    ) -> "ModelPatcher":
        return SAMModelPatcher(self, model, model_kwargs=model_kwargs)


class Pix2StructNormalizedConfig(NormalizedSeq2SeqConfig):
    ENCODER_NUM_LAYERS = "vision_config.num_hidden_layers"
    DECODER_NUM_LAYERS = "text_config.num_layers"
    ENCODER_NUM_ATTENTION_HEADS = "vision_config.num_attention_heads"
    DECODER_NUM_ATTENTION_HEADS = "text_config.num_heads"
    HIDDEN_SIZE = "text_config.hidden_size"  # TODO: Isn't this bug prone?
    VOCAB_SIZE = "text_config.vocab_size"


class Pix2StructOnnxConfig(OnnxSeq2SeqConfigWithPast):
    NORMALIZED_CONFIG_CLASS = Pix2StructNormalizedConfig
    DUMMY_INPUT_GENERATOR_CLASSES = (
        DummyTextInputGenerator,
        DummySeq2SeqDecoderTextInputGenerator,
        DummySeq2SeqPastKeyValuesGenerator,
        DummyPix2StructInputGenerator,
    )

    DEFAULT_ONNX_OPSET = 14  # use 'aten::triu' now which is opset 14

    def __init__(self, *args, **kwargs):
        super().__init__(*args, **kwargs)
        if is_transformers_version("==", "4.46.0") and self._behavior is ConfigBehavior.DECODER:
            logger.error(
                "Found transformers v4.46.0 while trying to exporting a Pix2Struct model, this specific version of transformers is not supported. "
                "Please upgrade to v4.46.1 or higher, or downgrade your transformers version"
            )

    @property
    def inputs(self):
        common_inputs = {}
        common_inputs["attention_mask"] = {0: "batch_size"}

        if self._behavior is not ConfigBehavior.DECODER:
            common_inputs["flattened_patches"] = {0: "batch_size"}

        if self._behavior is not ConfigBehavior.ENCODER:
            if self.use_past_in_inputs:
                common_inputs["decoder_input_ids"] = {0: "batch_size"}
            else:
                common_inputs["decoder_input_ids"] = {0: "batch_size", 1: "decoder_sequence_length"}

        if self._behavior is ConfigBehavior.DECODER:
            if self.use_past_in_inputs:
                self.add_past_key_values(common_inputs, direction="inputs")

            common_inputs["encoder_outputs"] = {0: "batch_size"}

            # Contrary to other seq2seq archs as t5 and bart, Pix2Struct DO make use of the decoder_attention_mask input.
            common_inputs["decoder_attention_mask"] = {0: "batch_size", 1: "past_sequence_length + 1"}

        return common_inputs

    @property
    def outputs(self) -> Dict[str, Dict[int, str]]:
        if self._behavior is ConfigBehavior.ENCODER:
            common_outputs = {
                "last_hidden_state": {0: "batch_size"}
            }  # The last hidden state dim=1 is constant, no need for it to be dynamic.
        else:
            common_outputs = super(OnnxConfigWithPast, self).outputs

        # Renaming the outputs axes properly.
        for name, axes_names in common_outputs.items():
            if self._behavior is ConfigBehavior.ENCODER or "encoder" in name:
                sequence_name = "encoder_sequence_length"
            else:
                sequence_name = "decoder_sequence_length"

            new_axes_names = {}
            for axis_idx, axis_name in axes_names.items():
                if "sequence" in axis_name:
                    if self.use_past_in_inputs is False or self.is_merged is True:
                        new_axes_names[axis_idx] = sequence_name
                    else:
                        # Trick to force it since ONNX sometimes infer a dynamic axis where it's not.
                        new_axes_names[axis_idx] = "1"
                else:
                    new_axes_names[axis_idx] = axis_name
            common_outputs[name] = new_axes_names

        if self.use_past:
            # When exporting decoder models with use_cache=True, both the decoder without past and with past have the KV cache as an output.
            self.add_past_key_values(common_outputs, direction="outputs")

        return common_outputs

    @property
    def torch_to_onnx_input_map(self) -> Dict[str, str]:
        if self._behavior is ConfigBehavior.DECODER:
            return {
                "decoder_input_ids": "input_ids",
                "encoder_outputs": "encoder_hidden_states",
                "attention_mask": "encoder_attention_mask",
            }
        return {}

    def generate_dummy_inputs_for_validation(
        self, reference_model_inputs: Dict[str, Any], onnx_input_names: Optional[List[str]] = None
    ) -> Dict[str, Any]:
        if self._behavior is ConfigBehavior.DECODER:
            reference_model_inputs["input_ids"] = reference_model_inputs.pop("decoder_input_ids")

        if onnx_input_names is not None:
            if "encoder_outputs" in reference_model_inputs:
                if "encoder_hidden_states" in onnx_input_names:
                    reference_model_inputs["encoder_hidden_states"] = reference_model_inputs.pop("encoder_outputs")[0]
                else:
                    reference_model_inputs.pop("encoder_outputs")
        else:
            # TODO: remove this else in optimum 2.0 and make onnx_input_names a required argument
            # Pix2Struct requires encoder_hidden_states as an input for both the without/with past models,
            # which is different than other architectures that require it only for the without past case
            reference_model_inputs["encoder_hidden_states"] = reference_model_inputs.pop("encoder_outputs")[0]

        return super().generate_dummy_inputs_for_validation(reference_model_inputs)

    def _create_dummy_input_generator_classes(self, **kwargs) -> List["DummyInputGenerator"]:
        dummy_inputs_generators = []
        dummy_inputs_generators.append(self.DUMMY_INPUT_GENERATOR_CLASSES[0](self.task, self._normalized_config))

        if self._preprocessors is None or len(self._preprocessors) != 2:
            raise ValueError(
                f"Preprocessors for pix2struct need to be available for the ONNX export to infer input static shapes. Got: {self._preprocessors}"
            )

        encoder_sequence_length = self._preprocessors[1].image_processor.max_patches
        # A hack for DummyPix2StructInputGenerator to gain access to the preprocessors.
        # TODO: we should probably pass preprocessors to all dummy input generators.
        kwargs["preprocessors"] = self._preprocessors
        for cls_ in self.DUMMY_INPUT_GENERATOR_CLASSES[1:]:
            dummy_inputs_generators.append(
                cls_(self.task, self._normalized_config, encoder_sequence_length=encoder_sequence_length, **kwargs)
            )

        return dummy_inputs_generators

    def overwrite_shape_and_generate_input(
        self, dummy_input_gen: "DummyInputGenerator", input_name: str, framework: str, input_shapes: Dict
    ):
        if self._preprocessors is None or len(self._preprocessors) != 2:
            raise ValueError(
                f"Preprocessors for pix2struct need to be available for the ONNX export to infer input static shapes. Got: {self._preprocessors}"
            )

        # models from TextSeq2SeqOnnxConfig use decoder_input_ids as input name
        # while models from TextDecoderOnnxConfig use input_ids, hence the check for both
        if (
            self.use_past
            and self.use_past_in_inputs
            and self.use_cache_branch is not False
            and input_name in ["decoder_input_ids", "input_ids"]
        ):
            sequence_length = dummy_input_gen.sequence_length
            # Use a sequence length of 1 when the KV cache is already populated.
            dummy_input_gen.sequence_length = 1
            dummy_input = dummy_input_gen.generate(
                input_name, framework=framework, int_dtype=self.int_dtype, float_dtype=self.float_dtype
            )
            dummy_input_gen.sequence_length = sequence_length
        elif input_name in ["encoder_outputs", "attention_mask"]:
            # pix2struct takes inputs whose so-called sequence length is **static** to max_patches, so we do NOT use
            # the passed sequence_length that behaves as a dynamic shape.
            original_seq_length = dummy_input_gen.sequence_length
            dummy_input_gen.sequence_length = self._preprocessors[1].image_processor.max_patches
            dummy_input = dummy_input_gen.generate(
                input_name, framework=framework, int_dtype=self.int_dtype, float_dtype=self.float_dtype
            )
            dummy_input_gen.sequence_length = original_seq_length
        else:
            dummy_input = dummy_input_gen.generate(
                input_name, framework=framework, int_dtype=self.int_dtype, float_dtype=self.float_dtype
            )

        return dummy_input


class EncoderDecoderOnnxConfig(EncoderDecoderBaseOnnxConfig):
    NORMALIZED_CONFIG_CLASS = NormalizedEncoderDecoderConfig

    DEFAULT_ONNX_OPSET = 14  # uses SDPA in Transformers, hence opset>=14.


<<<<<<< HEAD


class TimesFMDummyInputGenerator(DummyInputGenerator):
    SUPPORTED_INPUT_NAMES = ("inputs",)
    
    def __init__(
        self,
        task: str,
        normalized_config: NormalizedConfig,
        batch_size: int = DEFAULT_DUMMY_SHAPES["batch_size"],
        **kwargs,
    ):
        self.task = task
        self.normalized_config = normalized_config

        self.batch_size = batch_size
        self.context_len = normalized_config.context_len

    def generate(self, input_name: str, framework: str = "pt", int_dtype: str = "int64", float_dtype: str = "fp32"):
        return self.random_float_tensor(
            shape=[self.batch_size, self.context_len],
            min_value=-1,
            max_value=1,
            framework=framework,
            dtype=float_dtype,
        )


class TimesFMOnnxConfig(OnnxConfig):
    NORMALIZED_CONFIG_CLASS = NormalizedTimeSeriesForecastingConfig
    MIN_TRANSFORMERS_VERSION = version.parse("4.47.0")
    DUMMY_INPUT_GENERATOR_CLASSES = (TimesFMDummyInputGenerator,)


    @property
    def inputs(self) -> Dict[str, Dict[int, str]]:
        return {"inputs": {0: "batch_size", 1: "sequence_length"}}

    @property
    def outputs(self) -> Dict[str, Dict[int, str]]:
        return super().outputs
=======
class PatchTSTOnnxConfig(OnnxConfig):
    NORMALIZED_CONFIG_CLASS = NormalizedTimeSeriesForecastingConfig
    DUMMY_INPUT_GENERATOR_CLASSES = (DummyPatchTSTInputGenerator,)
    ATOL_FOR_VALIDATION = 1e-4

    @property
    def inputs(self) -> Dict[str, Dict[int, str]]:
        return {"past_values": {0: "batch_size", 1: "sequence_length"}}

    @property
    def outputs(self) -> Dict[str, Dict[int, str]]:
        if self.task == "feature-extraction":
            return {"last_hidden_state": {0: "batch_size"}}
        else:
            return super().outputs


class PatchTSMixerOnnxConfig(PatchTSTOnnxConfig):
    pass
>>>>>>> 99bc8778
<|MERGE_RESOLUTION|>--- conflicted
+++ resolved
@@ -2629,9 +2629,6 @@
     DEFAULT_ONNX_OPSET = 14  # uses SDPA in Transformers, hence opset>=14.
 
 
-<<<<<<< HEAD
-
-
 class TimesFMDummyInputGenerator(DummyInputGenerator):
     SUPPORTED_INPUT_NAMES = ("inputs",)
     
@@ -2671,7 +2668,8 @@
     @property
     def outputs(self) -> Dict[str, Dict[int, str]]:
         return super().outputs
-=======
+
+
 class PatchTSTOnnxConfig(OnnxConfig):
     NORMALIZED_CONFIG_CLASS = NormalizedTimeSeriesForecastingConfig
     DUMMY_INPUT_GENERATOR_CLASSES = (DummyPatchTSTInputGenerator,)
@@ -2690,5 +2688,4 @@
 
 
 class PatchTSMixerOnnxConfig(PatchTSTOnnxConfig):
-    pass
->>>>>>> 99bc8778
+    pass