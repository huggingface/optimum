# coding=utf-8
# Copyright 2022 The HuggingFace Team. All rights reserved.
#
# Licensed under the Apache License, Version 2.0 (the "License");
# you may not use this file except in compliance with the License.
# You may obtain a copy of the License at
#
#     http://www.apache.org/licenses/LICENSE-2.0
#
# Unless required by applicable law or agreed to in writing, software
# distributed under the License is distributed on an "AS IS" BASIS,
# WITHOUT WARRANTIES OR CONDITIONS OF ANY KIND, either express or implied.
# See the License for the specific language governing permissions and
# limitations under the License.
"""Model specific ONNX configurations."""

import math
import random
import warnings
from pathlib import Path
from typing import TYPE_CHECKING, Any, Dict, List, Literal, Optional, Tuple, Union

from packaging import version
from transformers.utils import is_tf_available

from ...utils import (
    DEFAULT_DUMMY_SHAPES,
    BloomDummyPastKeyValuesGenerator,
    Dinov2DummyInputGenerator,
    DummyAudioInputGenerator,
    DummyCodegenDecoderTextInputGenerator,
    DummyDecisionTransformerInputGenerator,
    DummyDecoderTextInputGenerator,
    DummyEncodecInputGenerator,
    DummyFluxTransformerTextInputGenerator,
    DummyFluxTransformerVisionInputGenerator,
    DummyInputGenerator,
    DummyIntGenerator,
    DummyPastKeyValuesGenerator,
    DummyPatchTSTInputGenerator,
    DummyPix2StructInputGenerator,
    DummyPointsGenerator,
    DummySeq2SeqDecoderTextInputGenerator,
    DummySeq2SeqPastKeyValuesGenerator,
    DummySpeechT5InputGenerator,
    DummyTextInputGenerator,
    DummyTimestepInputGenerator,
    DummyTransformerTextInputGenerator,
    DummyTransformerTimestepInputGenerator,
    DummyTransformerVisionInputGenerator,
    DummyVisionEmbeddingsGenerator,
    DummyVisionEncoderDecoderPastKeyValuesGenerator,
    DummyVisionInputGenerator,
    DummyXPathSeqInputGenerator,
    FalconDummyPastKeyValuesGenerator,
    GemmaDummyPastKeyValuesGenerator,
    GPTBigCodeDummyPastKeyValuesGenerator,
    LongformerDummyTextInputGenerator,
    MCTCTDummyAudioInputGenerator,
    MistralDummyPastKeyValuesGenerator,
    NormalizedConfig,
    NormalizedEncoderDecoderConfig,
    NormalizedSeq2SeqConfig,
    NormalizedTextAndVisionConfig,
    NormalizedTextConfig,
    NormalizedTextConfigWithGQA,
    NormalizedTimeSeriesForecastingConfig,
    NormalizedVisionConfig,
    PerceiverDummyInputGenerator,
    VitPoseDummyInputGenerator,
    is_diffusers_available,
    is_diffusers_version,
    is_transformers_version,
    logging,
)
from ...utils.normalized_config import NormalizedConfigManager
from .base import ConfigBehavior, OnnxConfig, OnnxConfigWithPast, OnnxSeq2SeqConfigWithPast
from .config import (
    AudioOnnxConfig,
    AudioToTextOnnxConfig,
    EncoderDecoderBaseOnnxConfig,
    TextAndVisionOnnxConfig,
    TextDecoderOnnxConfig,
    TextDecoderWithPositionIdsOnnxConfig,
    TextEncoderOnnxConfig,
    TextSeq2SeqOnnxConfig,
    VisionOnnxConfig,
)
from .constants import ONNX_DECODER_MERGED_NAME, ONNX_DECODER_NAME, ONNX_DECODER_WITH_PAST_NAME
from .model_patcher import (
    CLIPModelPatcher,
    FalconModelPatcher,
    MgpstrModelPatcher,
    MistralModelPatcher,
    MusicgenModelPatcher,
    SAMModelPatcher,
    SentenceTransformersCLIPPatcher,
    SentenceTransformersTransformerPatcher,
    SpeechT5ModelPatcher,
    VisionEncoderDecoderPatcher,
    VitPoseModelPatcher,
    WavLMModelPatcher,
)


# TODO : moved back onnx imports applied in https://github.com/huggingface/optimum/pull/2114/files after refactorization


if TYPE_CHECKING:
    from transformers import PretrainedConfig
    from transformers.modeling_utils import PreTrainedModel

    from .model_patcher import ModelPatcher

    if is_tf_available():
        from transformers.modeling_tf_utils import TFPreTrainedModel

    if is_diffusers_available():
        from diffusers import ModelMixin

logger = logging.get_logger(__name__)


class BertOnnxConfig(TextEncoderOnnxConfig):
    NORMALIZED_CONFIG_CLASS = NormalizedTextConfig
    ATOL_FOR_VALIDATION = 1e-4
    DEFAULT_ONNX_OPSET = 14  # now uses F.scaled_dot_product_attention by default for torch>=2.1.1.

    @property
    def inputs(self) -> Dict[str, Dict[int, str]]:
        if self.task == "multiple-choice":
            dynamic_axis = {0: "batch_size", 1: "num_choices", 2: "sequence_length"}
        else:
            dynamic_axis = {0: "batch_size", 1: "sequence_length"}
        return {
            "input_ids": dynamic_axis,
            "attention_mask": dynamic_axis,
            "token_type_ids": dynamic_axis,
        }


class AlbertOnnxConfig(BertOnnxConfig):
    DEFAULT_ONNX_OPSET = 14  # now uses F.scaled_dot_product_attention by default for torch>=2.1.1.


class ConvBertOnnxConfig(BertOnnxConfig):
    DEFAULT_ONNX_OPSET = 11


class ElectraOnnxConfig(BertOnnxConfig):
    DEFAULT_ONNX_OPSET = 11


class RoFormerOnnxConfig(BertOnnxConfig):
    DEFAULT_ONNX_OPSET = 11


class SqueezeBertOnnxConfig(BertOnnxConfig):
    DEFAULT_ONNX_OPSET = 11


class MobileBertOnnxConfig(BertOnnxConfig):
    DEFAULT_ONNX_OPSET = 11


class NystromformerOnnxConfig(BertOnnxConfig):
    DEFAULT_ONNX_OPSET = 11


class XLMOnnxConfig(BertOnnxConfig):
    DEFAULT_ONNX_OPSET = 11


class SplinterOnnxConfig(BertOnnxConfig):
    DEFAULT_ONNX_OPSET = 11


class RemBertOnnxConfig(BertOnnxConfig):
    DEFAULT_ONNX_OPSET = 11


class LongformerOnnxConfig(BertOnnxConfig):
    DUMMY_INPUT_GENERATOR_CLASSES = (LongformerDummyTextInputGenerator,)
    DEFAULT_ONNX_OPSET = 14

    @property
    def inputs(self) -> Dict[str, Dict[int, str]]:
        inputs = super().inputs

        inputs["global_attention_mask"] = inputs["attention_mask"]

        return inputs


class MegatronBertOnnxConfig(BertOnnxConfig):
    DEFAULT_ONNX_OPSET = 11


class DistilBertOnnxConfig(BertOnnxConfig):
    DEFAULT_ONNX_OPSET = 14  # now uses F.scaled_dot_product_attention by default for transformers>=4.46.0

    @property
    def inputs(self) -> Dict[str, Dict[int, str]]:
        if self.task == "multiple-choice":
            dynamic_axis = {0: "batch_size", 1: "num_choices", 2: "sequence_length"}
        else:
            dynamic_axis = {0: "batch_size", 1: "sequence_length"}
        return {"input_ids": dynamic_axis, "attention_mask": dynamic_axis}


class ModernBertOnnxConfig(DistilBertOnnxConfig):
    MIN_TRANSFORMERS_VERSION = version.parse("4.48.0")


class MPNetOnnxConfig(DistilBertOnnxConfig):
    DEFAULT_ONNX_OPSET = 12  # For lower opsets, results in: Type 'tensor(int64)' of input parameter (/0/auto_model/encoder/Add_1_output_0) of operator (Min) in node (/0/auto_model/encoder/Min) is invalid.


class RobertaOnnxConfig(DistilBertOnnxConfig):
    DEFAULT_ONNX_OPSET = 14  # now uses F.scaled_dot_product_attention by default for torch>=2.1.1.


class CamembertOnnxConfig(DistilBertOnnxConfig):
    DEFAULT_ONNX_OPSET = 14  # now uses F.scaled_dot_product_attention by default for torch>=2.1.1.


class FlaubertOnnxConfig(BertOnnxConfig):
    DEFAULT_ONNX_OPSET = 11


class IBertOnnxConfig(DistilBertOnnxConfig):
    pass


class XLMRobertaOnnxConfig(DistilBertOnnxConfig):
    DEFAULT_ONNX_OPSET = 14  # now uses F.scaled_dot_product_attention by default for torch>=2.1.1.


class DebertaOnnxConfig(BertOnnxConfig):
    DEFAULT_ONNX_OPSET = 12

    @property
    def inputs(self) -> Dict[str, Dict[int, str]]:
        common_inputs = super().inputs
        if self._config.type_vocab_size == 0:
            common_inputs.pop("token_type_ids")
        return common_inputs


class MarkupLMOnnxConfig(BertOnnxConfig):
    DEFAULT_ONNX_OPSET = 11
    DUMMY_INPUT_GENERATOR_CLASSES = (
        DummyTextInputGenerator,
        DummyXPathSeqInputGenerator,
    )

    @property
    def inputs(self) -> Dict[str, Dict[int, str]]:
        dynamic_axis = {0: "batch_size", 1: "sequence_length"}
        xpath_dynamic_axis = {0: "batch_size", 1: "sequence_length", 2: "max_depth"}
        return {
            "input_ids": dynamic_axis,
            "attention_mask": dynamic_axis,
            "token_type_ids": dynamic_axis,
            "xpath_subs_seq": xpath_dynamic_axis,
            "xpath_tags_seq": xpath_dynamic_axis,
        }


class DebertaV2OnnxConfig(DebertaOnnxConfig):
    pass


class EsmOnnxConfig(TextEncoderOnnxConfig):
    NORMALIZED_CONFIG_CLASS = NormalizedTextConfig
    ATOL_FOR_VALIDATION = 1e-4
    DEFAULT_ONNX_OPSET = 12

    @property
    def inputs(self) -> Dict[str, Dict[int, str]]:
        dynamic_axis = {0: "batch_size", 1: "sequence_length"}
        return {
            "input_ids": dynamic_axis,
            "attention_mask": dynamic_axis,
        }


class GPT2OnnxConfig(TextDecoderWithPositionIdsOnnxConfig):
    DEFAULT_ONNX_OPSET = 14  # uses SDPA in Transformers, hence opset>=14.
    NORMALIZED_CONFIG_CLASS = NormalizedTextConfig.with_args(num_layers="n_layer", num_attention_heads="n_head")


class GPTJOnnxConfig(GPT2OnnxConfig):
    pass


class CodeGenOnnxConfig(GPT2OnnxConfig):
    pass


class ImageGPTOnnxConfig(GPT2OnnxConfig):
    pass


class DecisionTransformerOnnxConfig(OnnxConfig):
    DUMMY_INPUT_GENERATOR_CLASSES = (DummyDecisionTransformerInputGenerator,)
    NORMALIZED_CONFIG_CLASS = NormalizedConfig

    @property
    def inputs(self) -> Dict[str, Dict[int, str]]:
        return {
            "states": {0: "batch_size", 1: "sequence_length"},
            "actions": {0: "batch_size", 1: "sequence_length"},
            "timesteps": {0: "batch_size", 1: "sequence_length"},
            "returns_to_go": {0: "batch_size", 1: "sequence_length"},
            "attention_mask": {0: "batch_size", 1: "sequence_length"},
        }

    @property
    def outputs(self) -> Dict[str, Dict[int, str]]:
        return {
            "state_preds": {0: "batch_size", 1: "sequence_length"},
            "action_preds": {0: "batch_size", 1: "sequence_length"},
            "return_preds": {0: "batch_size", 1: "sequence_length"},
            "last_hidden_state": {0: "batch_size", 1: "sequence_length"},
        }


class GPTNeoOnnxConfig(TextDecoderWithPositionIdsOnnxConfig):
    DEFAULT_ONNX_OPSET = 14
    NORMALIZED_CONFIG_CLASS = NormalizedTextConfig.with_args(num_attention_heads="num_heads")


class GPTNeoXOnnxConfig(TextDecoderWithPositionIdsOnnxConfig):
    DEFAULT_ONNX_OPSET = 14  # uses SDPA in Transformers, hence opset>=14.
    NORMALIZED_CONFIG_CLASS = NormalizedTextConfig


# OPT does not take position_ids as input for transfomers < v4.46, needs it for transformers >= v4.46
if is_transformers_version(">=", "4.46.0"):

    class OPTOnnxConfig(TextDecoderWithPositionIdsOnnxConfig):
        DEFAULT_ONNX_OPSET = 14  # uses SDPA in Transformers, hence opset>=14.
        NORMALIZED_CONFIG_CLASS = NormalizedTextConfig

else:

    class OPTOnnxConfig(TextDecoderOnnxConfig):
        DEFAULT_ONNX_OPSET = 14  # uses SDPA in Transformers, hence opset>=14.
        NORMALIZED_CONFIG_CLASS = NormalizedTextConfig


class LlamaOnnxConfig(TextDecoderWithPositionIdsOnnxConfig):
    DEFAULT_ONNX_OPSET = 14  # Llama now uses F.scaled_dot_product_attention by default for torch>=2.1.1.
    DUMMY_INPUT_GENERATOR_CLASSES = (DummyTextInputGenerator, MistralDummyPastKeyValuesGenerator)
    DUMMY_PKV_GENERATOR_CLASS = MistralDummyPastKeyValuesGenerator
    NORMALIZED_CONFIG_CLASS = NormalizedTextConfig


class OlmoOnnxConfig(LlamaOnnxConfig):
    ATOL_FOR_VALIDATION = 1e-4
    MIN_TRANSFORMERS_VERSION = version.parse("4.40.0")


class Olmo2OnnxConfig(OlmoOnnxConfig):
    MIN_TRANSFORMERS_VERSION = version.parse("4.47.0")


class Qwen2OnnxConfig(LlamaOnnxConfig):
    MIN_TRANSFORMERS_VERSION = version.parse("4.37.0")


class Qwen3OnnxConfig(LlamaOnnxConfig):
    MIN_TRANSFORMERS_VERSION = version.parse("4.51.0")


class Qwen3MoeOnnxConfig(LlamaOnnxConfig):
    MIN_TRANSFORMERS_VERSION = version.parse("4.51.0")


class GemmaOnnxConfig(LlamaOnnxConfig):
    DUMMY_INPUT_GENERATOR_CLASSES = (DummyTextInputGenerator, GemmaDummyPastKeyValuesGenerator)
    DUMMY_PKV_GENERATOR_CLASS = GemmaDummyPastKeyValuesGenerator
    MIN_TRANSFORMERS_VERSION = version.parse("4.38.0")


class GraniteOnnxConfig(LlamaOnnxConfig):
    MIN_TRANSFORMERS_VERSION = version.parse("4.45.0")
    MIN_TORCH_VERSION = version.parse("2.5.0")


class PhiOnnxConfig(TextDecoderWithPositionIdsOnnxConfig):
    DEFAULT_ONNX_OPSET = 14  # Phi now uses F.scaled_dot_product_attention by default for torch>=2.1.1.
    NORMALIZED_CONFIG_CLASS = NormalizedTextConfig
    MIN_TRANSFORMERS_VERSION = version.parse("4.42.0")


class Phi3OnnxConfig(PhiOnnxConfig):
    DUMMY_INPUT_GENERATOR_CLASSES = (
        MistralDummyPastKeyValuesGenerator,
    ) + TextDecoderOnnxConfig.DUMMY_INPUT_GENERATOR_CLASSES
    DUMMY_PKV_GENERATOR_CLASS = MistralDummyPastKeyValuesGenerator
    NORMALIZED_CONFIG_CLASS = NormalizedTextConfigWithGQA
    MIN_TRANSFORMERS_VERSION = version.parse("4.50.0")


class MistralOnnxConfig(TextDecoderWithPositionIdsOnnxConfig):
    # This is because of the patching of torch.triu in AttentionMaskConverter, that exists from transformers>=4.35
    MIN_TRANSFORMERS_VERSION = version.parse("4.34.99")

    # The ONNX export of this architecture needs the Trilu operator support, available since opset 14
    DEFAULT_ONNX_OPSET = 14
    DUMMY_INPUT_GENERATOR_CLASSES = (
        MistralDummyPastKeyValuesGenerator,
    ) + TextDecoderOnnxConfig.DUMMY_INPUT_GENERATOR_CLASSES
    DUMMY_PKV_GENERATOR_CLASS = MistralDummyPastKeyValuesGenerator
    NORMALIZED_CONFIG_CLASS = NormalizedTextConfig.with_args(num_key_value_heads="num_key_value_heads", allow_new=True)

    def patch_model_for_export(
        self, model: Union["PreTrainedModel", "TFPreTrainedModel"], model_kwargs: Optional[Dict[str, Any]] = None
    ) -> "ModelPatcher":
        return MistralModelPatcher(self, model, model_kwargs=model_kwargs)


class MPTOnnxConfig(TextDecoderOnnxConfig):
    # MPT does not require position_ids input.
    DEFAULT_ONNX_OPSET = 13
    # TODO: fix inference for transformers < v4.41 for beam_search > 1
    MIN_TRANSFORMERS_VERSION = version.parse("4.41.0")
    NORMALIZED_CONFIG_CLASS = NormalizedTextConfig.with_args(
        num_attention_heads="n_heads", hidden_size="d_model", num_layers="n_layers"
    )


class BloomOnnxConfig(TextDecoderOnnxConfig):
    # Bloom does not require position_ids input.
    DUMMY_INPUT_GENERATOR_CLASSES = (
        BloomDummyPastKeyValuesGenerator,
    ) + TextDecoderOnnxConfig.DUMMY_INPUT_GENERATOR_CLASSES

    DEFAULT_ONNX_OPSET = 14  # Bloom uses F.scaled_dot_product_attention
    MIN_TRANSFORMERS_VERSION = version.parse("4.44.0")
    DUMMY_PKV_GENERATOR_CLASS = BloomDummyPastKeyValuesGenerator
    NORMALIZED_CONFIG_CLASS = NormalizedTextConfig.with_args(num_layers="n_layer", num_attention_heads="n_head")


class GPTBigCodeOnnxConfig(TextDecoderWithPositionIdsOnnxConfig):
    DUMMY_INPUT_GENERATOR_CLASSES = (
        GPTBigCodeDummyPastKeyValuesGenerator,
    ) + TextDecoderOnnxConfig.DUMMY_INPUT_GENERATOR_CLASSES
    DEFAULT_ONNX_OPSET = 14  # GPT BigCode now uses F.scaled_dot_product_attention by default for torch>=2.1.1.
    DUMMY_PKV_GENERATOR_CLASS = GPTBigCodeDummyPastKeyValuesGenerator
    NORMALIZED_CONFIG_CLASS = NormalizedConfigManager.get_normalized_config_class("gpt_bigcode")

    def add_past_key_values(self, inputs_or_outputs: Dict[str, Dict[int, str]], direction: str):
        if direction not in ["inputs", "outputs"]:
            raise ValueError(f'direction must either be "inputs" or "outputs", but {direction} was given')

        if direction == "inputs":
            decoder_sequence_name = "past_sequence_length"
            name = "past_key_values"
        else:
            decoder_sequence_name = "past_sequence_length + 1"
            name = "present"

        for i in range(self._normalized_config.num_layers):
            # No dim for `n_head` when using multi-query attention
            inputs_or_outputs[f"{name}.{i}.key_value"] = {
                0: "batch_size",
                1: decoder_sequence_name,
            }

    def flatten_past_key_values(self, flattened_output, name, idx, t):
        flattened_output[f"{name}.{idx}.key_value"] = t


class FalconOnnxConfig(TextDecoderOnnxConfig):
    # This is due to the cache refactoring for Falcon in 4.36
    MIN_TRANSFORMERS_VERSION = version.parse("4.35.99")

    DUMMY_INPUT_GENERATOR_CLASSES = (
        FalconDummyPastKeyValuesGenerator,
    ) + TextDecoderOnnxConfig.DUMMY_INPUT_GENERATOR_CLASSES
    DEFAULT_ONNX_OPSET = 14  # Falcon uses aten::triu that requires opset>=14, and F.scaled_dot_product_attention
    NORMALIZED_CONFIG_CLASS = NormalizedTextConfig
    DUMMY_PKV_GENERATOR_CLASS = FalconDummyPastKeyValuesGenerator

    def __init__(
        self,
        config: "PretrainedConfig",
        task: str = "feature-extraction",
        int_dtype: str = "int64",
        float_dtype: str = "fp32",
        use_past: bool = False,
        use_past_in_inputs: bool = False,
        preprocessors: Optional[List[Any]] = None,
        legacy: bool = False,
    ):
        super().__init__(
            config=config,
            task=task,
            int_dtype=int_dtype,
            float_dtype=float_dtype,
            use_past=use_past,
            use_past_in_inputs=use_past_in_inputs,
            preprocessors=preprocessors,
            legacy=legacy,
        )
        # For some reason Falcon config.num_kv_heads can not be trusted, see in Transformers:
        # https://github.com/huggingface/transformers/blob/v4.34.0/src/transformers/models/falcon/modeling_falcon.py#L337
        self._normalized_config.num_kv_heads = (
            self._normalized_config.num_kv_heads
            if (self._normalized_config.new_decoder_architecture or not self._normalized_config.multi_query)
            else 1
        )

    @property
    def inputs(self) -> Dict[str, Dict[int, str]]:
        common_inputs = super().inputs

        if not self.legacy and not self._config.alibi and self.task in ["text-generation", "feature-extraction"]:
            # When alibi is used, position_ids are not used in Falcon.
            # Reference: https://github.com/huggingface/transformers/blob/v4.34.0/src/transformers/models/falcon/modeling_falcon.py#L1116
            common_inputs["position_ids"] = {0: "batch_size", 1: "sequence_length"}

        return common_inputs

    # we need to set output_attentions=True in the model input to avoid calling
    # torch.nn.functional.scaled_dot_product_attention that is not supported by the ONNX export
    def patch_model_for_export(
        self, model: Union["PreTrainedModel", "TFPreTrainedModel"], model_kwargs: Optional[Dict[str, Any]] = None
    ) -> "ModelPatcher":
        return FalconModelPatcher(self, model, model_kwargs=model_kwargs)


class T5DummySeq2SeqPastKeyValuesGenerator(DummySeq2SeqPastKeyValuesGenerator):
    def generate(self, input_name: str, framework: str = "pt", int_dtype: str = "int64", float_dtype: str = "fp32"):
        encoder_shape = (
            self.batch_size,
            self.normalized_config.encoder_num_attention_heads,
            self.encoder_sequence_length,
            self.normalized_config.key_value_dim,
        )
        decoder_shape = (
            self.batch_size,
            self.normalized_config.decoder_num_attention_heads,
            self.sequence_length,
            self.normalized_config.key_value_dim,
        )
        return [
            (
                self.random_float_tensor(decoder_shape, framework=framework, dtype=float_dtype),
                self.random_float_tensor(decoder_shape, framework=framework, dtype=float_dtype),
                self.random_float_tensor(encoder_shape, framework=framework, dtype=float_dtype),
                self.random_float_tensor(encoder_shape, framework=framework, dtype=float_dtype),
            )
            for _ in range(self.normalized_config.decoder_num_layers)
        ]


class T5OnnxConfig(TextSeq2SeqOnnxConfig):
    DEFAULT_ONNX_OPSET = 14  # T5 uses aten::triu that requires opset>=14
    DUMMY_INPUT_GENERATOR_CLASSES = TextSeq2SeqOnnxConfig.DUMMY_INPUT_GENERATOR_CLASSES[:-1] + (
        T5DummySeq2SeqPastKeyValuesGenerator,
    )
    DUMMY_PKV_GENERATOR_CLASS = T5DummySeq2SeqPastKeyValuesGenerator
    NORMALIZED_CONFIG_CLASS = NormalizedSeq2SeqConfig.with_args(
        hidden_size="d_model",
        num_attention_heads="num_heads",
        encoder_num_layers="num_layers",
        decoder_num_layers="num_decoder_layers",
        key_value_dim="d_kv",
        allow_new=True,
    )

    def generate_dummy_inputs_for_validation(
        self, reference_model_inputs: Dict[str, Any], onnx_input_names: Optional[List[str]] = None
    ) -> Dict[str, Any]:
        if self._behavior is ConfigBehavior.DECODER:
            reference_model_inputs["input_ids"] = reference_model_inputs.pop("decoder_input_ids")

        if onnx_input_names is not None:
            if "encoder_outputs" in reference_model_inputs:
                if "encoder_hidden_states" in onnx_input_names:
                    reference_model_inputs["encoder_hidden_states"] = reference_model_inputs.pop("encoder_outputs")[0]
                else:
                    reference_model_inputs.pop("encoder_outputs")
        else:
            # TODO: remove this else in optimum 2.0 and make onnx_input_names a required argument
            # T5 requires encoder_hidden_states as an input for both the without/with past models,
            # which is different than other architectures that require it only for the without past case
            reference_model_inputs["encoder_hidden_states"] = reference_model_inputs.pop("encoder_outputs")[0]

        return super().generate_dummy_inputs_for_validation(reference_model_inputs)


class MT5OnnxConfig(T5OnnxConfig):
    ATOL_FOR_VALIDATION = 1e-4


class LongT5OnnxConfig(T5OnnxConfig):
    DEFAULT_ONNX_OPSET = 14


class BartDummyTextInputGenerator(DummyTextInputGenerator):
    def __init__(
        self,
        task: str,
        normalized_config: NormalizedSeq2SeqConfig,
        batch_size: int = DEFAULT_DUMMY_SHAPES["batch_size"],
        sequence_length: int = DEFAULT_DUMMY_SHAPES["sequence_length"],
        num_choices: int = DEFAULT_DUMMY_SHAPES["num_choices"],
        random_batch_size_range: Optional[Tuple[int, int]] = None,
        random_sequence_length_range: Optional[Tuple[int, int]] = None,
        random_num_choices_range: Optional[Tuple[int, int]] = None,
        force_eos_token_id_presence: bool = True,
        **kwargs,
    ):
        super().__init__(
            task=task,
            normalized_config=normalized_config,
            batch_size=batch_size,
            sequence_length=sequence_length,
            num_choices=num_choices,
            random_batch_size_range=random_batch_size_range,
            random_sequence_length_range=random_sequence_length_range,
            random_num_choices_range=random_num_choices_range,
        )
        self.force_eos_token_id_presence = force_eos_token_id_presence
        self.eos_token_id = normalized_config.eos_token_id

    def generate(self, input_name: str, framework: str = "pt", int_dtype: str = "int64", float_dtype: str = "fp32"):
        int_tensor = super().generate(input_name, framework=framework, int_dtype=int_dtype, float_dtype=float_dtype)
        # This inserts EOS_TOKEN_ID at random locations along the sequence length dimension.
        if self.force_eos_token_id_presence and "input_ids" in input_name and self.task == "text-classification":
            for idx in range(self.batch_size):
                if self.eos_token_id in int_tensor[idx]:
                    continue
                random_idx = random.randint(1, self.sequence_length - 1)
                int_tensor[idx][random_idx] = self.eos_token_id

        return int_tensor


class M2M100OnnxConfig(TextSeq2SeqOnnxConfig):
    DEFAULT_ONNX_OPSET = 14  # now uses F.scaled_dot_product_attention by default for torch>=2.1.1.
    NORMALIZED_CONFIG_CLASS = NormalizedSeq2SeqConfig.with_args(
        encoder_num_layers="encoder_layers",
        decoder_num_layers="decoder_layers",
        num_layers="decoder_layers",  # Used for the text-generation task past key values input generation.
        encoder_num_attention_heads="encoder_attention_heads",
        decoder_num_attention_heads="decoder_attention_heads",
        eos_token_id="eos_token_id",
    )
    DUMMY_INPUT_GENERATOR_CLASSES = (
        BartDummyTextInputGenerator,
        {
            "feature-extraction": DummySeq2SeqDecoderTextInputGenerator,
            "text-generation": DummyDecoderTextInputGenerator,
        },
        {
            "feature-extraction": DummySeq2SeqPastKeyValuesGenerator,
            "text-generation": DummyPastKeyValuesGenerator,
        },
    )

    def _create_dummy_input_generator_classes(self, **kwargs) -> List["DummyInputGenerator"]:
        dummy_text_input_generator = self.DUMMY_INPUT_GENERATOR_CLASSES[0](
            self.task, self._normalized_config, **kwargs
        )
        task = "feature-extraction" if self.task != "text-generation" else "text-generation"
        dummy_decoder_text_input_generator = self.DUMMY_INPUT_GENERATOR_CLASSES[1][task](
            self.task, self._normalized_config, **kwargs
        )
        if self.task != "text-generation":
            kwargs["encoder_sequence_length"] = dummy_text_input_generator.sequence_length

        dummy_seq2seq_past_key_values_generator = self.DUMMY_INPUT_GENERATOR_CLASSES[2][task](
            self.task, self._normalized_config, **kwargs
        )
        dummy_inputs_generators = [
            dummy_text_input_generator,
            dummy_decoder_text_input_generator,
            dummy_seq2seq_past_key_values_generator,
        ]

        return dummy_inputs_generators

    @property
    def inputs_for_default_and_seq2seq_lm(self):
        return super().inputs

    @property
    def inputs_for_causal_lm(self):
        if self.use_past_in_inputs:
            common_inputs = {
                "input_ids": {0: "batch_size", 1: "sequence_length"},
                "attention_mask": {0: "batch_size", 1: "past_sequence_length + 1"},
            }
            for i in range(self._normalized_config.decoder_num_layers):
                common_inputs[f"past_key_values.{i}.key"] = {
                    0: "batch_size",
                    2: "past_sequence_length",
                }
                common_inputs[f"past_key_values.{i}.value"] = {
                    0: "batch_size",
                    2: "past_sequence_length",
                }
        else:
            common_inputs = {
                "input_ids": {0: "batch_size", 1: "sequence_length"},
                "attention_mask": {0: "batch_size", 1: "sequence_length"},
            }

        return common_inputs

    @property
    def inputs_for_other_tasks(self):
        return {
            "input_ids": {0: "batch_size", 1: "sequence_length"},
            "attention_mask": {0: "batch_size", 1: "sequence_length"},
        }

    @property
    def inputs(self) -> Dict[str, Dict[int, str]]:
        inputs_properties = {
            "feature-extraction": self.inputs_for_default_and_seq2seq_lm,
            "text2text-generation": self.inputs_for_default_and_seq2seq_lm,
            "text-generation": self.inputs_for_causal_lm,
            "other": self.inputs_for_other_tasks,
        }
        return inputs_properties.get(self.task, inputs_properties["other"])

    @property
    def outputs(self) -> Dict[str, Dict[int, str]]:
        if self.task in ["feature-extraction", "text2text-generation"]:
            common_outputs = super().outputs
        else:
            common_outputs = super(OnnxConfigWithPast, self).outputs
            if self.use_past:
                # When exporting decoder models with use_cache=True, both the decoder without past and with past have the KV cache as an output.
                for i in range(
                    self._normalized_config.encoder_num_layers
                    if self.task != "text-generation"
                    else self._normalized_config.decoder_num_layers
                ):
                    common_outputs[f"present.{i}.key"] = {0: "batch_size", 2: "past_sequence_length + sequence_length"}
                    common_outputs[f"present.{i}.value"] = {
                        0: "batch_size",
                        2: "past_sequence_length + sequence_length",
                    }
        return common_outputs

    def generate_dummy_inputs(self, framework: str = "pt", **kwargs):
        # This will handle the attention mask padding when Bart is used for text-generation.
        if self.task == "text-generation":
            self.PAD_ATTENTION_MASK_TO_PAST = True

        dummy_inputs = super().generate_dummy_inputs(framework=framework, **kwargs)

        # Setting it back to the default version.
        self.PAD_ATTENTION_MASK_TO_PAST = False
        return dummy_inputs

    def flatten_past_key_values(self, flattened_output, name, idx, t):
        if self.task in ["feature-extraction", "text2text-generation"]:
            flattened_output = super().flatten_past_key_values(flattened_output, name, idx, t)
        else:
            flattened_output = super(OnnxSeq2SeqConfigWithPast, self).flatten_past_key_values(
                flattened_output, name, idx, t
            )


class BartOnnxConfig(M2M100OnnxConfig):
    DEFAULT_ONNX_OPSET = 14  # Bart now uses F.scaled_dot_product_attention by default for torch>=2.1.1.
    MIN_TORCH_VERSION = version.parse("2.1.2")


class MBartOnnxConfig(BartOnnxConfig):
    pass


class BlenderbotOnnxConfig(BartOnnxConfig):
    pass


class BlenderbotSmallOnnxConfig(BartOnnxConfig):
    pass


class BigBirdOnnxConfig(DistilBertOnnxConfig):
    pass


class BigBirdPegasusOnnxConfig(BartOnnxConfig):
    @property
    def inputs(self) -> Dict[str, Dict[int, str]]:
        inputs = super().inputs
        if self._config.attention_type == "block_sparse":
            # BigBirdPegasusEncoder creates its own attention_mask internally
            # https://github.com/huggingface/transformers/blob/v4.48.0/src/transformers/models/bigbird_pegasus/modeling_bigbird_pegasus.py#L1875
            inputs.pop("attention_mask", None)
        return inputs


class PegasusOnnxConfig(BartOnnxConfig):
    pass


class MarianOnnxConfig(BartOnnxConfig):
    pass


class ViTOnnxConfig(VisionOnnxConfig):
    NORMALIZED_CONFIG_CLASS = NormalizedVisionConfig
    MIN_TORCH_VERSION = version.parse("1.11")
    DEFAULT_ONNX_OPSET = 14  # now uses F.scaled_dot_product_attention by default for torch>=2.1.1.

    @property
    def inputs(self) -> Dict[str, Dict[int, str]]:
        return {"pixel_values": {0: "batch_size", 1: "num_channels", 2: "height", 3: "width"}}

    @property
    def outputs(self) -> Dict[str, Dict[int, str]]:
        common_outputs = super().outputs

        if self.task == "feature-extraction":
            common_outputs["last_hidden_state"] = {0: "batch_size"}

        return common_outputs


class VitPoseOnnxConfig(ViTOnnxConfig):
    DUMMY_INPUT_GENERATOR_CLASSES = (VitPoseDummyInputGenerator,)
    ATOL_FOR_VALIDATION = 1e-4

    @property
    def inputs(self) -> Dict[str, Dict[int, str]]:
        return {"pixel_values": {0: "batch_size"}}

    # Some VitPose models use multiple experts, which requires dataset_index to be provided.
    # So, we need to patch the model for export to provide the dataset_index.
    def patch_model_for_export(
        self, model: Union["PreTrainedModel", "TFPreTrainedModel"], model_kwargs: Optional[Dict[str, Any]] = None
    ) -> "ModelPatcher":
        return VitPoseModelPatcher(self, model, model_kwargs=model_kwargs)


class CvTOnnxConfig(ViTOnnxConfig):
    DEFAULT_ONNX_OPSET = 13
    ATOL_FOR_VALIDATION = 1e-2


class LevitOnnxConfig(ViTOnnxConfig):
    DEFAULT_ONNX_OPSET = 11


class DeiTOnnxConfig(ViTOnnxConfig):
    DEFAULT_ONNX_OPSET = 14  # now uses F.scaled_dot_product_attention by default for torch>=2.1.1.


class BeitOnnxConfig(ViTOnnxConfig):
    DEFAULT_ONNX_OPSET = 14  # now uses F.scaled_dot_product_attention by default for torch>=2.1.1.


class ConvNextOnnxConfig(ViTOnnxConfig):
    DEFAULT_ONNX_OPSET = 11


class ConvNextV2OnnxConfig(ViTOnnxConfig):
    DEFAULT_ONNX_OPSET = 11


class HieraOnnxConfig(ViTOnnxConfig):
    DEFAULT_ONNX_OPSET = 11


class PvtOnnxConfig(ViTOnnxConfig):
    DEFAULT_ONNX_OPSET = 11


class VitMAEOnnxConfig(ViTOnnxConfig):
    # torch.onnx.errors.UnsupportedOperatorError: Exporting the operator 'aten::scaled_dot_product_attention' to ONNX opset version 11 is not supported.
    # Support for this operator was added in version 14, try exporting with this version.
    DEFAULT_ONNX_OPSET = 14


class VitMSNOnnxConfig(ViTOnnxConfig):
    # torch.onnx.errors.UnsupportedOperatorError: Exporting the operator 'aten::scaled_dot_product_attention' to ONNX opset version 11 is not supported.
    # Support for this operator was added in version 14, try exporting with this version.
    DEFAULT_ONNX_OPSET = 14


class Dinov2OnnxConfig(ViTOnnxConfig):
    DUMMY_INPUT_GENERATOR_CLASSES = (Dinov2DummyInputGenerator,)


class MobileViTOnnxConfig(ViTOnnxConfig):
    ATOL_FOR_VALIDATION = 1e-4
    DEFAULT_ONNX_OPSET = 11


class RegNetOnnxConfig(ViTOnnxConfig):
    # This config has the same inputs as ViTOnnxConfig
    DEFAULT_ONNX_OPSET = 11


class ResNetOnnxConfig(ViTOnnxConfig):
    ATOL_FOR_VALIDATION = 1e-3
    DEFAULT_ONNX_OPSET = 11


class DetrOnnxConfig(ViTOnnxConfig):
    DEFAULT_ONNX_OPSET = 12

    @property
    def outputs(self) -> Dict[str, Dict[int, str]]:
        if self.task == "image-segmentation":
            return {
                "logits": {0: "batch_size", 1: "num_queries"},
                "pred_masks": {0: "batch_size", 1: "num_queries"},
            }
        else:
            return super().outputs


class TableTransformerOnnxConfig(DetrOnnxConfig):
    pass


class YolosOnnxConfig(ViTOnnxConfig):
    DEFAULT_ONNX_OPSET = 14  # now uses F.scaled_dot_product_attention by default for torch>=2.1.1.


class SwinOnnxConfig(ViTOnnxConfig):
    DEFAULT_ONNX_OPSET = 11


class SwinV2OnnxConfig(SwinOnnxConfig):
    pass


class Swin2srOnnxConfig(SwinOnnxConfig):
    pass


class DptOnnxConfig(ViTOnnxConfig):
    DEFAULT_ONNX_OPSET = 14


class GlpnOnnxConfig(ViTOnnxConfig):
    DEFAULT_ONNX_OPSET = 11


class PoolFormerOnnxConfig(ViTOnnxConfig):
    NORMALIZED_CONFIG_CLASS = NormalizedVisionConfig
    ATOL_FOR_VALIDATION = 2e-3
    DEFAULT_ONNX_OPSET = 11


class SegformerOnnxConfig(YolosOnnxConfig):
    @property
    def outputs(self) -> Dict[str, Dict[int, str]]:
        outputs = super().outputs

        if self.task == "image-segmentation":
            outputs["logits"] = {0: "batch_size"}

        return outputs


class MobileNetV1OnnxConfig(ViTOnnxConfig):
    ATOL_FOR_VALIDATION = 1e-4
    DEFAULT_ONNX_OPSET = 11

    @property
    def inputs(self) -> Dict[str, Dict[int, str]]:
        return {"pixel_values": {0: "batch_size"}}


class MobileNetV2OnnxConfig(MobileNetV1OnnxConfig):
    pass


class MaskFormerOnnxConfig(ViTOnnxConfig):
    # torch.onnx.errors.UnsupportedOperatorError: Exporting the operator 'aten::einsum' to ONNX opset version 11 is not supported.
    # Support for this operator was added in version 12, try exporting with this version.
    DEFAULT_ONNX_OPSET = 12

    @property
    def outputs(self) -> Dict[str, Dict[int, str]]:
        if self.task == "image-segmentation":
            return {
                "class_queries_logits": {0: "batch_size", 1: "num_queries"},
                "masks_queries_logits": {0: "batch_size", 1: "num_queries", 2: "height", 3: "width"},
            }
        else:
            return super().outputs

    @property
    def torch_to_onnx_output_map(self) -> Dict[str, str]:
        return {
            "transformer_decoder_last_hidden_state": "last_hidden_state",
        }


class DonutSwinOnnxConfig(ViTOnnxConfig):
    DEFAULT_ONNX_OPSET = 11


class TimmDefaultOnnxConfig(ViTOnnxConfig):
    ATOL_FOR_VALIDATION = 1e-3
    DEFAULT_ONNX_OPSET = 12

    def rename_ambiguous_inputs(self, inputs):
        #  The input name in the model signature is `x, hence the export input name is updated.
        model_inputs = {}
        model_inputs["x"] = inputs["pixel_values"]

        return model_inputs

    @property
    def torch_to_onnx_input_map(self) -> Dict[str, str]:
        return {"x": "pixel_values"}


class MgpstrOnnxConfig(ViTOnnxConfig):
    @property
    def outputs(self) -> Dict[str, Dict[int, str]]:
        return {
            "char_logits": {0: "batch_size"},
            "bpe_logits": {0: "batch_size"},
            "wp_logits": {0: "batch_size"},
        }

    def patch_model_for_export(
        self, model: Union["PreTrainedModel", "TFPreTrainedModel"], model_kwargs: Optional[Dict[str, Any]] = None
    ) -> "ModelPatcher":
        return MgpstrModelPatcher(self, model, model_kwargs=model_kwargs)


class EfficientNetOnnxConfig(ViTOnnxConfig):
    @property
    def outputs(self) -> Dict[str, Dict[int, str]]:
        common_outputs = super().outputs

        if self.task == "image-classification":
            common_outputs["logits"] = {0: "batch_size", 1: "num_classes"}

        return common_outputs


class SentenceTransformersTransformerOnnxConfig(TextEncoderOnnxConfig):
    NORMALIZED_CONFIG_CLASS = NormalizedTextConfig
    DEFAULT_ONNX_OPSET = 14  # Some bottleneck transformers models require a specific ONNX opset to be successfully exported. We put a rather high opset here for the export to work for all architectures.

    @property
    def inputs(self) -> Dict[str, Dict[int, str]]:
        return {
            "input_ids": {0: "batch_size", 1: "sequence_length"},
            "attention_mask": {0: "batch_size", 1: "sequence_length"},
        }

    @property
    def outputs(self) -> Dict[str, Dict[int, str]]:
        return {
            "token_embeddings": {0: "batch_size", 1: "sequence_length"},
            "sentence_embedding": {0: "batch_size"},
        }

    # we need to set output_attentions=True in the model input to avoid calling
    # torch.nn.functional.scaled_dot_product_attention that is not supported by the ONNX export
    # due to the op torch.nn.functional.multi_head_attention_forward used for WavLM
    def patch_model_for_export(
        self, model: Union["PreTrainedModel", "TFPreTrainedModel"], model_kwargs: Optional[Dict[str, Any]] = None
    ) -> "ModelPatcher":
        return SentenceTransformersTransformerPatcher(self, model, model_kwargs=model_kwargs)


class CLIPNormalizedConfig(NormalizedTextAndVisionConfig):
    TEXT_CONFIG = "text_config"
    VISION_CONFIG = "vision_config"


class CLIPVisionModelOnnxConfig(VisionOnnxConfig):
    NORMALIZED_CONFIG_CLASS = NormalizedVisionConfig
    DEFAULT_ONNX_OPSET = 14  # scaled_dot_product_attention support was added in opset 14

    @property
    def inputs(self) -> Dict[str, Dict[int, str]]:
        return {"pixel_values": {0: "batch_size", 1: "num_channels", 2: "height", 3: "width"}}

    @property
    def outputs(self) -> Dict[str, Dict[int, str]]:
        common_outputs = super().outputs
        common_outputs["last_hidden_state"] = {0: "batch_size"}
        common_outputs["pooler_output"] = {0: "batch_size"}

        return common_outputs

    def patch_model_for_export(
        self,
        model: Union["PreTrainedModel", "TFPreTrainedModel", "ModelMixin"],
        model_kwargs: Optional[Dict[str, Any]] = None,
    ) -> "ModelPatcher":
        return CLIPModelPatcher(self, model, model_kwargs=model_kwargs)


class CLIPOnnxConfig(TextAndVisionOnnxConfig):
    NORMALIZED_CONFIG_CLASS = CLIPNormalizedConfig
    DEFAULT_ONNX_OPSET = 14  # scaled_dot_product_attention support was added in opset 14

    @property
    def inputs(self) -> Dict[str, Dict[int, str]]:
        return {
            "input_ids": {0: "text_batch_size", 1: "sequence_length"},
            "pixel_values": {0: "image_batch_size", 1: "num_channels", 2: "height", 3: "width"},
            "attention_mask": {0: "text_batch_size", 1: "sequence_length"},
        }

    @property
    def outputs(self) -> Dict[str, Dict[int, str]]:
        return {
            "logits_per_image": {0: "image_batch_size", 1: "text_batch_size"},
            "logits_per_text": {0: "text_batch_size", 1: "image_batch_size"},
            "text_embeds": {0: "text_batch_size"},
            "image_embeds": {0: "image_batch_size"},
        }

    def patch_model_for_export(
        self,
        model: Union["PreTrainedModel", "TFPreTrainedModel", "ModelMixin"],
        model_kwargs: Optional[Dict[str, Any]] = None,
    ) -> "ModelPatcher":
        return CLIPModelPatcher(self, model, model_kwargs=model_kwargs)


class SentenceTransformersCLIPOnnxConfig(CLIPOnnxConfig):
    @property
    def outputs(self) -> Dict[str, Dict[int, str]]:
        return {
            "text_embeds": {0: "text_batch_size"},
            "image_embeds": {0: "image_batch_size"},
        }

    def patch_model_for_export(
        self, model: Union["PreTrainedModel", "TFPreTrainedModel"], model_kwargs: Optional[Dict[str, Any]] = None
    ) -> "ModelPatcher":
        return SentenceTransformersCLIPPatcher(self, model, model_kwargs=model_kwargs)


class CLIPTextWithProjectionOnnxConfig(TextEncoderOnnxConfig):
    ATOL_FOR_VALIDATION = 1e-3
    # The ONNX export of this architecture needs the Trilu operator support, available since opset 14
    DEFAULT_ONNX_OPSET = 14

    NORMALIZED_CONFIG_CLASS = NormalizedConfig.with_args(
        vocab_size="vocab_size",
        sequence_length="max_position_embeddings",
        num_layers="num_hidden_layers",
        allow_new=True,
    )

    @property
    def inputs(self) -> Dict[str, Dict[int, str]]:
        return {
            "input_ids": {0: "batch_size", 1: "sequence_length"},
        }

    @property
    def outputs(self) -> Dict[str, Dict[int, str]]:
        common_outputs = {
            "text_embeds": {0: "batch_size", 1: "sequence_length"},
            "last_hidden_state": {0: "batch_size", 1: "sequence_length"},
        }
        if self._normalized_config.output_hidden_states:
            for i in range(self._normalized_config.num_layers + 1):
                common_outputs[f"hidden_states.{i}"] = {0: "batch_size", 1: "sequence_length"}

        return common_outputs

    def patch_model_for_export(
        self,
        model: Union["PreTrainedModel", "TFPreTrainedModel", "ModelMixin"],
        model_kwargs: Optional[Dict[str, Any]] = None,
    ) -> "ModelPatcher":
        return CLIPModelPatcher(self, model, model_kwargs=model_kwargs)


class CLIPTextOnnxConfig(CLIPTextWithProjectionOnnxConfig):
    @property
    def outputs(self) -> Dict[str, Dict[int, str]]:
        common_outputs = {
            "last_hidden_state": {0: "batch_size", 1: "sequence_length"},
            "pooler_output": {0: "batch_size"},
        }

        if self._normalized_config.output_hidden_states:
            for i in range(self._normalized_config.num_layers + 1):
                common_outputs[f"hidden_states.{i}"] = {0: "batch_size", 1: "sequence_length"}

        return common_outputs

    def patch_model_for_export(
        self,
        model: Union["PreTrainedModel", "TFPreTrainedModel", "ModelMixin"],
        model_kwargs: Optional[Dict[str, Any]] = None,
    ) -> "ModelPatcher":
        return CLIPModelPatcher(self, model, model_kwargs=model_kwargs)


class SiglipNormalizedConfig(CLIPNormalizedConfig):
    pass


class SiglipOnnxConfig(CLIPOnnxConfig):
    NORMALIZED_CONFIG_CLASS = SiglipNormalizedConfig
    # torch.onnx.errors.UnsupportedOperatorError: Exporting the operator 'aten::scaled_dot_product_attention' to ONNX opset version 13 is not supported.
    # Support for this operator was added in version 14, try exporting with this version.
    DEFAULT_ONNX_OPSET = 14

    @property
    def inputs(self) -> Dict[str, Dict[int, str]]:
        return {
            "input_ids": {0: "text_batch_size", 1: "sequence_length"},
            "pixel_values": {0: "image_batch_size", 1: "num_channels", 2: "height", 3: "width"},
            # NOTE: No attention_mask
        }


class SiglipTextWithProjectionOnnxConfig(CLIPTextWithProjectionOnnxConfig):
    pass


class SiglipTextOnnxConfig(CLIPTextOnnxConfig):
    pass


class SiglipVisionModelOnnxConfig(CLIPVisionModelOnnxConfig):
    # torch.onnx.errors.UnsupportedOperatorError: Exporting the operator 'aten::scaled_dot_product_attention' to ONNX opset version 11 is not supported.
    # Support for this operator was added in version 14, try exporting with this version.
    DEFAULT_ONNX_OPSET = 14


class UNetOnnxConfig(VisionOnnxConfig):
    ATOL_FOR_VALIDATION = 1e-4
    # The ONNX export of a CLIPText architecture, an other Stable Diffusion component, needs the Trilu
    # operator support, available since opset 14
    DEFAULT_ONNX_OPSET = 14

    NORMALIZED_CONFIG_CLASS = NormalizedConfig.with_args(
        image_size="sample_size",
        num_channels="in_channels",
        hidden_size="cross_attention_dim",
        vocab_size="norm_num_groups",
        allow_new=True,
    )

    DUMMY_INPUT_GENERATOR_CLASSES = (
        DummyVisionInputGenerator,
        DummyTimestepInputGenerator,
        DummySeq2SeqDecoderTextInputGenerator,
    )

    @property
    def inputs(self) -> Dict[str, Dict[int, str]]:
        common_inputs = {
            "sample": {0: "batch_size", 2: "height", 3: "width"},
            "timestep": {},  # a scalar with no dimension
            "encoder_hidden_states": {0: "batch_size", 1: "sequence_length"},
        }

        # TODO : add addition_embed_type == text_image, image and image_embeds
        # https://github.com/huggingface/diffusers/blob/9366c8f84bfe47099ff047272661786ebb54721d/src/diffusers/models/unets/unet_2d_condition.py#L671
        if getattr(self._normalized_config, "addition_embed_type", None) == "text_time":
            common_inputs["text_embeds"] = {0: "batch_size"}
            common_inputs["time_ids"] = {0: "batch_size"}

        if getattr(self._normalized_config, "time_cond_proj_dim", None) is not None:
            common_inputs["timestep_cond"] = {0: "batch_size"}

        return common_inputs

    @property
    def outputs(self) -> Dict[str, Dict[int, str]]:
        return {
            "out_sample": {0: "batch_size", 2: "height", 3: "width"},
        }

    @property
    def torch_to_onnx_output_map(self) -> Dict[str, str]:
        return {
            "sample": "out_sample",
        }

    def generate_dummy_inputs(self, framework: str = "pt", **kwargs):
        dummy_inputs = super().generate_dummy_inputs(framework=framework, **kwargs)
        dummy_inputs["encoder_hidden_states"] = dummy_inputs["encoder_hidden_states"][0]

        if getattr(self._normalized_config, "addition_embed_type", None) == "text_time":
            dummy_inputs["added_cond_kwargs"] = {
                "text_embeds": dummy_inputs.pop("text_embeds"),
                "time_ids": dummy_inputs.pop("time_ids"),
            }

        return dummy_inputs

    def ordered_inputs(self, model) -> Dict[str, Dict[int, str]]:
        inputs = super().ordered_inputs(model=model)
        # to fix mismatch between model forward signature and expected inputs
        # a dictionnary of additional embeddings `added_cond_kwargs` is expected depending on config.addition_embed_type
        if getattr(self._normalized_config, "addition_embed_type", None) == "text_time":
            inputs["text_embeds"] = self.inputs["text_embeds"]
            inputs["time_ids"] = self.inputs["time_ids"]

        return inputs


class VaeEncoderOnnxConfig(VisionOnnxConfig):
    ATOL_FOR_VALIDATION = 3e-4
    # The ONNX export of a CLIPText architecture, an other Stable Diffusion component, needs the Trilu
    # operator support, available since opset 14
    DEFAULT_ONNX_OPSET = 14

    NORMALIZED_CONFIG_CLASS = NormalizedConfig.with_args(
        num_channels="in_channels", image_size="sample_size", allow_new=True
    )

    @property
    def inputs(self) -> Dict[str, Dict[int, str]]:
        return {
            "sample": {0: "batch_size", 2: "sample_height", 3: "sample_width"},
        }

    @property
    def outputs(self) -> Dict[str, Dict[int, str]]:
        down_sampling_factor = 2 ** (len(self._normalized_config.down_block_types) - 1)
        return {
            "latent_parameters": {
                0: "batch_size",
                2: f"sample_height / {down_sampling_factor}",
                3: f"sample_width / {down_sampling_factor}",
            },
        }


class VaeDecoderOnnxConfig(VisionOnnxConfig):
    ATOL_FOR_VALIDATION = 3e-4
    # The ONNX export of a CLIPText architecture, an other Stable Diffusion component, needs the Trilu
    # operator support, available since opset 14
    DEFAULT_ONNX_OPSET = 14

    NORMALIZED_CONFIG_CLASS = NormalizedConfig.with_args(num_channels="latent_channels", allow_new=True)

    @property
    def inputs(self) -> Dict[str, Dict[int, str]]:
        return {
            "latent_sample": {0: "batch_size", 2: "latent_height", 3: "latent_width"},
        }

    @property
    def outputs(self) -> Dict[str, Dict[int, str]]:
        upsampling_factor = 2 ** (len(self._normalized_config.up_block_types) - 1)

        return {
            "sample": {
                0: "batch_size",
                2: f"latent_height * {upsampling_factor}",
                3: f"latent_width * {upsampling_factor}",
            },
        }


class T5EncoderOnnxConfig(TextEncoderOnnxConfig):
    NORMALIZED_CONFIG_CLASS = NormalizedTextConfig
    ATOL_FOR_VALIDATION = 1e-4
    DEFAULT_ONNX_OPSET = 12  # int64 was supported since opset 12

    @property
    def inputs(self):
        return {
            "input_ids": {0: "batch_size", 1: "sequence_length"},
        }

    @property
    def outputs(self):
        return {
            "last_hidden_state": {0: "batch_size", 1: "sequence_length"},
        }


class SD3TransformerOnnxConfig(VisionOnnxConfig):
    ATOL_FOR_VALIDATION = 1e-4
    # The ONNX export of a CLIPText architecture, an other Stable Diffusion component, needs the Trilu
    # operator support, available since opset 14
    DEFAULT_ONNX_OPSET = 14

    DUMMY_INPUT_GENERATOR_CLASSES = (
        DummyTransformerTimestepInputGenerator,
        DummyTransformerVisionInputGenerator,
        DummyTransformerTextInputGenerator,
    )

    NORMALIZED_CONFIG_CLASS = NormalizedConfig.with_args(
        image_size="sample_size",
        num_channels="in_channels",
        vocab_size="attention_head_dim",
        hidden_size="joint_attention_dim",
        projection_size="pooled_projection_dim",
        allow_new=True,
    )

    @property
    def inputs(self) -> Dict[str, Dict[int, str]]:
        common_inputs = {
            "hidden_states": {0: "batch_size", 2: "height", 3: "width"},
            "encoder_hidden_states": {0: "batch_size", 1: "sequence_length"},
            "pooled_projections": {0: "batch_size"},
            "timestep": {0: "step"},
        }

        return common_inputs

    @property
    def outputs(self) -> Dict[str, Dict[int, str]]:
        return {
            "out_hidden_states": {0: "batch_size", 2: "height", 3: "width"},
        }

    @property
    def torch_to_onnx_output_map(self) -> Dict[str, str]:
        return {
            "sample": "out_hidden_states",
        }


class FluxTransformerOnnxConfig(SD3TransformerOnnxConfig):
    DUMMY_INPUT_GENERATOR_CLASSES = (
        DummyTransformerTimestepInputGenerator,
        DummyFluxTransformerVisionInputGenerator,
        DummyFluxTransformerTextInputGenerator,
    )

    @property
    def inputs(self):
        common_inputs = super().inputs
        common_inputs["hidden_states"] = {0: "batch_size", 1: "packed_height_width"}
        common_inputs["txt_ids"] = (
            {0: "sequence_length"} if is_diffusers_version(">=", "0.31.0") else {0: "batch_size", 1: "sequence_length"}
        )
        common_inputs["img_ids"] = (
            {0: "packed_height_width"}
            if is_diffusers_version(">=", "0.31.0")
            else {0: "batch_size", 1: "packed_height_width"}
        )

        if getattr(self._normalized_config, "guidance_embeds", False):
            common_inputs["guidance"] = {0: "batch_size"}

        return common_inputs

    @property
    def outputs(self):
        return {
            "out_hidden_states": {0: "batch_size", 1: "packed_height_width"},
        }


class GroupViTOnnxConfig(CLIPOnnxConfig):
    pass


class OwlViTOnnxConfig(CLIPOnnxConfig):
    # Sets the absolute tolerance to when validating the exported ONNX model against the
    # reference model.
    ATOL_FOR_VALIDATION = 1e-4
    MIN_TORCH_VERSION = version.parse("2.1")

    # needs einsum operator support, available since opset 12
    DEFAULT_ONNX_OPSET = 12

    def __init__(
        self,
        config: "PretrainedConfig",
        task: str = "feature-extraction",
        int_dtype: str = "int64",
        float_dtype: str = "fp32",
        preprocessors: Optional[List[Any]] = None,
        legacy: bool = False,
    ):
        super().__init__(
            config=config,
            task=task,
            int_dtype=int_dtype,
            float_dtype=float_dtype,
            preprocessors=preprocessors,
            legacy=legacy,
        )
        if task == "zero-shot-object-detection":
            logger.warning(
                "The batch size of this model will not be dynamic because non-maximum suppression is performed. "
                "Make sure to export the model with the same batch size as the one you will use at inference "
                "with `--batch_size N`."
            )

    @property
    def outputs(self) -> Dict[str, Dict[int, str]]:
        outputs = {}
        if self.task == "feature-extraction":
            outputs["logits_per_image"] = {0: "image_batch_size", 1: "text_batch_size"}
            outputs["logits_per_text"] = {0: "text_batch_size", 1: "image_batch_size"}
        elif self.task == "zero-shot-object-detection":
            outputs["logits"] = {0: "image_batch_size", 2: "num_queries"}
            outputs["pred_boxes"] = {0: "image_batch_size", 1: "num_boxes"}

        outputs["text_embeds"] = {0: "text_batch_size", 1: "max_text_queries"}
        outputs["image_embeds"] = {0: "image_batch_size"}
        return outputs


class OwlV2OnnxConfig(OwlViTOnnxConfig):
    MIN_TRANSFORMERS_VERSION = version.parse("4.35.0")


class LayoutLMOnnxConfig(TextAndVisionOnnxConfig):
    NORMALIZED_CONFIG_CLASS = NormalizedTextConfig.with_args(
        allow_new=True,
        MAX_2D_POSITION_EMBEDDINGS="max_2d_position_embeddings",
    )

    @property
    def inputs(self) -> Dict[str, Dict[int, str]]:
        return {
            "input_ids": {0: "batch_size", 1: "sequence_length"},
            "bbox": {0: "batch_size", 1: "sequence_length"},
            "attention_mask": {0: "batch_size", 1: "sequence_length"},
            "token_type_ids": {0: "batch_size", 1: "sequence_length"},
        }


class LayoutLMv3OnnxConfig(TextAndVisionOnnxConfig):
    MIN_TORCH_VERSION = version.parse("1.12")
    NORMALIZED_CONFIG_CLASS = NormalizedTextConfig.with_args(
        allow_new=True,
        MAX_2D_POSITION_EMBEDDINGS="max_2d_position_embeddings",
        image_size="input_size",
    )
    DEFAULT_ONNX_OPSET = 12

    @property
    def inputs(self) -> Dict[str, Dict[int, str]]:
        if self.task in ["text-classification", "question-answering"]:
            pixel_values_dynamic_axes = {0: "batch_size", 1: "num_channels", 2: "height", 3: "width"}
        else:
            pixel_values_dynamic_axes = {0: "batch_size", 1: "num_channels"}
        return {
            "input_ids": {0: "batch_size", 1: "sequence_length"},
            "attention_mask": {0: "batch_size", 1: "sequence_length"},
            "bbox": {0: "batch_size", 1: "sequence_length"},
            "pixel_values": pixel_values_dynamic_axes,
        }


class LiltOnnxConfig(TextAndVisionOnnxConfig):
    NORMALIZED_CONFIG_CLASS = NormalizedTextConfig.with_args(
        allow_new=True,
        MAX_2D_POSITION_EMBEDDINGS="max_2d_position_embeddings",
    )

    @property
    def inputs(self) -> Dict[str, Dict[int, str]]:
        return {
            "input_ids": {0: "batch_size", 1: "sequence_length"},
            "bbox": {0: "batch_size", 1: "sequence_length"},
            "attention_mask": {0: "batch_size", 1: "sequence_length"},
        }


class Data2VecTextOnnxConfig(DistilBertOnnxConfig):
    pass


class Data2VecVisionOnnxConfig(ViTOnnxConfig):
    DEFAULT_ONNX_OPSET = 14  # now uses F.scaled_dot_product_attention by default for torch>=2.1.1.


class Data2VecAudioOnnxConfig(AudioOnnxConfig):
    DEFAULT_ONNX_OPSET = 14  # now uses F.scaled_dot_product_attention by default for torch>=2.1.1.
    NORMALIZED_CONFIG_CLASS = NormalizedConfig


class PerceiverOnnxConfig(TextAndVisionOnnxConfig):
    NORMALIZED_CONFIG_CLASS = NormalizedTextConfig
    DUMMY_INPUT_GENERATOR_CLASSES = (
        PerceiverDummyInputGenerator,
    ) + TextAndVisionOnnxConfig.DUMMY_INPUT_GENERATOR_CLASSES

    def __init__(
        self,
        config: "PretrainedConfig",
        task: str = "feature-extraction",
        int_dtype: str = "int64",
        float_dtype: str = "fp32",
        preprocessors: Optional[List[Any]] = None,
        legacy: bool = False,
    ):
        super().__init__(
            config=config,
            task=task,
            int_dtype=int_dtype,
            float_dtype=float_dtype,
            preprocessors=preprocessors,
            legacy=legacy,
        )
        self.is_generating_dummy_inputs = False

    @property
    def inputs_name(self):
        if self.is_generating_dummy_inputs:
            if self.task in ["fill-mask", "text-classification"]:
                return "input_ids"
            else:
                return "pixel_values"
        else:
            return "inputs"

    @property
    def inputs(self) -> Dict[str, Dict[int, str]]:
        if self.inputs_name in ["input_ids", "inputs"]:
            dynamic_axis = {0: "batch_size", 1: "sequence_length"}
            return {
                "input_ids": dynamic_axis,
                "attention_mask": dynamic_axis,
            }
        else:
            dynamic_axis = {0: "batch_size", 1: "sequence_length", 2: "width", 3: "height"}
            return {
                "pixel_values": dynamic_axis,
            }

    @property
    def outputs(self) -> Dict[str, Dict[int, str]]:
        outputs = super().outputs

        if "logits" in outputs:
            # default is {0: "batch_size", 1: "sequence_length"} where sequence_length is dynamic axis
            # but perceiver always return the same max sequence length in the second dimension
            outputs["logits"] = {0: "batch_size"}

        return outputs

    def generate_dummy_inputs(self, framework: str = "pt", **kwargs):
        self.is_generating_dummy_inputs = True
        dummy_inputs = super().generate_dummy_inputs(framework=framework, **kwargs)
        dummy_inputs[self.inputs_name] = dummy_inputs.pop(self.inputs_name)
        return dummy_inputs


class HubertOnnxConfig(AudioOnnxConfig):
    NORMALIZED_CONFIG_CLASS = NormalizedConfig
    DEFAULT_ONNX_OPSET = 14  # now uses F.scaled_dot_product_attention by default for torch>=2.1.1.


class Wav2Vec2OnnxConfig(HubertOnnxConfig):
    DEFAULT_ONNX_OPSET = 14  # now uses F.scaled_dot_product_attention by default for torch>=2.1.1.


class Wav2Vec2ConformerOnnxConfig(HubertOnnxConfig):
    DEFAULT_ONNX_OPSET = 11


class SEWOnnxConfig(HubertOnnxConfig):
    DEFAULT_ONNX_OPSET = 14  # now uses F.scaled_dot_product_attention by default for torch>=2.1.1.


class SEWDOnnxConfig(HubertOnnxConfig):
    DEFAULT_ONNX_OPSET = 12


class UniSpeechOnnxConfig(HubertOnnxConfig):
    DEFAULT_ONNX_OPSET = 14  # now uses F.scaled_dot_product_attention by default for torch>=2.1.1.


class UniSpeechSATOnnxConfig(HubertOnnxConfig):
    DEFAULT_ONNX_OPSET = 14  # now uses F.scaled_dot_product_attention by default for torch>=2.1.1.


class WavLMOnnxConfig(HubertOnnxConfig):
    DEFAULT_ONNX_OPSET = 12

    # we need to set output_attentions=True in the model input to avoid calling
    # torch.nn.functional.scaled_dot_product_attention that is not supported by the ONNX export
    # due to the op torch.nn.functional.multi_head_attention_forward used for WavLM
    def patch_model_for_export(
        self, model: Union["PreTrainedModel", "TFPreTrainedModel"], model_kwargs: Optional[Dict[str, Any]] = None
    ) -> "ModelPatcher":
        return WavLMModelPatcher(self, model, model_kwargs=model_kwargs)


class ASTDummyAudioInputGenerator(DummyAudioInputGenerator):
    def generate(self, input_name: str, framework: str = "pt", int_dtype: str = "int64", float_dtype: str = "fp32"):
        shape = [self.batch_size, self.normalized_config.max_length, self.normalized_config.num_mel_bins]
        if input_name == "input_values":
            return self.random_float_tensor(shape, min_value=-1, max_value=1, framework=framework, dtype=float_dtype)
        return super().generate(input_name, framework=framework, int_dtype=int_dtype, float_dtype=float_dtype)


class ASTOnnxConfig(OnnxConfig):
    NORMALIZED_CONFIG_CLASS = NormalizedConfig.with_args(
        num_mel_bins="num_mel_bins", max_length="max_length", allow_new=True
    )
    DUMMY_INPUT_GENERATOR_CLASSES = (ASTDummyAudioInputGenerator,)
    ATOL_FOR_VALIDATION = 1e-4
    DEFAULT_ONNX_OPSET = 14  # now uses F.scaled_dot_product_attention by default for torch>=2.1.1.

    @property
    def inputs(self) -> Dict[str, Dict[int, str]]:
        return {"input_values": {0: "batch_size"}}


class MCTCTOnnxConfig(OnnxConfig):
    NORMALIZED_CONFIG_CLASS = NormalizedConfig.with_args(
        input_features_per_channel="input_feat_per_channel", allow_new=True
    )
    DUMMY_INPUT_GENERATOR_CLASSES = (MCTCTDummyAudioInputGenerator,)
    DEFAULT_ONNX_OPSET = 13

    @property
    def inputs(self) -> Dict[str, Dict[int, str]]:
        return {"input_features": {0: "batch_size", 1: "sequence_classification"}}


class MoonshineOnnxConfig(AudioToTextOnnxConfig):
    NORMALIZED_CONFIG_CLASS = NormalizedSeq2SeqConfig

    # torch.onnx.errors.UnsupportedOperatorError: Exporting the operator 'aten::triu' to ONNX opset version 11 is not supported.
    # Support for this operator was added in version 14, try exporting with this version.
    DEFAULT_ONNX_OPSET = 14

    @property
    def inputs(self) -> Dict[str, Dict[int, str]]:
        common_inputs = {}

        if self._behavior is not ConfigBehavior.DECODER:
            common_inputs["input_values"] = {0: "batch_size", 1: "num_samples"}

        if self._behavior is not ConfigBehavior.ENCODER:
            if self.use_past_in_inputs:
                common_inputs["decoder_input_ids"] = {0: "batch_size"}
                self.add_past_key_values(common_inputs, direction="inputs")
            else:
                common_inputs["decoder_input_ids"] = {0: "batch_size", 1: "decoder_sequence_length"}

        if self._behavior is ConfigBehavior.DECODER:
            common_inputs["encoder_outputs"] = {0: "batch_size", 1: "encoder_sequence_length"}

        return common_inputs


class WhisperOnnxConfig(AudioToTextOnnxConfig):
    DEFAULT_ONNX_OPSET = 14  # Whisper now uses F.scaled_dot_product_attention by default for torch>=2.1.1.

    NORMALIZED_CONFIG_CLASS = NormalizedSeq2SeqConfig.with_args(
        encoder_num_layers="encoder_layers",
        decoder_num_layers="decoder_layers",
        feature_size="num_mel_bins",
        allow_new=True,
    )
    ATOL_FOR_VALIDATION = 1e-3

    @property
    def inputs(self) -> Dict[str, Dict[int, str]]:
        if self.task == "audio-classification":
            common_inputs = {"input_features": {0: "batch_size"}}
        else:
            common_inputs = super().inputs
            if self._behavior is not ConfigBehavior.DECODER:
                common_inputs["input_features"] = {0: "batch_size"}  # Remove unnecessary dynamic axis.

            if is_transformers_version(">=", "4.43.0") and is_transformers_version("<", "4.46.0"):
                # since https://github.com/huggingface/transformers/pull/31166
                if self._behavior is not ConfigBehavior.ENCODER and self.use_past_in_inputs:
                    common_inputs["cache_position"] = {0: "decoder_sequence_length"}

            if self._behavior is ConfigBehavior.DECODER and not self.use_past_in_inputs:
                common_inputs["encoder_outputs"][1] = f"{common_inputs['encoder_outputs'][1]} / 2"
        return common_inputs

    @property
    def outputs(self) -> Dict[str, Dict[int, str]]:
        common_outputs = super().outputs
        if self._behavior is ConfigBehavior.ENCODER:
            # For Whisper, we need to name the second axis as encoder_sequence_length / 2 as the axis name is used for
            # dummy input generation
            common_outputs["last_hidden_state"][1] = f"{common_outputs['last_hidden_state'][1]} / 2"
        return common_outputs


class MusicgenOnnxConfig(OnnxSeq2SeqConfigWithPast):
    # NOTE: Several warnings during the export are not to worry about:
    # * for i, indices in enumerate(codes): --> can be unrolled, fixed length (num_quantizers).
    # * max_pad = max(padding_left, padding_right) --> does not impact later controlflows.
    # if length <= max_pad:  --> appears to be always False for Musicgen.

    # opset>=13 needed to avoid a bug in T5 encoder SelfAttention.
    # opset>=14 needed for torch.tril export.
    DEFAULT_ONNX_OPSET = 14

    VARIANTS = {
        "text-conditional-with-past": """Exports Musicgen to ONNX to generate audio samples conditioned on a text prompt (Reference: https://huggingface.co/docs/transformers/model_doc/musicgen#text-conditional-generation).
        This uses the decoder KV cache. The following subcomponents are exported:
        * text_encoder.onnx: corresponds to the text encoder part in https://github.com/huggingface/transformers/blob/v4.39.1/src/transformers/models/musicgen/modeling_musicgen.py#L1457.
        * encodec_decode.onnx: corresponds to the Encodec audio encoder part in https://github.com/huggingface/transformers/blob/v4.39.1/src/transformers/models/musicgen/modeling_musicgen.py#L2472-L2480.
        * decoder_model.onnx: The Musicgen decoder, without past key values input, and computing cross attention. Not required at inference (use decoder_model_merged.onnx instead).
        * decoder_with_past_model.onnx: The Musicgen decoder, with past_key_values input (KV cache filled), not computing cross attention. Not required at inference (use decoder_model_merged.onnx instead).
        * decoder_model_merged.onnx: The two previous models fused in one, to avoid duplicating weights. A boolean input `use_cache_branch` allows to select the branch to use. In the first forward pass where the KV cache is empty, dummy past key values inputs need to be passed and are ignored with use_cache_branch=False.
        * build_delay_pattern_mask.onnx: A model taking as input `input_ids`, `pad_token_id`, `max_length`, and building a delayed pattern mask to the input_ids. Implements https://github.com/huggingface/transformers/blob/v4.39.3/src/transformers/models/musicgen/modeling_musicgen.py#L1054.""",
    }
    # TODO: support audio-prompted generation (audio_encoder_encode.onnx: corresponds to the audio encoder part
    # in https://github.com/huggingface/transformers/blob/f01e1609bf4dba146d1347c1368c8c49df8636f6/src/transformers/models/musicgen/modeling_musicgen.py#L2087.)
    # With that, we have full Encodec support.
    DEFAULT_VARIANT = "text-conditional-with-past"

    NORMALIZED_CONFIG_CLASS = NormalizedEncoderDecoderConfig

    DUMMY_INPUT_GENERATOR_CLASSES = (
        DummyTextInputGenerator,
        DummyCodegenDecoderTextInputGenerator,
        DummySeq2SeqPastKeyValuesGenerator,
        DummyEncodecInputGenerator,
        DummyIntGenerator,
    )
    DUMMY_PKV_GENERATOR_CLASS = DummySeq2SeqPastKeyValuesGenerator

    def __init__(
        self,
        config: "PretrainedConfig",
        task: str = "feature-extraction",
        int_dtype: str = "int64",
        float_dtype: str = "fp32",
        use_past: bool = False,
        use_past_in_inputs: bool = False,
        behavior: ConfigBehavior = ConfigBehavior.ENCODER,
        preprocessors: Optional[List[Any]] = None,
        model_part: Optional[Literal["text_encoder", "encodec_decode", "decoder", "build_delay_pattern_mask"]] = None,
        legacy: bool = False,
        variant: str = "text-conditional-with-past",
    ):
        super().__init__(
            config=config,
            task=task,
            int_dtype=int_dtype,
            float_dtype=float_dtype,
            use_past=use_past,
            use_past_in_inputs=use_past_in_inputs,
            behavior=behavior,
            preprocessors=preprocessors,
            legacy=legacy,
        )
        if legacy:
            raise ValueError("Musicgen does not support legacy=True.")

        if (
            model_part in ["text_encoder", "encodec_decode", "build_delay_pattern_mask"]
            and behavior != ConfigBehavior.ENCODER
        ):
            raise ValueError(
                f"model_part is {model_part} and behavior is {behavior}. This is not supported, please open an issue at https://github.com/huggingface/optimum/issues."
            )

        if model_part == "decoder" and behavior != ConfigBehavior.DECODER:
            raise ValueError(
                f"model_part is {model_part} and behavior is {behavior}. This is not supported, please open an issue at https://github.com/huggingface/optimum/issues."
            )

        if behavior == ConfigBehavior.MONOLITH:
            raise ValueError(
                "Musicgen does not support behavior=ConfigBehavior.MONOLITH. Please open an issue at https://github.com/huggingface/optimum/issues."
            )

        if config.audio_encoder.model_type != "encodec":
            raise ValueError(
                f"Optimum ONNX export for Musicgen supports only Encodec as the audio encoder, got: {config.audio_encoder.model_type}. Please open an issue at https://github.com/huggingface/optimum/issues."
            )

        # Handling it would require to trace the audio_encoder.decode with torch.jit.script as we than have an unrollable loop.
        if config.audio_encoder.chunk_length_s is not None:
            raise ValueError(
                f"Musicgen ONNX export currently does not support audio_encoder.chunk_length_s not None (got {config.audio_encoder.chunk_length_s}). Please open an issue at https://github.com/huggingface/optimum/issues."
            )

        self.model_part = model_part
        if self.model_part == "decoder":
            self.use_past = True  # without past is not supported, hard-code it here.

        self._normalized_config.ENCODER_NORMALIZED_CONFIG_CLASS = NormalizedTextConfig(self._config.text_encoder)
        self._normalized_config.DECODER_NORMALIZED_CONFIG_CLASS = NormalizedConfig(self._config.decoder)
        self._normalized_config.decoder_num_layers = self._config.decoder.num_hidden_layers
        self._normalized_config.DECODER_NORMALIZED_CONFIG_CLASS.num_layers = self._config.decoder.num_hidden_layers
        self._normalized_config.DECODER_NORMALIZED_CONFIG_CLASS.encoder_num_attention_heads = (
            self._config.decoder.num_attention_heads
        )
        self._normalized_config.DECODER_NORMALIZED_CONFIG_CLASS.decoder_num_attention_heads = (
            self._config.decoder.num_attention_heads
        )

    @property
    def inputs(self) -> Dict[str, Dict[int, str]]:
        # Batched inference is not supported in Transformers.
        if self.model_part == "text_encoder":
            common_inputs = {
                "input_ids": {0: "batch_size", 1: "encoder_sequence_length"},
                "attention_mask": {0: "batch_size", 1: "encoder_sequence_length"},
            }
        elif self.model_part == "encodec_decode":
            # 0: always 1 for chunk_length_s=None, 2: num_quantizers fixed.
            common_inputs = {"audio_codes": {1: "batch_size", 3: "chunk_length"}}
        elif self.model_part == "build_delay_pattern_mask":
            common_inputs = {
                "input_ids": {0: "batch_size_x_num_codebooks"},
                "pad_token_id": {},
                "max_length": {},
            }
        elif self._behavior is ConfigBehavior.DECODER:
            # Naming it total_batch_size as in case we use guidance_scale, the dimension 0 may be larger than simply the batch_size.
            # Reference: https://github.com/huggingface/transformers/blob/31c575bcf13c2b85b65d652dd1b5b401f99be999/src/transformers/models/musicgen/modeling_musicgen.py#L1932-L1935
            common_inputs = {
                "decoder_input_ids": {0: "total_batch_size_x_num_codebooks"},
                "encoder_outputs": {0: "total_batch_size", 1: "encoder_sequence_length"},
                # MusicgenForConditionalGeneration maps attention_mask to encoder_attention_mask.
                "attention_mask": {
                    0: "batch_size",
                    1: "encoder_sequence_length",
                },
            }
            if self.use_past_in_inputs:
                # TODO: validate the axis name for attention_mask
                # common_inputs["attention_mask"][1] = "past_encoder_sequence_length + sequence_length"
                self.add_past_key_values(common_inputs, direction="inputs")
            else:
                common_inputs["decoder_input_ids"] = {
                    0: "total_batch_size_x_num_codebooks",
                    1: "decoder_sequence_length",
                }
        else:
            raise ValueError(
                "This should not happen. Please open an issue at https://github.com/huggingface/optimum/issues."
            )

        return common_inputs

    @property
    def outputs(self) -> Dict[str, Dict[int, str]]:
        common_outputs = {}

        if self.model_part == "text_encoder":
            common_outputs = super().outputs
        elif self.model_part == "encodec_decode":
            common_outputs["audio_values"] = {0: "batch_size", 2: "audio_length"}
        elif self.model_part == "build_delay_pattern_mask":
            common_outputs["input_ids_edited"] = {0: "total_batch_size_x_num_codebooks"}
            common_outputs["delay_pattern_mask"] = {0: "total_batch_size_x_num_codebooks", 1: "max_length"}
        elif self._behavior is ConfigBehavior.DECODER:
            common_outputs = super().outputs

            # MusicgenForConditionalGeneration output is named logits, not last_hidden_state.
            # Rename last_hidden_state -> logits while keeping the order.
            common_outputs = {
                "logits" if name == "last_hidden_state" else name: value for name, value in common_outputs.items()
            }
        else:
            raise ValueError(
                "This should not happen. Please open an issue at https://github.com/huggingface/optimum/issues."
            )

        return common_outputs

    def add_past_key_values(self, inputs_or_outputs: Dict[str, Dict[int, str]], direction: str):
        if direction not in ["inputs", "outputs"]:
            raise ValueError(f'direction must either be "inputs" or "outputs", but {direction} was given')

        if direction == "inputs":
            decoder_sequence_name = "past_decoder_sequence_length"
            name = "past_key_values"
        else:
            decoder_sequence_name = "past_decoder_sequence_length + 1"
            name = "present"

        for i in range(self._normalized_config.decoder_num_layers):
            inputs_or_outputs[f"{name}.{i}.decoder.key"] = {0: "total_batch_size", 2: decoder_sequence_name}
            inputs_or_outputs[f"{name}.{i}.decoder.value"] = {0: "total_batch_size", 2: decoder_sequence_name}

            if (
                self.is_merged is True
                or (self._behavior is ConfigBehavior.DECODER and not self.use_past_in_inputs)
                or direction == "inputs"
            ):
                # TODO: we only need to call it encoder_sequence_length_out in the merge case - but at torch.onnx.export()
                # time we have currently no case to check whether we will merge at a later step or not (self.is_merged is
                # not yet set at this time)
                inputs_or_outputs[f"{name}.{i}.encoder.key"] = {
                    0: "total_batch_size",
                    2: "encoder_sequence_length_out",
                }
                inputs_or_outputs[f"{name}.{i}.encoder.value"] = {
                    0: "total_batch_size",
                    2: "encoder_sequence_length_out",
                }

    def patch_model_for_export(
        self, model: Union["PreTrainedModel", "TFPreTrainedModel"], model_kwargs: Optional[Dict[str, Any]] = None
    ) -> "ModelPatcher":
        return MusicgenModelPatcher(self, model, model_kwargs=model_kwargs)

    @property
    def torch_to_onnx_input_map(self) -> Dict[str, str]:
        if self._behavior is ConfigBehavior.DECODER:
            return {
                "decoder_input_ids": "input_ids",
                "encoder_outputs": "encoder_hidden_states",
                "attention_mask": "encoder_attention_mask",
            }
        return {}

    def post_process_exported_models(
        self,
        path: Path,
        models_and_onnx_configs: Dict[
            str, Tuple[Union["PreTrainedModel", "TFPreTrainedModel", "ModelMixin"], "OnnxConfig"]
        ],
        onnx_files_subpaths: List[str],
    ):
        # Attempt to merge only if the decoder was exported without/with past, and ignore seq2seq models exported with text-generation task
        if "with-past" in self.variant:
            decoder_path = Path(path, onnx_files_subpaths[2])
            decoder_with_past_path = Path(path, onnx_files_subpaths[3])
            decoder_merged_path = Path(path, ONNX_DECODER_MERGED_NAME + ".onnx")
            try:
                from ...onnx import merge_decoders

                # The decoder with past does not output the cross attention past key values as they are constant,
                # hence the need for strict=False
                merge_decoders(
                    decoder=decoder_path,
                    decoder_with_past=decoder_with_past_path,
                    save_path=decoder_merged_path,
                    strict=False,
                )
            except Exception as e:
                raise Exception(f"Unable to merge decoders. Detailed error: {e}")

            # In order to do the validation of the two branches on the same file
            text_encoder_path = onnx_files_subpaths[0]
            encodec_decode_path = onnx_files_subpaths[1]
            build_delay_pattern_mask_path = onnx_files_subpaths[4]

            onnx_files_subpaths_new = [
                text_encoder_path,
                encodec_decode_path,
                decoder_merged_path.name,
                decoder_merged_path.name,
                build_delay_pattern_mask_path,
            ]

            # We validate the two branches of the decoder model then
            models_and_onnx_configs[ONNX_DECODER_NAME][1].is_merged = True
            models_and_onnx_configs[ONNX_DECODER_NAME][1].use_cache_branch = False

            # Past key values won't be generated by default, but added in the input
            models_and_onnx_configs[ONNX_DECODER_NAME][1].use_past_in_inputs = True

            models_and_onnx_configs[ONNX_DECODER_WITH_PAST_NAME][1].use_cache_branch = True
            models_and_onnx_configs[ONNX_DECODER_WITH_PAST_NAME][1].is_merged = True
        else:
            onnx_files_subpaths_new = onnx_files_subpaths

        return models_and_onnx_configs, onnx_files_subpaths_new

    def overwrite_shape_and_generate_input(
        self, dummy_input_gen: "DummyInputGenerator", input_name: str, framework: str, input_shapes: Dict
    ):
        if self.model_part == "build_delay_pattern_mask" and input_name == "input_ids":
            original_batch_size = dummy_input_gen.batch_size
            dummy_input_gen.batch_size = (
                original_batch_size * dummy_input_gen.normalized_config.DECODER_NORMALIZED_CONFIG_CLASS.num_codebooks
            )

            dummy_input = dummy_input_gen.generate(
                input_name, framework=framework, int_dtype=self.int_dtype, float_dtype=self.float_dtype
            )

            dummy_input_gen.batch_size = original_batch_size

        else:
            dummy_input = super().overwrite_shape_and_generate_input(
                dummy_input_gen, input_name, framework, input_shapes
            )

        return dummy_input


class SpeechT5OnnxConfig(OnnxSeq2SeqConfigWithPast):
    # TODO: Transformers batched generation for Speecht5 is BROKEN (https://github.com/huggingface/transformers/pull/25943),
    # so we won't support for now.
    NORMALIZED_CONFIG_CLASS = NormalizedSeq2SeqConfig.with_args(
        hidden_size="hidden_size",
        num_attention_heads="encoder_attention_heads",  # TODO: bugged in case encoder and decoder have different number of heads
        encoder_num_layers="encoder_layers",
        decoder_num_layers="decoder_layers",
        allow_new=True,
    )

    DUMMY_INPUT_GENERATOR_CLASSES = (
        DummyTextInputGenerator,
        DummySeq2SeqDecoderTextInputGenerator,
        DummySeq2SeqPastKeyValuesGenerator,
        DummySpeechT5InputGenerator,
    )
    DUMMY_PKV_GENERATOR_CLASS = DummySeq2SeqPastKeyValuesGenerator

    VARIANTS = {
        "with-past": "The export follows the Transformers implementation using the KV cache, with the following components exported:\n\t - encoder_model.onnx: corresponds to the encoding part in https://github.com/huggingface/transformers/blob/v4.33.2/src/transformers/models/speecht5/modeling_speecht5.py#L2544-L2556.\n\t - decoder_model.onnx: corresponds to the decoder part in https://github.com/huggingface/transformers/blob/v4.33.2/src/transformers/models/speecht5/modeling_speecht5.py#L2572-L2602.\n\t - decoder_with_past_model.onnx: same as the above, with past_key_values input (KV cache filled).\n\t - decoder_postnet_and_vocoder.onnx: Decoder speech postnet and vocoder (e.g. a SpeechT5HifiGan) to generate speech from the spectrogram, as in https://github.com/huggingface/transformers/blob/v4.33.2/src/transformers/models/speecht5/modeling_speecht5.py#L2605-L2614.",
        "without-past": "The same as `with-past`, just without KV cache support. This is not a recommended export as slower than `with-past`.",
    }
    DEFAULT_VARIANT = "with-past"

    def __init__(
        self,
        config: "PretrainedConfig",
        task: str = "feature-extraction",
        int_dtype: str = "int64",
        float_dtype: str = "fp32",
        use_past: bool = False,
        use_past_in_inputs: bool = False,
        behavior: ConfigBehavior = ConfigBehavior.MONOLITH,
        preprocessors: Optional[List[Any]] = None,
        is_postnet_and_vocoder: bool = False,
        legacy: bool = False,
    ):
        super().__init__(
            config=config,
            task=task,
            int_dtype=int_dtype,
            float_dtype=float_dtype,
            use_past=use_past,
            use_past_in_inputs=use_past_in_inputs,
            behavior=behavior,
            preprocessors=preprocessors,
            legacy=legacy,
        )
        if float_dtype == "fp16":
            raise ValueError(
                "The ONNX export of SpeechT5 in float16 is currently not supported due to a bug in PyTorch: https://github.com/pytorch/pytorch/pull/110078. Please open an issue in Optimum if you would like to export SpeechT5 in float16."
            )
        self.is_postnet_and_vocoder = is_postnet_and_vocoder

    @property
    def inputs(self) -> Dict[str, Dict[int, str]]:
        common_inputs = {}

        # Batched inference is not supported in Transformers.
        if self._behavior is ConfigBehavior.ENCODER:
            common_inputs["input_ids"] = {1: "encoder_sequence_length"}
        elif self._behavior is ConfigBehavior.DECODER:
            # NOTE: even when past is used, the decoder takes the full sequence as input as the prenet seem to require it:
            # https://github.com/huggingface/transformers/blob/v4.33.2/src/transformers/models/speecht5/modeling_speecht5.py#L2573
            common_inputs["output_sequence"] = {1: "decoder_sequence_length"}
            common_inputs["speaker_embeddings"] = {}  # No dynamic shape here.
            common_inputs["encoder_outputs"] = {1: "encoder_sequence_length"}
            common_inputs["encoder_attention_mask"] = {1: "encoder_sequence_length"}

            if self.variant == "with-past" and self.use_past_in_inputs:
                self.add_past_key_values(common_inputs, direction="inputs")
        elif self.is_postnet_and_vocoder:
            common_inputs["spectrogram"] = {0: "n_spectrums x reduction_factor"}
        else:
            raise ValueError(
                "self._behavior is neither encoder or decoder, and is_postnet_and_vocoder=False. This should not happen."
            )

        return common_inputs

    @property
    def outputs(self) -> Dict[str, Dict[int, str]]:
        common_outputs = {}
        if self._behavior is ConfigBehavior.ENCODER:
            common_outputs["encoder_outputs"] = {1: "encoder_sequence_length"}
            common_outputs["encoder_attention_mask"] = {1: "encoder_sequence_length"}
        elif self._behavior is ConfigBehavior.DECODER:
            common_outputs["output_sequence_out"] = {1: "decoder_sequence_length + 1"}
            common_outputs["spectrum"] = {}  # No dynamic shape here.
            common_outputs["prob"] = {}  # No dynamic shape here.

            if self.variant == "with-past" and self.use_past:
                # When exporting decoder models with use_cache=True, both the decoder without past and with past have the KV cache as an output.
                self.add_past_key_values(common_outputs, direction="outputs")
        elif self.is_postnet_and_vocoder:
            common_outputs["waveform"] = {0: "n_samples"}
        else:
            raise ValueError(
                "self._behavior is neither encoder or decoder, and is_postnet_and_vocoder=False. This should not happen."
            )

        return common_outputs

    def patch_model_for_export(
        self, model: Union["PreTrainedModel", "TFPreTrainedModel"], model_kwargs: Optional[Dict[str, Any]] = None
    ) -> "ModelPatcher":
        return SpeechT5ModelPatcher(self, model, model_kwargs=model_kwargs)

    @property
    def torch_to_onnx_input_map(self) -> Dict[str, str]:
        return {"encoder_outputs": "encoder_hidden_states"}

    def overwrite_shape_and_generate_input(
        self, dummy_input_gen: "DummyInputGenerator", input_name: str, framework: str, input_shapes: Dict
    ):
        dummy_input_gen.batch_size = 1
        dummy_input = dummy_input_gen.generate(
            input_name, framework=framework, int_dtype=self.int_dtype, float_dtype=self.float_dtype
        )
        return dummy_input

    def add_past_key_values(self, inputs_or_outputs: Dict[str, Dict[int, str]], direction: str):
        if direction not in ["inputs", "outputs"]:
            raise ValueError(f'direction must either be "inputs" or "outputs", but {direction} was given')

        if direction == "inputs":
            decoder_sequence_name = "past_decoder_sequence_length"
            name = "past_key_values"
        else:
            decoder_sequence_name = "past_decoder_sequence_length + 1"
            name = "present"

        for i in range(self._normalized_config.decoder_num_layers):
            inputs_or_outputs[f"{name}.{i}.decoder.key"] = {2: decoder_sequence_name}
            inputs_or_outputs[f"{name}.{i}.decoder.value"] = {2: decoder_sequence_name}

            if (
                self.is_merged is True
                or (self._behavior is ConfigBehavior.DECODER and not self.use_past_in_inputs)
                or direction == "inputs"
            ):
                inputs_or_outputs[f"{name}.{i}.encoder.key"] = {2: "encoder_sequence_length_out"}
                inputs_or_outputs[f"{name}.{i}.encoder.value"] = {2: "encoder_sequence_length_out"}


class VitsOnnxConfig(TextEncoderOnnxConfig):
    NORMALIZED_CONFIG_CLASS = NormalizedTextConfig
    ATOL_FOR_VALIDATION = 1e-4

    @property
    def inputs(self) -> Dict[str, Dict[int, str]]:
        return {
            "input_ids": {0: "text_batch_size", 1: "sequence_length"},
            "attention_mask": {0: "text_batch_size", 1: "sequence_length"},
        }

    @property
    def outputs(self) -> Dict[str, Dict[int, str]]:
        return {
            "waveform": {0: "text_batch_size", 1: "n_samples"},
            "spectrogram": {0: "text_batch_size", 2: "num_bins"},
        }


class Speech2TextDummyAudioInputGenerator(DummyAudioInputGenerator):
    def generate(self, input_name: str, framework: str = "pt", int_dtype: str = "int64", float_dtype: str = "fp32"):
        shape = [self.batch_size, self.sequence_length, self.normalized_config.input_features_per_channel]
        if input_name == "input_features":
            return self.random_float_tensor(shape, min_value=-1, max_value=1, framework=framework, dtype=float_dtype)
        return super().generate(input_name, framework=framework)


class Speech2TextOnnxConfig(AudioToTextOnnxConfig):
    NORMALIZED_CONFIG_CLASS = NormalizedSeq2SeqConfig.with_args(
        decoder_num_layers="decoder_layers",
        num_layers="decoder_layers",
        input_features_per_channel="input_feat_per_channel",
        allow_new=True,
    )
    DUMMY_INPUT_GENERATOR_CLASSES = (
        (Speech2TextDummyAudioInputGenerator,)
        + AudioToTextOnnxConfig.DUMMY_INPUT_GENERATOR_CLASSES[1:]
        + (DummyTextInputGenerator,)
    )
    ATOL_FOR_VALIDATION = 1e-4

    @property
    def inputs(self) -> Dict[str, Dict[int, str]]:
        common_inputs = {}

        if self._behavior is not ConfigBehavior.DECODER:
            common_inputs["input_features"] = {0: "batch_size", 1: "feature_size", 2: "encoder_sequence_length"}
            common_inputs["attention_mask"] = {0: "batch_size", 1: "encoder_sequence_length"}

        if self._behavior is not ConfigBehavior.ENCODER:
            if self.use_past_in_inputs:
                common_inputs["decoder_input_ids"] = {0: "batch_size"}
            else:
                common_inputs["decoder_input_ids"] = {0: "batch_size", 1: "decoder_sequence_length"}

            if self.use_past_in_inputs:
                self.add_past_key_values(common_inputs, direction="inputs")

        if self._behavior is ConfigBehavior.DECODER:
            common_inputs["encoder_outputs"] = {
                0: "batch_size",
                1: f"encoder_sequence_length / {(2 * self._config.num_conv_layers)}",
            }

        return common_inputs

    @property
    def outputs(self) -> Dict[str, Dict[int, str]]:
        common_outputs = super().outputs
        if self._behavior is ConfigBehavior.ENCODER:
            # for Speech2text, we need to name the second axis as
            # encoder_sequence_length / 2 * self._config.num_conv_layers as the axis name is
            # used for dummy input generation
            common_outputs["last_hidden_state"][
                1
            ] = f"{common_outputs['last_hidden_state'][1]} / {(2 * self._config.num_conv_layers)}"
        return common_outputs


# TODO: Replace the TextSeq2SeqOnnxConfig inheritance with VisionToTextOnnxConfig when added.
# The change below however does not affect the export for the model
class TrOCROnnxConfig(TextSeq2SeqOnnxConfig):
    NORMALIZED_CONFIG_CLASS = NormalizedSeq2SeqConfig.with_args(
        decoder_num_layers="decoder_layers",
        num_layers="decoder_layers",
        decoder_num_attention_heads="decoder_attention_heads",
        hidden_size="hidden_size",
    )


class VisionEncoderDecoderOnnxConfig(EncoderDecoderBaseOnnxConfig):
    NORMALIZED_CONFIG_CLASS = NormalizedEncoderDecoderConfig
    ATOL_FOR_VALIDATION = 1e-3
    DEFAULT_ONNX_OPSET = 14  # uses SDPA in Transformers, hence opset>=14.

    DUMMY_INPUT_GENERATOR_CLASSES = (DummyVisionInputGenerator, DummyVisionEncoderDecoderPastKeyValuesGenerator)

    @property
    def inputs(self) -> Dict[str, Dict[int, str]]:
        common_inputs = {}

        if self._behavior is not ConfigBehavior.DECODER:
            common_inputs["pixel_values"] = {0: "batch_size", 1: "num_channels", 2: "height", 3: "width"}

        if self._behavior is not ConfigBehavior.ENCODER:
            if self.use_past_in_inputs:
                common_inputs["decoder_input_ids"] = {0: "batch_size"}
            else:
                common_inputs["decoder_input_ids"] = {0: "batch_size", 1: "decoder_sequence_length"}

            if self.use_past_in_inputs:
                self.add_past_key_values(common_inputs, direction="inputs")

        if self._behavior is ConfigBehavior.DECODER:
            common_inputs["encoder_outputs"] = {0: "batch_size", 1: "encoder_sequence_length"}

        return common_inputs

    @property
    def outputs(self) -> Dict[str, Dict[int, str]]:
        if self._behavior == ConfigBehavior.ENCODER:
            # Some encoders have static sequence length so it is useful to rely on the encoder ONNX config to grab this information.
            return self._encoder_onnx_config.outputs
        else:
            # Ideally, we would want here to have self._decoder_onnx_config.outputs, which is currently not possible
            # as we hard-code the task to feature-extraction, that has the wrong output names (e.g. mbart does not support document-question-answering
            # so we can not initializer MBartONNXConfig with document-question-answering).
            return super().outputs

    def patch_model_for_export(
        self, model: Union["PreTrainedModel", "TFPreTrainedModel"], model_kwargs: Optional[Dict[str, Any]] = None
    ) -> "ModelPatcher":
        return VisionEncoderDecoderPatcher(self, model, model_kwargs=model_kwargs)


class SamOnnxConfig(OnnxConfig):
    MIN_TRANSFORMERS_VERSION = version.parse("4.29.0.dev0")
    # Since ransformers 4.32.0, SAM uses repeat_interleave op that is broken in PyTorch 2.0.1: https://github.com/pytorch/pytorch/issues/100429
    MIN_TORCH_VERSION = version.parse("2.0.99")
    NORMALIZED_CONFIG_CLASS = NormalizedEncoderDecoderConfig
    DUMMY_INPUT_GENERATOR_CLASSES = (DummyVisionInputGenerator, DummyPointsGenerator, DummyVisionEmbeddingsGenerator)
    DEFAULT_ONNX_OPSET = 13  # Opset 12 for repeat_interleave falls back on the opset 9 implem, that raises Unsupported: ONNX export of repeat_interleave in opset 9.
    VARIANTS = {
        "monolith": "All the SAM model components are exported as a single model.onnx.",
        "split": "The vision encoder is exported as a separate vision_encoder.onnx, and the prompt encoder and mask decoder are exported as a prompt_encoder_mask_decoder.onnx. This allows to encoder the image only once for multiple point queries.",
    }
    DEFAULT_VARIANT = "split"

    def __init__(
        self,
        config: "PretrainedConfig",
        task: str = "feature-extraction",
        int_dtype: str = "int64",
        float_dtype: str = "fp32",
        variant: str = "split",
        vision_encoder: Optional[bool] = None,
        preprocessors: Optional[List[Any]] = None,
        legacy: bool = False,
    ):
        super().__init__(
            config=config,
            task=task,
            int_dtype=int_dtype,
            float_dtype=float_dtype,
            preprocessors=preprocessors,
            legacy=legacy,
        )
        self.variant = variant
        self.vision_encoder = vision_encoder
        self._normalized_config.ENCODER_NORMALIZED_CONFIG_CLASS = NormalizedVisionConfig(self._config.vision_config)

    @property
    def inputs(self) -> Dict[str, Dict[int, str]]:
        if self.variant == "monolith":
            inputs = {
                "pixel_values": {0: "batch_size"},
                "input_points": {0: "batch_size", 1: "point_batch_size", 2: "nb_points_per_image"},
                "input_labels": {0: "batch_size", 1: "point_batch_size", 2: "nb_points_per_image"},
            }
        else:
            if self.vision_encoder:
                inputs = {"pixel_values": {0: "batch_size"}}
            else:
                inputs = {
                    "image_positional_embeddings": {0: "batch_size"},
                    "image_embeddings": {0: "batch_size"},
                    "input_points": {0: "batch_size", 1: "point_batch_size", 2: "nb_points_per_image"},
                    "input_labels": {0: "batch_size", 1: "point_batch_size", 2: "nb_points_per_image"},
                }
        return inputs

    @property
    def outputs(self) -> Dict[str, Dict[int, str]]:
        if self.variant == "split" and self.vision_encoder:
            return {"image_embeddings": {0: "batch_size"}, "image_positional_embeddings": {0: "batch_size"}}
        else:
            return {
                "iou_scores": {0: "batch_size", 1: "point_batch_size"},
                "pred_masks": {0: "batch_size", 1: "point_batch_size"},
            }

    def patch_model_for_export(
        self, model: Union["PreTrainedModel", "TFPreTrainedModel"], model_kwargs: Optional[Dict[str, Any]] = None
    ) -> "ModelPatcher":
        return SAMModelPatcher(self, model, model_kwargs=model_kwargs)


class Pix2StructNormalizedConfig(NormalizedSeq2SeqConfig):
    ENCODER_NUM_LAYERS = "vision_config.num_hidden_layers"
    DECODER_NUM_LAYERS = "text_config.num_layers"
    ENCODER_NUM_ATTENTION_HEADS = "vision_config.num_attention_heads"
    DECODER_NUM_ATTENTION_HEADS = "text_config.num_heads"
    HIDDEN_SIZE = "text_config.hidden_size"  # TODO: Isn't this bug prone?
    VOCAB_SIZE = "text_config.vocab_size"


class Pix2StructOnnxConfig(OnnxSeq2SeqConfigWithPast):
    NORMALIZED_CONFIG_CLASS = Pix2StructNormalizedConfig
    DUMMY_INPUT_GENERATOR_CLASSES = (
        DummyTextInputGenerator,
        DummySeq2SeqDecoderTextInputGenerator,
        DummySeq2SeqPastKeyValuesGenerator,
        DummyPix2StructInputGenerator,
    )

    DEFAULT_ONNX_OPSET = 14  # use 'aten::triu' now which is opset 14

    def __init__(self, *args, **kwargs):
        super().__init__(*args, **kwargs)
        if is_transformers_version("==", "4.46.0") and self._behavior is ConfigBehavior.DECODER:
            logger.error(
                "Found transformers v4.46.0 while trying to exporting a Pix2Struct model, this specific version of transformers is not supported. "
                "Please upgrade to v4.46.1 or higher, or downgrade your transformers version"
            )

    @property
    def inputs(self):
        common_inputs = {}
        common_inputs["attention_mask"] = {0: "batch_size"}

        if self._behavior is not ConfigBehavior.DECODER:
            common_inputs["flattened_patches"] = {0: "batch_size"}

        if self._behavior is not ConfigBehavior.ENCODER:
            if self.use_past_in_inputs:
                common_inputs["decoder_input_ids"] = {0: "batch_size"}
            else:
                common_inputs["decoder_input_ids"] = {0: "batch_size", 1: "decoder_sequence_length"}

        if self._behavior is ConfigBehavior.DECODER:
            if self.use_past_in_inputs:
                self.add_past_key_values(common_inputs, direction="inputs")

            common_inputs["encoder_outputs"] = {0: "batch_size"}

            # Contrary to other seq2seq archs as t5 and bart, Pix2Struct DO make use of the decoder_attention_mask input.
            common_inputs["decoder_attention_mask"] = {0: "batch_size", 1: "past_sequence_length + 1"}

        return common_inputs

    @property
    def outputs(self) -> Dict[str, Dict[int, str]]:
        if self._behavior is ConfigBehavior.ENCODER:
            common_outputs = {
                "last_hidden_state": {0: "batch_size"}
            }  # The last hidden state dim=1 is constant, no need for it to be dynamic.
        else:
            common_outputs = super(OnnxConfigWithPast, self).outputs

        # Renaming the outputs axes properly.
        for name, axes_names in common_outputs.items():
            if self._behavior is ConfigBehavior.ENCODER or "encoder" in name:
                sequence_name = "encoder_sequence_length"
            else:
                sequence_name = "decoder_sequence_length"

            new_axes_names = {}
            for axis_idx, axis_name in axes_names.items():
                if "sequence" in axis_name:
                    if self.use_past_in_inputs is False or self.is_merged is True:
                        new_axes_names[axis_idx] = sequence_name
                    else:
                        # Trick to force it since ONNX sometimes infer a dynamic axis where it's not.
                        new_axes_names[axis_idx] = "1"
                else:
                    new_axes_names[axis_idx] = axis_name
            common_outputs[name] = new_axes_names

        if self.use_past:
            # When exporting decoder models with use_cache=True, both the decoder without past and with past have the KV cache as an output.
            self.add_past_key_values(common_outputs, direction="outputs")

        return common_outputs

    @property
    def torch_to_onnx_input_map(self) -> Dict[str, str]:
        if self._behavior is ConfigBehavior.DECODER:
            return {
                "decoder_input_ids": "input_ids",
                "encoder_outputs": "encoder_hidden_states",
                "attention_mask": "encoder_attention_mask",
            }
        return {}

    def generate_dummy_inputs_for_validation(
        self, reference_model_inputs: Dict[str, Any], onnx_input_names: Optional[List[str]] = None
    ) -> Dict[str, Any]:
        if self._behavior is ConfigBehavior.DECODER:
            reference_model_inputs["input_ids"] = reference_model_inputs.pop("decoder_input_ids")

        if onnx_input_names is not None:
            if "encoder_outputs" in reference_model_inputs:
                if "encoder_hidden_states" in onnx_input_names:
                    reference_model_inputs["encoder_hidden_states"] = reference_model_inputs.pop("encoder_outputs")[0]
                else:
                    reference_model_inputs.pop("encoder_outputs")
        else:
            # TODO: remove this else in optimum 2.0 and make onnx_input_names a required argument
            # Pix2Struct requires encoder_hidden_states as an input for both the without/with past models,
            # which is different than other architectures that require it only for the without past case
            reference_model_inputs["encoder_hidden_states"] = reference_model_inputs.pop("encoder_outputs")[0]

        return super().generate_dummy_inputs_for_validation(reference_model_inputs)

    def _create_dummy_input_generator_classes(self, **kwargs) -> List["DummyInputGenerator"]:
        dummy_inputs_generators = []
        dummy_inputs_generators.append(self.DUMMY_INPUT_GENERATOR_CLASSES[0](self.task, self._normalized_config))

        if self._preprocessors is None or len(self._preprocessors) < 2:
            raise ValueError(
                f"Preprocessors for pix2struct need to be available for the ONNX export to infer input static shapes. Got: {self._preprocessors}"
            )

        encoder_sequence_length = self._preprocessors[1].image_processor.max_patches
        # A hack for DummyPix2StructInputGenerator to gain access to the preprocessors.
        # TODO: we should probably pass preprocessors to all dummy input generators.
        kwargs["preprocessors"] = self._preprocessors
        for cls_ in self.DUMMY_INPUT_GENERATOR_CLASSES[1:]:
            dummy_inputs_generators.append(
                cls_(self.task, self._normalized_config, encoder_sequence_length=encoder_sequence_length, **kwargs)
            )

        return dummy_inputs_generators

    def overwrite_shape_and_generate_input(
        self, dummy_input_gen: "DummyInputGenerator", input_name: str, framework: str, input_shapes: Dict
    ):
        if self._preprocessors is None or len(self._preprocessors) < 2:
            raise ValueError(
                f"Preprocessors for pix2struct need to be available for the ONNX export to infer input static shapes. Got: {self._preprocessors}"
            )

        # models from TextSeq2SeqOnnxConfig use decoder_input_ids as input name
        # while models from TextDecoderOnnxConfig use input_ids, hence the check for both
        if (
            self.use_past
            and self.use_past_in_inputs
            and self.use_cache_branch is not False
            and input_name in ["decoder_input_ids", "input_ids"]
        ):
            sequence_length = dummy_input_gen.sequence_length
            # Use a sequence length of 1 when the KV cache is already populated.
            dummy_input_gen.sequence_length = 1
            dummy_input = dummy_input_gen.generate(
                input_name, framework=framework, int_dtype=self.int_dtype, float_dtype=self.float_dtype
            )
            dummy_input_gen.sequence_length = sequence_length
        elif input_name in ["encoder_outputs", "attention_mask"]:
            # pix2struct takes inputs whose so-called sequence length is **static** to max_patches, so we do NOT use
            # the passed sequence_length that behaves as a dynamic shape.
            original_seq_length = dummy_input_gen.sequence_length
            dummy_input_gen.sequence_length = self._preprocessors[1].image_processor.max_patches
            dummy_input = dummy_input_gen.generate(
                input_name, framework=framework, int_dtype=self.int_dtype, float_dtype=self.float_dtype
            )
            dummy_input_gen.sequence_length = original_seq_length
        else:
            dummy_input = dummy_input_gen.generate(
                input_name, framework=framework, int_dtype=self.int_dtype, float_dtype=self.float_dtype
            )

        return dummy_input


class EncoderDecoderOnnxConfig(EncoderDecoderBaseOnnxConfig):
    NORMALIZED_CONFIG_CLASS = NormalizedEncoderDecoderConfig

    DEFAULT_ONNX_OPSET = 14  # uses SDPA in Transformers, hence opset>=14.


class PatchTSTOnnxConfig(OnnxConfig):
    NORMALIZED_CONFIG_CLASS = NormalizedTimeSeriesForecastingConfig
    DUMMY_INPUT_GENERATOR_CLASSES = (DummyPatchTSTInputGenerator,)
    ATOL_FOR_VALIDATION = 1e-4

    @property
    def inputs(self) -> Dict[str, Dict[int, str]]:
        return {"past_values": {0: "batch_size", 1: "sequence_length"}}

    @property
    def outputs(self) -> Dict[str, Dict[int, str]]:
        if self.task == "feature-extraction":
            return {"last_hidden_state": {0: "batch_size"}}
        else:
            return super().outputs


class PatchTSMixerOnnxConfig(PatchTSTOnnxConfig):
    pass


class RTDetrOnnxConfig(ViTOnnxConfig):
    # Export the operator 'aten::grid_sampler' to ONNX fails under opset 16.
    # Support for this operator was added in version 16.
    DEFAULT_ONNX_OPSET = 16
    ATOL_FOR_VALIDATION = 1e-5

    @property
    def inputs(self) -> Dict[str, Dict[int, str]]:
        return {
            "pixel_values": {0: "batch_size", 2: "height", 3: "width"},
        }

    def _create_dummy_input_generator_classes(self, **kwargs) -> List["DummyInputGenerator"]:
        min_image_size = int(math.ceil(self._config.num_queries / 32) * 32)
        if kwargs["height"] < min_image_size:
            warnings.warn(
                f"Exporting model with image `height={kwargs['height']}` which is less than "
                f"minimal {min_image_size}, setting `height` to {min_image_size}."
            )
            kwargs["height"] = min_image_size
        if kwargs["width"] < min_image_size:
            warnings.warn(
                f"Exporting model with image `width={kwargs['width']}` which is less than "
                f"minimal {min_image_size}, setting `width` to {min_image_size}."
            )
            kwargs["width"] = min_image_size
        return super()._create_dummy_input_generator_classes(**kwargs)


class RTDetrV2OnnxConfig(RTDetrOnnxConfig):
    pass


<<<<<<< HEAD
class ColPaliOnnxConfig(GemmaOnnxConfig):
    DUMMY_INPUT_GENERATOR_CLASSES = (DummyTextInputGenerator, DummyVisionInputGenerator)
    NORMALIZED_CONFIG_CLASS = NormalizedTextAndVisionConfig.with_args(
        allow_new=True,
        text_config="text_config",
        vision_config="vlm_config.vision_config",
        vlm_config="vlm_config",
    )
    ATOL_FOR_VALIDATION = 1e-4

    VARIANTS = {
        "vision": "Embedding extraction for image.",
        "text": "Embedding extraction for text.",
    }
    DEFAULT_VARIANT = "vision"

    @property
    def inputs(self) -> Dict[str, Dict[int, str]]:
        dynamic_axis = {0: "batch_size", 1: "sequence_length"}
        if self.variant == "vision":
            return {
                "input_ids": dynamic_axis,
                "attention_mask": dynamic_axis,
                "pixel_values": {0: "batch_size"},
            }
        else:
            return {
                "input_ids": dynamic_axis,
                "attention_mask": dynamic_axis,
            }

    @property
    def outputs(self) -> Dict[str, Dict[int, str]]:
        return {
            "embeddings": {0: "batch_size", 1: "sequence_length"},
        }

    def generate_dummy_inputs(self, framework: str = "pt", **kwargs):
        if self.variant == "vision":
            image_token_index = self._normalized_config.vlm_config.image_token_index
            num_image_tokens = self._normalized_config.vision_config.num_image_tokens
            if "sequence_length" in kwargs:
                kwargs["sequence_length"] += num_image_tokens
            else:
                kwargs["sequence_length"] = DEFAULT_DUMMY_SHAPES["sequence_length"] + num_image_tokens

        dummy_inputs = super().generate_dummy_inputs(framework=framework, **kwargs)

        if self.variant == "vision":
            dummy_inputs["input_ids"][:, :num_image_tokens] = image_token_index
        return dummy_inputs
=======
class DFineOnnxConfig(RTDetrOnnxConfig):
    MIN_TRANSFORMERS_VERSION = version.parse("4.52.0")
>>>>>>> 85376e33
<|MERGE_RESOLUTION|>--- conflicted
+++ resolved
@@ -2689,7 +2689,6 @@
     pass
 
 
-<<<<<<< HEAD
 class ColPaliOnnxConfig(GemmaOnnxConfig):
     DUMMY_INPUT_GENERATOR_CLASSES = (DummyTextInputGenerator, DummyVisionInputGenerator)
     NORMALIZED_CONFIG_CLASS = NormalizedTextAndVisionConfig.with_args(
@@ -2741,7 +2740,7 @@
         if self.variant == "vision":
             dummy_inputs["input_ids"][:, :num_image_tokens] = image_token_index
         return dummy_inputs
-=======
+
+
 class DFineOnnxConfig(RTDetrOnnxConfig):
-    MIN_TRANSFORMERS_VERSION = version.parse("4.52.0")
->>>>>>> 85376e33
+    MIN_TRANSFORMERS_VERSION = version.parse("4.52.0")