--- conflicted
+++ resolved
@@ -1801,14 +1801,6 @@
             if self._behavior is not ConfigBehavior.DECODER:
                 common_inputs["input_features"] = {0: "batch_size"}  # Remove unnecessary dynamic axis.
 
-<<<<<<< HEAD
-=======
-            if self._behavior is not ConfigBehavior.ENCODER and self.use_past_in_inputs:
-                if is_transformers_version(">=", "4.43.0"):
-                    # since https://github.com/huggingface/transformers/pull/31166
-                    common_inputs["cache_position"] = {0: "decoder_sequence_length"}
-
->>>>>>> ded71c2a
             if self._behavior is ConfigBehavior.DECODER and not self.use_past_in_inputs:
                 common_inputs["encoder_outputs"][1] = f"{common_inputs['encoder_outputs'][1]} / 2"
         return common_inputs
