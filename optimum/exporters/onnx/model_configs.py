--- conflicted
+++ resolved
@@ -730,35 +730,6 @@
 
 class WhisperOnnxConfig(AudioToTextOnnxConfig):
     NORMALIZED_CONFIG_CLASS = NormalizedSeq2SeqConfig
-<<<<<<< HEAD
-
-    DUMMY_INPUT_GENERATOR_CLASSES = (
-        DummyTextInputGenerator,
-        DummySeq2SeqDecoderTextInputGenerator,
-        DummySeq2SeqPastKeyValuesGenerator,
-    )
-
-    @property
-    def inputs(self) -> Mapping[str, Mapping[int, str]]:
-        common_inputs = {
-            "decoder_input_ids": {0: "batch_size", 1: "past_decoder_sequence_length + sequence_length"},
-            "encoder_outputs": {0: "batch_size", 1: "encoder_sequence_length"},
-        }
-
-        if self.use_past_in_inputs:
-            self.add_past_key_values(common_inputs, direction="inputs")
-
-        return common_inputs
-
-    def generate_dummy_inputs_for_validation(self, reference_model_inputs: Mapping[str, Any]) -> Mapping[str, Any]:
-        reference_model_inputs["input_ids"] = reference_model_inputs.pop("decoder_input_ids")
-        reference_model_inputs["encoder_hidden_states"] = reference_model_inputs.pop("encoder_outputs")[0]
-
-        return reference_model_inputs
-
-
-class WhisperOnnxConfig(TextAndAudioOnnxConfig):
-    NORMALIZED_CONFIG_CLASS = NormalizedSeq2SeqConfig
     ATOL_FOR_VALIDATION = 1e-3
 
     @property
@@ -794,7 +765,4 @@
 
 
 class SEWOnnxConfig(HubertOnnxConfig):
-    pass
-=======
-    ATOL_FOR_VALIDATION = 1e-3
->>>>>>> 10a21bb4
+    pass