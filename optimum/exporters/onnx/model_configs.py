# coding=utf-8
# Copyright 2022 The HuggingFace Team. All rights reserved.
#
# Licensed under the Apache License, Version 2.0 (the "License");
# you may not use this file except in compliance with the License.
# You may obtain a copy of the License at
#
#     http://www.apache.org/licenses/LICENSE-2.0
#
# Unless required by applicable law or agreed to in writing, software
# distributed under the License is distributed on an "AS IS" BASIS,
# WITHOUT WARRANTIES OR CONDITIONS OF ANY KIND, either express or implied.
# See the License for the specific language governing permissions and
# limitations under the License.
"""Model specific ONNX configurations."""

import random
from pathlib import Path
from typing import TYPE_CHECKING, Any, Dict, List, Literal, Optional, Tuple, Union

from packaging import version
from transformers.utils import is_tf_available

from ...utils import (
    DEFAULT_DUMMY_SHAPES,
    BloomDummyPastKeyValuesGenerator,
    DummyAudioInputGenerator,
    DummyCodegenDecoderTextInputGenerator,
    DummyDecisionTransformerInputGenerator,
    DummyDecoderTextInputGenerator,
    DummyEncodecInputGenerator,
    DummyFluxTransformerTextInputGenerator,
    DummyFluxTransformerVisionInputGenerator,
    DummyInputGenerator,
    DummyIntGenerator,
    DummyPastKeyValuesGenerator,
    DummyPatchTSTInputGenerator,
    DummyPix2StructInputGenerator,
    DummyPointsGenerator,
    DummySeq2SeqDecoderTextInputGenerator,
    DummySeq2SeqPastKeyValuesGenerator,
    DummySpeechT5InputGenerator,
    DummyTextInputGenerator,
    DummyTimestepInputGenerator,
    DummyTransformerTextInputGenerator,
    DummyTransformerTimestepInputGenerator,
    DummyTransformerVisionInputGenerator,
    DummyVisionEmbeddingsGenerator,
    DummyVisionEncoderDecoderPastKeyValuesGenerator,
    DummyVisionInputGenerator,
    DummyXPathSeqInputGenerator,
    FalconDummyPastKeyValuesGenerator,
    GemmaDummyPastKeyValuesGenerator,
    GPTBigCodeDummyPastKeyValuesGenerator,
    LongformerDummyTextInputGenerator,
    MCTCTDummyAudioInputGenerator,
    MistralDummyPastKeyValuesGenerator,
    NormalizedConfig,
    NormalizedEncoderDecoderConfig,
    NormalizedSeq2SeqConfig,
    NormalizedTextAndVisionConfig,
    NormalizedTextConfig,
    NormalizedTextConfigWithGQA,
    NormalizedTimeSeriesForecastingConfig,
    NormalizedVisionConfig,
    is_diffusers_available,
    is_diffusers_version,
    is_transformers_version,
    logging,
)
from ...utils.normalized_config import NormalizedConfigManager
from .base import ConfigBehavior, OnnxConfig, OnnxConfigWithPast, OnnxSeq2SeqConfigWithPast
from .config import (
    AudioOnnxConfig,
    AudioToTextOnnxConfig,
    EncoderDecoderBaseOnnxConfig,
    TextAndVisionOnnxConfig,
    TextDecoderOnnxConfig,
    TextDecoderWithPositionIdsOnnxConfig,
    TextEncoderOnnxConfig,
    TextSeq2SeqOnnxConfig,
    VisionOnnxConfig,
)
from .constants import ONNX_DECODER_MERGED_NAME, ONNX_DECODER_NAME, ONNX_DECODER_WITH_PAST_NAME
from .model_patcher import (
    FalconModelPatcher,
    MgpstrModelPatcher,
    MistralModelPatcher,
    MusicgenModelPatcher,
    SAMModelPatcher,
    SentenceTransformersCLIPPatcher,
    SentenceTransformersTransformerPatcher,
    SpeechT5ModelPatcher,
    VisionEncoderDecoderPatcher,
    WavLMModelPatcher,
)


# TODO : moved back onnx imports applied in https://github.com/huggingface/optimum/pull/2114/files after refactorization


if TYPE_CHECKING:
    from transformers import PretrainedConfig
    from transformers.modeling_utils import PreTrainedModel

    from .model_patcher import ModelPatcher

    if is_tf_available():
        from transformers.modeling_tf_utils import TFPreTrainedModel

    if is_diffusers_available():
        from diffusers import ModelMixin

logger = logging.get_logger(__name__)


class BertOnnxConfig(TextEncoderOnnxConfig):
    NORMALIZED_CONFIG_CLASS = NormalizedTextConfig
    ATOL_FOR_VALIDATION = 1e-4
    DEFAULT_ONNX_OPSET = 14  # now uses F.scaled_dot_product_attention by default for torch>=2.1.1.

    @property
    def inputs(self) -> Dict[str, Dict[int, str]]:
        if self.task == "multiple-choice":
            dynamic_axis = {0: "batch_size", 1: "num_choices", 2: "sequence_length"}
        else:
            dynamic_axis = {0: "batch_size", 1: "sequence_length"}
        return {
            "input_ids": dynamic_axis,
            "attention_mask": dynamic_axis,
            "token_type_ids": dynamic_axis,
        }


class AlbertOnnxConfig(BertOnnxConfig):
    DEFAULT_ONNX_OPSET = 14  # now uses F.scaled_dot_product_attention by default for torch>=2.1.1.


class ConvBertOnnxConfig(BertOnnxConfig):
    DEFAULT_ONNX_OPSET = 11


class ElectraOnnxConfig(BertOnnxConfig):
    DEFAULT_ONNX_OPSET = 11


class RoFormerOnnxConfig(BertOnnxConfig):
    DEFAULT_ONNX_OPSET = 11


class SqueezeBertOnnxConfig(BertOnnxConfig):
    DEFAULT_ONNX_OPSET = 11


class MobileBertOnnxConfig(BertOnnxConfig):
    DEFAULT_ONNX_OPSET = 11


class NystromformerOnnxConfig(BertOnnxConfig):
    DEFAULT_ONNX_OPSET = 11


class XLMOnnxConfig(BertOnnxConfig):
    DEFAULT_ONNX_OPSET = 11


class SplinterOnnxConfig(BertOnnxConfig):
    DEFAULT_ONNX_OPSET = 11


class RemBertOnnxConfig(BertOnnxConfig):
    DEFAULT_ONNX_OPSET = 11


class LongformerOnnxConfig(BertOnnxConfig):
    DUMMY_INPUT_GENERATOR_CLASSES = (LongformerDummyTextInputGenerator,)
    DEFAULT_ONNX_OPSET = 14

    @property
    def inputs(self) -> Dict[str, Dict[int, str]]:
        inputs = super().inputs

        inputs["global_attention_mask"] = inputs["attention_mask"]

        return inputs


class MegatronBertOnnxConfig(BertOnnxConfig):
    DEFAULT_ONNX_OPSET = 11


class DistilBertOnnxConfig(BertOnnxConfig):
    DEFAULT_ONNX_OPSET = 14  # now uses F.scaled_dot_product_attention by default for transformers>=4.46.0

    @property
    def inputs(self) -> Dict[str, Dict[int, str]]:
        if self.task == "multiple-choice":
            dynamic_axis = {0: "batch_size", 1: "num_choices", 2: "sequence_length"}
        else:
            dynamic_axis = {0: "batch_size", 1: "sequence_length"}
        return {"input_ids": dynamic_axis, "attention_mask": dynamic_axis}


class ModernBertOnnxConfig(DistilBertOnnxConfig):
    MIN_TRANSFORMERS_VERSION = version.parse("4.48.0")


class MPNetOnnxConfig(DistilBertOnnxConfig):
    DEFAULT_ONNX_OPSET = 12  # For lower opsets, results in: Type 'tensor(int64)' of input parameter (/0/auto_model/encoder/Add_1_output_0) of operator (Min) in node (/0/auto_model/encoder/Min) is invalid.


class RobertaOnnxConfig(DistilBertOnnxConfig):
    DEFAULT_ONNX_OPSET = 14  # now uses F.scaled_dot_product_attention by default for torch>=2.1.1.


class CamembertOnnxConfig(DistilBertOnnxConfig):
    DEFAULT_ONNX_OPSET = 14  # now uses F.scaled_dot_product_attention by default for torch>=2.1.1.


class FlaubertOnnxConfig(BertOnnxConfig):
    DEFAULT_ONNX_OPSET = 11


class IBertOnnxConfig(DistilBertOnnxConfig):
    pass


class XLMRobertaOnnxConfig(DistilBertOnnxConfig):
    DEFAULT_ONNX_OPSET = 14  # now uses F.scaled_dot_product_attention by default for torch>=2.1.1.


class DebertaOnnxConfig(BertOnnxConfig):
    DEFAULT_ONNX_OPSET = 12

    @property
    def inputs(self) -> Dict[str, Dict[int, str]]:
        common_inputs = super().inputs
        if self._config.type_vocab_size == 0:
            common_inputs.pop("token_type_ids")
        return common_inputs


class MarkupLMOnnxConfig(BertOnnxConfig):
    DEFAULT_ONNX_OPSET = 11
    DUMMY_INPUT_GENERATOR_CLASSES = (
        DummyTextInputGenerator,
        DummyXPathSeqInputGenerator,
    )

    @property
    def inputs(self) -> Dict[str, Dict[int, str]]:
        dynamic_axis = {0: "batch_size", 1: "sequence_length"}
        xpath_dynamic_axis = {0: "batch_size", 1: "sequence_length", 2: "max_depth"}
        return {
            "input_ids": dynamic_axis,
            "attention_mask": dynamic_axis,
            "token_type_ids": dynamic_axis,
            "xpath_subs_seq": xpath_dynamic_axis,
            "xpath_tags_seq": xpath_dynamic_axis,
        }


class DebertaV2OnnxConfig(DebertaOnnxConfig):
    pass


class EsmOnnxConfig(TextEncoderOnnxConfig):
    NORMALIZED_CONFIG_CLASS = NormalizedTextConfig
    ATOL_FOR_VALIDATION = 1e-4
    DEFAULT_ONNX_OPSET = 12

    @property
    def inputs(self) -> Dict[str, Dict[int, str]]:
        dynamic_axis = {0: "batch_size", 1: "sequence_length"}
        return {
            "input_ids": dynamic_axis,
            "attention_mask": dynamic_axis,
        }


class GPT2OnnxConfig(TextDecoderWithPositionIdsOnnxConfig):
    DEFAULT_ONNX_OPSET = 14  # uses SDPA in Transformers, hence opset>=14.
    NORMALIZED_CONFIG_CLASS = NormalizedTextConfig.with_args(num_layers="n_layer", num_attention_heads="n_head")


class GPTJOnnxConfig(GPT2OnnxConfig):
    pass


class CodeGenOnnxConfig(GPT2OnnxConfig):
    pass


class ImageGPTOnnxConfig(GPT2OnnxConfig):
    pass


class DecisionTransformerOnnxConfig(OnnxConfig):
    DUMMY_INPUT_GENERATOR_CLASSES = (DummyDecisionTransformerInputGenerator,)
    NORMALIZED_CONFIG_CLASS = NormalizedConfig

    @property
    def inputs(self) -> Dict[str, Dict[int, str]]:
        return {
            "states": {0: "batch_size", 1: "sequence_length"},
            "actions": {0: "batch_size", 1: "sequence_length"},
            "timesteps": {0: "batch_size", 1: "sequence_length"},
            "returns_to_go": {0: "batch_size", 1: "sequence_length"},
            "attention_mask": {0: "batch_size", 1: "sequence_length"},
        }

    @property
    def outputs(self) -> Dict[str, Dict[int, str]]:
        return {
            "state_preds": {0: "batch_size", 1: "sequence_length"},
            "action_preds": {0: "batch_size", 1: "sequence_length"},
            "return_preds": {0: "batch_size", 1: "sequence_length"},
            "last_hidden_state": {0: "batch_size", 1: "sequence_length"},
        }


class GPTNeoOnnxConfig(TextDecoderWithPositionIdsOnnxConfig):
    DEFAULT_ONNX_OPSET = 14
    NORMALIZED_CONFIG_CLASS = NormalizedTextConfig.with_args(num_attention_heads="num_heads")


class GPTNeoXOnnxConfig(TextDecoderWithPositionIdsOnnxConfig):
    DEFAULT_ONNX_OPSET = 14  # uses SDPA in Transformers, hence opset>=14.
    NORMALIZED_CONFIG_CLASS = NormalizedTextConfig


# OPT does not take position_ids as input for transfomers < v4.46, needs it for transformers >= v4.46
if is_transformers_version(">=", "4.45.99"):

    class OPTOnnxConfig(TextDecoderWithPositionIdsOnnxConfig):
        DEFAULT_ONNX_OPSET = 14  # uses SDPA in Transformers, hence opset>=14.
        NORMALIZED_CONFIG_CLASS = NormalizedTextConfig

else:

    class OPTOnnxConfig(TextDecoderOnnxConfig):
        DEFAULT_ONNX_OPSET = 14  # uses SDPA in Transformers, hence opset>=14.
        NORMALIZED_CONFIG_CLASS = NormalizedTextConfig


class LlamaOnnxConfig(TextDecoderWithPositionIdsOnnxConfig):
    DEFAULT_ONNX_OPSET = 14  # Llama now uses F.scaled_dot_product_attention by default for torch>=2.1.1.

    DUMMY_INPUT_GENERATOR_CLASSES = (DummyTextInputGenerator, MistralDummyPastKeyValuesGenerator)
    DUMMY_PKV_GENERATOR_CLASS = MistralDummyPastKeyValuesGenerator
    NORMALIZED_CONFIG_CLASS = NormalizedTextConfig


class OlmoOnnxConfig(LlamaOnnxConfig):
    ATOL_FOR_VALIDATION = 1e-4
    MIN_TRANSFORMERS_VERSION = version.parse("4.40.0")


class Olmo2OnnxConfig(OlmoOnnxConfig):
    MIN_TRANSFORMERS_VERSION = version.parse("4.47.0")


class Qwen2OnnxConfig(LlamaOnnxConfig):
    MIN_TRANSFORMERS_VERSION = version.parse("4.37.0")


class GemmaOnnxConfig(LlamaOnnxConfig):
    DUMMY_INPUT_GENERATOR_CLASSES = (DummyTextInputGenerator, GemmaDummyPastKeyValuesGenerator)
    DUMMY_PKV_GENERATOR_CLASS = GemmaDummyPastKeyValuesGenerator
    MIN_TRANSFORMERS_VERSION = version.parse("4.38.0")


class GraniteOnnxConfig(LlamaOnnxConfig):
    MIN_TRANSFORMERS_VERSION = version.parse("4.45.0")
    MIN_TORCH_VERSION = version.parse("2.5.0")


class PhiOnnxConfig(TextDecoderWithPositionIdsOnnxConfig):
    DEFAULT_ONNX_OPSET = 14  # Phi now uses F.scaled_dot_product_attention by default for torch>=2.1.1.
    NORMALIZED_CONFIG_CLASS = NormalizedTextConfig
    MIN_TRANSFORMERS_VERSION = version.parse("4.36.0")


class Phi3OnnxConfig(PhiOnnxConfig):
    DUMMY_INPUT_GENERATOR_CLASSES = (
        MistralDummyPastKeyValuesGenerator,
    ) + TextDecoderOnnxConfig.DUMMY_INPUT_GENERATOR_CLASSES
    DUMMY_PKV_GENERATOR_CLASS = MistralDummyPastKeyValuesGenerator
    NORMALIZED_CONFIG_CLASS = NormalizedTextConfigWithGQA
    MIN_TRANSFORMERS_VERSION = version.parse("4.41.0")

    def __init__(self, *args, **kwargs):
        if is_transformers_version("==", "4.46.0"):
            logger.error(
                "Found transformers v4.46.0 while trying to exporting a Phi3 model, this specific version of transformers is not supported. "
                "Please upgrade to v4.46.1 or higher, or downgrade your transformers version"
            )
        super().__init__(*args, **kwargs)


class MistralOnnxConfig(TextDecoderWithPositionIdsOnnxConfig):
    # This is because of the patching of torch.triu in AttentionMaskConverter, that exists from transformers>=4.35
    MIN_TRANSFORMERS_VERSION = version.parse("4.34.99")

    # The ONNX export of this architecture needs the Trilu operator support, available since opset 14
    DEFAULT_ONNX_OPSET = 14
    DUMMY_INPUT_GENERATOR_CLASSES = (
        MistralDummyPastKeyValuesGenerator,
    ) + TextDecoderOnnxConfig.DUMMY_INPUT_GENERATOR_CLASSES
    DUMMY_PKV_GENERATOR_CLASS = MistralDummyPastKeyValuesGenerator
    NORMALIZED_CONFIG_CLASS = NormalizedTextConfig.with_args(num_key_value_heads="num_key_value_heads", allow_new=True)

    def patch_model_for_export(
        self, model: Union["PreTrainedModel", "TFPreTrainedModel"], model_kwargs: Optional[Dict[str, Any]] = None
    ) -> "ModelPatcher":
        return MistralModelPatcher(self, model, model_kwargs=model_kwargs)


class MPTOnnxConfig(TextDecoderOnnxConfig):
    # MPT does not require position_ids input.
    DEFAULT_ONNX_OPSET = 13
    # TODO: fix inference for transformers < v4.41 for beam_search > 1
    MIN_TRANSFORMERS_VERSION = version.parse("4.41.0")
    NORMALIZED_CONFIG_CLASS = NormalizedTextConfig.with_args(
        num_attention_heads="n_heads", hidden_size="d_model", num_layers="n_layers"
    )


class BloomOnnxConfig(TextDecoderOnnxConfig):
    # Bloom does not require position_ids input.
    DUMMY_INPUT_GENERATOR_CLASSES = (
        BloomDummyPastKeyValuesGenerator,
    ) + TextDecoderOnnxConfig.DUMMY_INPUT_GENERATOR_CLASSES
    DUMMY_PKV_GENERATOR_CLASS = BloomDummyPastKeyValuesGenerator
    NORMALIZED_CONFIG_CLASS = NormalizedTextConfig.with_args(num_layers="n_layer", num_attention_heads="n_head")
    DEFAULT_ONNX_OPSET = 14  # Bloom uses aten::triu that requires opset>=14, and F.scaled_dot_product_attention

    def add_past_key_values(self, inputs_or_outputs: Dict[str, Dict[int, str]], direction: str):
        if is_transformers_version(">=", "4.44"):
            super().add_past_key_values(inputs_or_outputs, direction)
        else:
            if direction not in ["inputs", "outputs"]:
                raise ValueError(f'direction must either be "inputs" or "outputs", but {direction} was given')

            if direction == "inputs":
                decoder_sequence_name = "past_sequence_length"
                name = "past_key_values"
            else:
                decoder_sequence_name = "past_sequence_length + 1"
                name = "present"

            for i in range(self._normalized_config.num_layers):
                inputs_or_outputs[f"{name}.{i}.key"] = {
                    0: "batch_size x num_heads",
                    2: decoder_sequence_name,
                }
                inputs_or_outputs[f"{name}.{i}.value"] = {
                    0: "batch_size x num_heads",
                    1: decoder_sequence_name,
                }


class GPTBigCodeOnnxConfig(TextDecoderWithPositionIdsOnnxConfig):
    DUMMY_INPUT_GENERATOR_CLASSES = (
        GPTBigCodeDummyPastKeyValuesGenerator,
    ) + TextDecoderOnnxConfig.DUMMY_INPUT_GENERATOR_CLASSES
    DEFAULT_ONNX_OPSET = 14  # GPT BigCode now uses F.scaled_dot_product_attention by default for torch>=2.1.1.
    DUMMY_PKV_GENERATOR_CLASS = GPTBigCodeDummyPastKeyValuesGenerator
    NORMALIZED_CONFIG_CLASS = NormalizedConfigManager.get_normalized_config_class("gpt_bigcode")

    def add_past_key_values(self, inputs_or_outputs: Dict[str, Dict[int, str]], direction: str):
        if direction not in ["inputs", "outputs"]:
            raise ValueError(f'direction must either be "inputs" or "outputs", but {direction} was given')

        if direction == "inputs":
            decoder_sequence_name = "past_sequence_length"
            name = "past_key_values"
        else:
            decoder_sequence_name = "past_sequence_length + 1"
            name = "present"

        for i in range(self._normalized_config.num_layers):
            # No dim for `n_head` when using multi-query attention
            inputs_or_outputs[f"{name}.{i}.key_value"] = {
                0: "batch_size",
                1: decoder_sequence_name,
            }

    def flatten_past_key_values(self, flattened_output, name, idx, t):
        flattened_output[f"{name}.{idx}.key_value"] = t


class FalconOnnxConfig(TextDecoderOnnxConfig):
    # This is due to the cache refactoring for Falcon in 4.36
    MIN_TRANSFORMERS_VERSION = version.parse("4.35.99")

    DUMMY_INPUT_GENERATOR_CLASSES = (
        FalconDummyPastKeyValuesGenerator,
    ) + TextDecoderOnnxConfig.DUMMY_INPUT_GENERATOR_CLASSES
    DEFAULT_ONNX_OPSET = 14  # Falcon uses aten::triu that requires opset>=14, and F.scaled_dot_product_attention
    NORMALIZED_CONFIG_CLASS = NormalizedTextConfig
    DUMMY_PKV_GENERATOR_CLASS = FalconDummyPastKeyValuesGenerator

    def __init__(
        self,
        config: "PretrainedConfig",
        task: str = "feature-extraction",
        int_dtype: str = "int64",
        float_dtype: str = "fp32",
        use_past: bool = False,
        use_past_in_inputs: bool = False,
        preprocessors: Optional[List[Any]] = None,
        legacy: bool = False,
    ):
        super().__init__(
            config=config,
            task=task,
            int_dtype=int_dtype,
            float_dtype=float_dtype,
            use_past=use_past,
            use_past_in_inputs=use_past_in_inputs,
            preprocessors=preprocessors,
            legacy=legacy,
        )
        # For some reason Falcon config.num_kv_heads can not be trusted, see in Transformers:
        # https://github.com/huggingface/transformers/blob/v4.34.0/src/transformers/models/falcon/modeling_falcon.py#L337
        self._normalized_config.num_kv_heads = (
            self._normalized_config.num_kv_heads
            if (self._normalized_config.new_decoder_architecture or not self._normalized_config.multi_query)
            else 1
        )

    @property
    def inputs(self) -> Dict[str, Dict[int, str]]:
        common_inputs = super().inputs

        if not self.legacy and not self._config.alibi and self.task in ["text-generation", "feature-extraction"]:
            # When alibi is used, position_ids are not used in Falcon.
            # Reference: https://github.com/huggingface/transformers/blob/v4.34.0/src/transformers/models/falcon/modeling_falcon.py#L1116
            common_inputs["position_ids"] = {0: "batch_size", 1: "sequence_length"}

        return common_inputs

    # we need to set output_attentions=True in the model input to avoid calling
    # torch.nn.functional.scaled_dot_product_attention that is not supported by the ONNX export
    def patch_model_for_export(
        self, model: Union["PreTrainedModel", "TFPreTrainedModel"], model_kwargs: Optional[Dict[str, Any]] = None
    ) -> "ModelPatcher":
        return FalconModelPatcher(self, model, model_kwargs=model_kwargs)


class T5DummySeq2SeqPastKeyValuesGenerator(DummySeq2SeqPastKeyValuesGenerator):
    def generate(self, input_name: str, framework: str = "pt", int_dtype: str = "int64", float_dtype: str = "fp32"):
        encoder_shape = (
            self.batch_size,
            self.normalized_config.encoder_num_attention_heads,
            self.encoder_sequence_length,
            self.normalized_config.key_value_dim,
        )
        decoder_shape = (
            self.batch_size,
            self.normalized_config.decoder_num_attention_heads,
            self.sequence_length,
            self.normalized_config.key_value_dim,
        )
        return [
            (
                self.random_float_tensor(decoder_shape, framework=framework, dtype=float_dtype),
                self.random_float_tensor(decoder_shape, framework=framework, dtype=float_dtype),
                self.random_float_tensor(encoder_shape, framework=framework, dtype=float_dtype),
                self.random_float_tensor(encoder_shape, framework=framework, dtype=float_dtype),
            )
            for _ in range(self.normalized_config.decoder_num_layers)
        ]


class T5OnnxConfig(TextSeq2SeqOnnxConfig):
    DEFAULT_ONNX_OPSET = 14  # T5 uses aten::triu that requires opset>=14
    DUMMY_INPUT_GENERATOR_CLASSES = TextSeq2SeqOnnxConfig.DUMMY_INPUT_GENERATOR_CLASSES[:-1] + (
        T5DummySeq2SeqPastKeyValuesGenerator,
    )
    DUMMY_PKV_GENERATOR_CLASS = T5DummySeq2SeqPastKeyValuesGenerator
    NORMALIZED_CONFIG_CLASS = NormalizedSeq2SeqConfig.with_args(
        hidden_size="d_model",
        num_attention_heads="num_heads",
        encoder_num_layers="num_layers",
        decoder_num_layers="num_decoder_layers",
        key_value_dim="d_kv",
        allow_new=True,
    )

    def generate_dummy_inputs_for_validation(
        self, reference_model_inputs: Dict[str, Any], onnx_input_names: Optional[List[str]] = None
    ) -> Dict[str, Any]:
        if self._behavior is ConfigBehavior.DECODER:
            reference_model_inputs["input_ids"] = reference_model_inputs.pop("decoder_input_ids")

        if onnx_input_names is not None:
            if "encoder_outputs" in reference_model_inputs:
                if "encoder_hidden_states" in onnx_input_names:
                    reference_model_inputs["encoder_hidden_states"] = reference_model_inputs.pop("encoder_outputs")[0]
                else:
                    reference_model_inputs.pop("encoder_outputs")
        else:
            # TODO: remove this else in optimum 2.0 and make onnx_input_names a required argument
            # T5 requires encoder_hidden_states as an input for both the without/with past models,
            # which is different than other architectures that require it only for the without past case
            reference_model_inputs["encoder_hidden_states"] = reference_model_inputs.pop("encoder_outputs")[0]

        return super().generate_dummy_inputs_for_validation(reference_model_inputs)


class MT5OnnxConfig(T5OnnxConfig):
    ATOL_FOR_VALIDATION = 1e-4


class LongT5OnnxConfig(T5OnnxConfig):
    DEFAULT_ONNX_OPSET = 14


class BartDummyTextInputGenerator(DummyTextInputGenerator):
    def __init__(
        self,
        task: str,
        normalized_config: NormalizedSeq2SeqConfig,
        batch_size: int = DEFAULT_DUMMY_SHAPES["batch_size"],
        sequence_length: int = DEFAULT_DUMMY_SHAPES["sequence_length"],
        num_choices: int = DEFAULT_DUMMY_SHAPES["num_choices"],
        random_batch_size_range: Optional[Tuple[int, int]] = None,
        random_sequence_length_range: Optional[Tuple[int, int]] = None,
        random_num_choices_range: Optional[Tuple[int, int]] = None,
        force_eos_token_id_presence: bool = True,
        **kwargs,
    ):
        super().__init__(
            task=task,
            normalized_config=normalized_config,
            batch_size=batch_size,
            sequence_length=sequence_length,
            num_choices=num_choices,
            random_batch_size_range=random_batch_size_range,
            random_sequence_length_range=random_sequence_length_range,
            random_num_choices_range=random_num_choices_range,
        )
        self.force_eos_token_id_presence = force_eos_token_id_presence
        self.eos_token_id = normalized_config.eos_token_id

    def generate(self, input_name: str, framework: str = "pt", int_dtype: str = "int64", float_dtype: str = "fp32"):
        int_tensor = super().generate(input_name, framework=framework, int_dtype=int_dtype, float_dtype=float_dtype)
        # This inserts EOS_TOKEN_ID at random locations along the sequence length dimension.
        if self.force_eos_token_id_presence and "input_ids" in input_name and self.task == "text-classification":
            for idx in range(self.batch_size):
                if self.eos_token_id in int_tensor[idx]:
                    continue
                random_idx = random.randint(1, self.sequence_length - 1)
                int_tensor[idx][random_idx] = self.eos_token_id

        return int_tensor


class M2M100OnnxConfig(TextSeq2SeqOnnxConfig):
    DEFAULT_ONNX_OPSET = 14  # now uses F.scaled_dot_product_attention by default for torch>=2.1.1.
    NORMALIZED_CONFIG_CLASS = NormalizedSeq2SeqConfig.with_args(
        encoder_num_layers="encoder_layers",
        decoder_num_layers="decoder_layers",
        num_layers="decoder_layers",  # Used for the text-generation task past key values input generation.
        encoder_num_attention_heads="encoder_attention_heads",
        decoder_num_attention_heads="decoder_attention_heads",
        eos_token_id="eos_token_id",
    )
    DUMMY_INPUT_GENERATOR_CLASSES = (
        BartDummyTextInputGenerator,
        {
            "feature-extraction": DummySeq2SeqDecoderTextInputGenerator,
            "text-generation": DummyDecoderTextInputGenerator,
        },
        {
            "feature-extraction": DummySeq2SeqPastKeyValuesGenerator,
            "text-generation": DummyPastKeyValuesGenerator,
        },
    )

    def _create_dummy_input_generator_classes(self, **kwargs) -> List["DummyInputGenerator"]:
        dummy_text_input_generator = self.DUMMY_INPUT_GENERATOR_CLASSES[0](
            self.task, self._normalized_config, **kwargs
        )
        task = "feature-extraction" if self.task != "text-generation" else "text-generation"
        dummy_decoder_text_input_generator = self.DUMMY_INPUT_GENERATOR_CLASSES[1][task](
            self.task, self._normalized_config, **kwargs
        )
        if self.task != "text-generation":
            kwargs["encoder_sequence_length"] = dummy_text_input_generator.sequence_length

        dummy_seq2seq_past_key_values_generator = self.DUMMY_INPUT_GENERATOR_CLASSES[2][task](
            self.task, self._normalized_config, **kwargs
        )
        dummy_inputs_generators = [
            dummy_text_input_generator,
            dummy_decoder_text_input_generator,
            dummy_seq2seq_past_key_values_generator,
        ]

        return dummy_inputs_generators

    @property
    def inputs_for_default_and_seq2seq_lm(self):
        return super().inputs

    @property
    def inputs_for_causal_lm(self):
        if self.use_past_in_inputs:
            common_inputs = {
                "input_ids": {0: "batch_size", 1: "sequence_length"},
                "attention_mask": {0: "batch_size", 1: "past_sequence_length + 1"},
            }
            for i in range(self._normalized_config.decoder_num_layers):
                common_inputs[f"past_key_values.{i}.key"] = {
                    0: "batch_size",
                    2: "past_sequence_length",
                }
                common_inputs[f"past_key_values.{i}.value"] = {
                    0: "batch_size",
                    2: "past_sequence_length",
                }
        else:
            common_inputs = {
                "input_ids": {0: "batch_size", 1: "sequence_length"},
                "attention_mask": {0: "batch_size", 1: "sequence_length"},
            }

        return common_inputs

    @property
    def inputs_for_other_tasks(self):
        return {
            "input_ids": {0: "batch_size", 1: "sequence_length"},
            "attention_mask": {0: "batch_size", 1: "sequence_length"},
        }

    @property
    def inputs(self) -> Dict[str, Dict[int, str]]:
        inputs_properties = {
            "feature-extraction": self.inputs_for_default_and_seq2seq_lm,
            "text2text-generation": self.inputs_for_default_and_seq2seq_lm,
            "text-generation": self.inputs_for_causal_lm,
            "other": self.inputs_for_other_tasks,
        }
        return inputs_properties.get(self.task, inputs_properties["other"])

    @property
    def outputs(self) -> Dict[str, Dict[int, str]]:
        if self.task in ["feature-extraction", "text2text-generation"]:
            common_outputs = super().outputs
        else:
            common_outputs = super(OnnxConfigWithPast, self).outputs
            if self.use_past:
                # When exporting decoder models with use_cache=True, both the decoder without past and with past have the KV cache as an output.
                for i in range(
                    self._normalized_config.encoder_num_layers
                    if self.task != "text-generation"
                    else self._normalized_config.decoder_num_layers
                ):
                    common_outputs[f"present.{i}.key"] = {0: "batch_size", 2: "past_sequence_length + sequence_length"}
                    common_outputs[f"present.{i}.value"] = {
                        0: "batch_size",
                        2: "past_sequence_length + sequence_length",
                    }
        return common_outputs

    def generate_dummy_inputs(self, framework: str = "pt", **kwargs):
        # This will handle the attention mask padding when Bart is used for text-generation.
        if self.task == "text-generation":
            self.PAD_ATTENTION_MASK_TO_PAST = True

        dummy_inputs = super().generate_dummy_inputs(framework=framework, **kwargs)

        # Setting it back to the default version.
        self.PAD_ATTENTION_MASK_TO_PAST = False
        return dummy_inputs

    def flatten_past_key_values(self, flattened_output, name, idx, t):
        if self.task in ["feature-extraction", "text2text-generation"]:
            flattened_output = super().flatten_past_key_values(flattened_output, name, idx, t)
        else:
            flattened_output = super(OnnxSeq2SeqConfigWithPast, self).flatten_past_key_values(
                flattened_output, name, idx, t
            )


class BartOnnxConfig(M2M100OnnxConfig):
    DEFAULT_ONNX_OPSET = 14  # Bart now uses F.scaled_dot_product_attention by default for torch>=2.1.1.
    MIN_TORCH_VERSION = version.parse("2.1.2")


class MBartOnnxConfig(BartOnnxConfig):
    pass


class BlenderbotOnnxConfig(BartOnnxConfig):
    pass


class BlenderbotSmallOnnxConfig(BartOnnxConfig):
    pass


class BigBirdOnnxConfig(DistilBertOnnxConfig):
    pass


class BigBirdPegasusOnnxConfig(BartOnnxConfig):
    @property
    def inputs(self) -> Dict[str, Dict[int, str]]:
        inputs = super().inputs
        if self._config.attention_type == "block_sparse":
            # BigBirdPegasusEncoder creates its own attention_mask internally
            # https://github.com/huggingface/transformers/blob/v4.48.0/src/transformers/models/bigbird_pegasus/modeling_bigbird_pegasus.py#L1875
            inputs.pop("attention_mask", None)
        return inputs


class PegasusOnnxConfig(BartOnnxConfig):
    pass


class MarianOnnxConfig(BartOnnxConfig):
    pass


class ViTOnnxConfig(VisionOnnxConfig):
    NORMALIZED_CONFIG_CLASS = NormalizedVisionConfig
    MIN_TORCH_VERSION = version.parse("1.11")
    DEFAULT_ONNX_OPSET = 14  # now uses F.scaled_dot_product_attention by default for torch>=2.1.1.

    @property
    def inputs(self) -> Dict[str, Dict[int, str]]:
        return {"pixel_values": {0: "batch_size", 1: "num_channels", 2: "height", 3: "width"}}

    @property
    def outputs(self) -> Dict[str, Dict[int, str]]:
        common_outputs = super().outputs

        if self.task == "feature-extraction":
            common_outputs["last_hidden_state"] = {0: "batch_size"}

        return common_outputs


class CvTOnnxConfig(ViTOnnxConfig):
    DEFAULT_ONNX_OPSET = 13
    ATOL_FOR_VALIDATION = 1e-2


class LevitOnnxConfig(ViTOnnxConfig):
    DEFAULT_ONNX_OPSET = 11


class DeiTOnnxConfig(ViTOnnxConfig):
    DEFAULT_ONNX_OPSET = 14  # now uses F.scaled_dot_product_attention by default for torch>=2.1.1.


class BeitOnnxConfig(ViTOnnxConfig):
    DEFAULT_ONNX_OPSET = 14  # now uses F.scaled_dot_product_attention by default for torch>=2.1.1.


class ConvNextOnnxConfig(ViTOnnxConfig):
    DEFAULT_ONNX_OPSET = 11


class ConvNextV2OnnxConfig(ViTOnnxConfig):
    DEFAULT_ONNX_OPSET = 11


class HieraOnnxConfig(ViTOnnxConfig):
    DEFAULT_ONNX_OPSET = 11


class PvtOnnxConfig(ViTOnnxConfig):
    DEFAULT_ONNX_OPSET = 11


class VitMAEOnnxConfig(ViTOnnxConfig):
    # torch.onnx.errors.UnsupportedOperatorError: Exporting the operator 'aten::scaled_dot_product_attention' to ONNX opset version 11 is not supported.
    # Support for this operator was added in version 14, try exporting with this version.
    DEFAULT_ONNX_OPSET = 14


class VitMSNOnnxConfig(ViTOnnxConfig):
    # torch.onnx.errors.UnsupportedOperatorError: Exporting the operator 'aten::scaled_dot_product_attention' to ONNX opset version 11 is not supported.
    # Support for this operator was added in version 14, try exporting with this version.
    DEFAULT_ONNX_OPSET = 14


class Dinov2DummyInputGenerator(DummyVisionInputGenerator):
    def __init__(
        self,
        task: str,
        normalized_config: NormalizedVisionConfig,
        batch_size: int = DEFAULT_DUMMY_SHAPES["batch_size"],
        num_channels: int = DEFAULT_DUMMY_SHAPES["num_channels"],
        width: int = DEFAULT_DUMMY_SHAPES["width"],
        height: int = DEFAULT_DUMMY_SHAPES["height"],
        **kwargs,
    ):
        super().__init__(
            task=task,
            normalized_config=normalized_config,
            batch_size=batch_size,
            num_channels=num_channels,
            width=width,
            height=height,
            **kwargs,
        )

        from transformers.onnx.utils import get_preprocessor

        preprocessor = get_preprocessor(normalized_config._name_or_path)
        if preprocessor is not None and hasattr(preprocessor, "crop_size"):
            self.height = preprocessor.crop_size.get("height", self.height)
            self.width = preprocessor.crop_size.get("width", self.width)

    def generate(self, input_name: str, framework: str = "pt", int_dtype: str = "int64", float_dtype: str = "fp32"):
        input_ = super().generate(
            input_name=input_name, framework=framework, int_dtype=int_dtype, float_dtype=float_dtype
        )
        return input_


class Dinov2OnnxConfig(ViTOnnxConfig):
    DUMMY_INPUT_GENERATOR_CLASSES = (Dinov2DummyInputGenerator,)


class MobileViTOnnxConfig(ViTOnnxConfig):
    ATOL_FOR_VALIDATION = 1e-4
    DEFAULT_ONNX_OPSET = 11


class RegNetOnnxConfig(ViTOnnxConfig):
    # This config has the same inputs as ViTOnnxConfig
    DEFAULT_ONNX_OPSET = 11


class ResNetOnnxConfig(ViTOnnxConfig):
    ATOL_FOR_VALIDATION = 1e-3
    DEFAULT_ONNX_OPSET = 11


class DetrOnnxConfig(ViTOnnxConfig):
    DEFAULT_ONNX_OPSET = 12

    @property
    def outputs(self) -> Dict[str, Dict[int, str]]:
        if self.task == "image-segmentation":
            return {
                "logits": {0: "batch_size", 1: "num_queries"},
                "pred_masks": {0: "batch_size", 1: "num_queries"},
            }
        else:
            return super().outputs


class TableTransformerOnnxConfig(DetrOnnxConfig):
    pass


class YolosOnnxConfig(ViTOnnxConfig):
    DEFAULT_ONNX_OPSET = 14  # now uses F.scaled_dot_product_attention by default for torch>=2.1.1.


class SwinOnnxConfig(ViTOnnxConfig):
    DEFAULT_ONNX_OPSET = 11


class SwinV2OnnxConfig(SwinOnnxConfig):
    pass


class Swin2srOnnxConfig(SwinOnnxConfig):
    pass


class DptOnnxConfig(ViTOnnxConfig):
    DEFAULT_ONNX_OPSET = 11


class GlpnOnnxConfig(ViTOnnxConfig):
    DEFAULT_ONNX_OPSET = 11


class PoolFormerOnnxConfig(ViTOnnxConfig):
    NORMALIZED_CONFIG_CLASS = NormalizedVisionConfig
    ATOL_FOR_VALIDATION = 2e-3
    DEFAULT_ONNX_OPSET = 11


class SegformerOnnxConfig(YolosOnnxConfig):
    @property
    def outputs(self) -> Dict[str, Dict[int, str]]:
        outputs = super().outputs

        if self.task == "image-segmentation":
            outputs["logits"] = {0: "batch_size"}

        return outputs


class MobileNetV1OnnxConfig(ViTOnnxConfig):
    ATOL_FOR_VALIDATION = 1e-4
    DEFAULT_ONNX_OPSET = 11

    @property
    def inputs(self) -> Dict[str, Dict[int, str]]:
        return {"pixel_values": {0: "batch_size"}}


class MobileNetV2OnnxConfig(MobileNetV1OnnxConfig):
    pass


class MaskFormerOnnxConfig(ViTOnnxConfig):
    # torch.onnx.errors.UnsupportedOperatorError: Exporting the operator 'aten::einsum' to ONNX opset version 11 is not supported.
    # Support for this operator was added in version 12, try exporting with this version.
    DEFAULT_ONNX_OPSET = 12

    @property
    def outputs(self) -> Dict[str, Dict[int, str]]:
        if self.task == "image-segmentation":
            return {
                "class_queries_logits": {0: "batch_size", 1: "num_queries"},
                "masks_queries_logits": {0: "batch_size", 1: "num_queries", 2: "height", 3: "width"},
            }
        else:
            return super().outputs

    @property
    def torch_to_onnx_output_map(self) -> Dict[str, str]:
        return {
            "transformer_decoder_last_hidden_state": "last_hidden_state",
        }


class DonutSwinOnnxConfig(ViTOnnxConfig):
    DEFAULT_ONNX_OPSET = 11


class TimmDefaultOnnxConfig(ViTOnnxConfig):
    ATOL_FOR_VALIDATION = 1e-3
    DEFAULT_ONNX_OPSET = 12

    def rename_ambiguous_inputs(self, inputs):
        #  The input name in the model signature is `x, hence the export input name is updated.
        model_inputs = {}
        model_inputs["x"] = inputs["pixel_values"]

        return model_inputs

    @property
    def torch_to_onnx_input_map(self) -> Dict[str, str]:
        return {"x": "pixel_values"}


class MgpstrOnnxConfig(ViTOnnxConfig):
    @property
    def outputs(self) -> Dict[str, Dict[int, str]]:
        return {
            "char_logits": {0: "batch_size"},
            "bpe_logits": {0: "batch_size"},
            "wp_logits": {0: "batch_size"},
        }

    def patch_model_for_export(
        self, model: Union["PreTrainedModel", "TFPreTrainedModel"], model_kwargs: Optional[Dict[str, Any]] = None
    ) -> "ModelPatcher":
        return MgpstrModelPatcher(self, model, model_kwargs=model_kwargs)


class SentenceTransformersTransformerOnnxConfig(TextEncoderOnnxConfig):
    NORMALIZED_CONFIG_CLASS = NormalizedTextConfig
    DEFAULT_ONNX_OPSET = 14  # Some bottleneck transformers models require a specific ONNX opset to be successfully exported. We put a rather high opset here for the export to work for all architectures.

    @property
    def inputs(self) -> Dict[str, Dict[int, str]]:
        return {
            "input_ids": {0: "batch_size", 1: "sequence_length"},
            "attention_mask": {0: "batch_size", 1: "sequence_length"},
        }

    @property
    def outputs(self) -> Dict[str, Dict[int, str]]:
        return {
            "token_embeddings": {0: "batch_size", 1: "sequence_length"},
            "sentence_embedding": {0: "batch_size"},
        }

    # we need to set output_attentions=True in the model input to avoid calling
    # torch.nn.functional.scaled_dot_product_attention that is not supported by the ONNX export
    # due to the op torch.nn.functional.multi_head_attention_forward used for WavLM
    def patch_model_for_export(
        self, model: Union["PreTrainedModel", "TFPreTrainedModel"], model_kwargs: Optional[Dict[str, Any]] = None
    ) -> "ModelPatcher":
        return SentenceTransformersTransformerPatcher(self, model, model_kwargs=model_kwargs)


class CLIPNormalizedConfig(NormalizedTextAndVisionConfig):
    TEXT_CONFIG = "text_config"
    VISION_CONFIG = "vision_config"


class CLIPVisionModelOnnxConfig(VisionOnnxConfig):
    NORMALIZED_CONFIG_CLASS = NormalizedVisionConfig
    DEFAULT_ONNX_OPSET = 14  # now uses F.scaled_dot_product_attention by default for torch>=2.1.1.

    @property
    def inputs(self) -> Dict[str, Dict[int, str]]:
        return {"pixel_values": {0: "batch_size", 1: "num_channels", 2: "height", 3: "width"}}

    @property
    def outputs(self) -> Dict[str, Dict[int, str]]:
        common_outputs = super().outputs
        common_outputs["last_hidden_state"] = {0: "batch_size"}
        common_outputs["pooler_output"] = {0: "batch_size"}

        return common_outputs


class CLIPOnnxConfig(TextAndVisionOnnxConfig):
    NORMALIZED_CONFIG_CLASS = CLIPNormalizedConfig
    DEFAULT_ONNX_OPSET = 14  # now uses F.scaled_dot_product_attention by default for torch>=2.1.1.

    @property
    def inputs(self) -> Dict[str, Dict[int, str]]:
        return {
            "input_ids": {0: "text_batch_size", 1: "sequence_length"},
            "pixel_values": {0: "image_batch_size", 1: "num_channels", 2: "height", 3: "width"},
            "attention_mask": {0: "text_batch_size", 1: "sequence_length"},
        }

    @property
    def outputs(self) -> Dict[str, Dict[int, str]]:
        return {
            "logits_per_image": {0: "image_batch_size", 1: "text_batch_size"},
            "logits_per_text": {0: "text_batch_size", 1: "image_batch_size"},
            "text_embeds": {0: "text_batch_size"},
            "image_embeds": {0: "image_batch_size"},
        }


class SentenceTransformersCLIPOnnxConfig(CLIPOnnxConfig):
    @property
    def outputs(self) -> Dict[str, Dict[int, str]]:
        return {
            "text_embeds": {0: "text_batch_size"},
            "image_embeds": {0: "image_batch_size"},
        }

    def patch_model_for_export(
        self, model: Union["PreTrainedModel", "TFPreTrainedModel"], model_kwargs: Optional[Dict[str, Any]] = None
    ) -> "ModelPatcher":
        return SentenceTransformersCLIPPatcher(self, model, model_kwargs=model_kwargs)


class CLIPTextWithProjectionOnnxConfig(TextEncoderOnnxConfig):
    ATOL_FOR_VALIDATION = 1e-3
    # The ONNX export of this architecture needs the Trilu operator support, available since opset 14
    DEFAULT_ONNX_OPSET = 14

    NORMALIZED_CONFIG_CLASS = NormalizedConfig.with_args(
        vocab_size="vocab_size",
        sequence_length="max_position_embeddings",
        num_layers="num_hidden_layers",
        allow_new=True,
    )

    @property
    def inputs(self) -> Dict[str, Dict[int, str]]:
        return {
            "input_ids": {0: "batch_size", 1: "sequence_length"},
        }

    @property
    def outputs(self) -> Dict[str, Dict[int, str]]:
        common_outputs = {
            "text_embeds": {0: "batch_size", 1: "sequence_length"},
            "last_hidden_state": {0: "batch_size", 1: "sequence_length"},
        }
        if self._normalized_config.output_hidden_states:
            for i in range(self._normalized_config.num_layers + 1):
                common_outputs[f"hidden_states.{i}"] = {0: "batch_size", 1: "sequence_length"}

        return common_outputs


class CLIPTextOnnxConfig(CLIPTextWithProjectionOnnxConfig):
    @property
    def outputs(self) -> Dict[str, Dict[int, str]]:
        common_outputs = {
            "last_hidden_state": {0: "batch_size", 1: "sequence_length"},
            "pooler_output": {0: "batch_size"},
        }

        if self._normalized_config.output_hidden_states:
            for i in range(self._normalized_config.num_layers + 1):
                common_outputs[f"hidden_states.{i}"] = {0: "batch_size", 1: "sequence_length"}

        return common_outputs

<<<<<<< HEAD
    def generate_dummy_inputs(self, framework: str = "pt", **kwargs):
        dummy_inputs = super().generate_dummy_inputs(framework=framework, **kwargs)

        # TODO: fix should be by casting inputs during inference and not export
        if framework == "pt":
            import torch

            dummy_inputs["input_ids"] = dummy_inputs["input_ids"].to(dtype=torch.int32)
        return dummy_inputs
=======
    def patch_model_for_export(
        self,
        model: Union["PreTrainedModel", "TFPreTrainedModel", "ModelMixin"],
        model_kwargs: Optional[Dict[str, Any]] = None,
    ) -> "ModelPatcher":
        return CLIPModelPatcher(self, model, model_kwargs=model_kwargs)
>>>>>>> 6335599d


class SiglipNormalizedConfig(CLIPNormalizedConfig):
    pass


class SiglipOnnxConfig(CLIPOnnxConfig):
    NORMALIZED_CONFIG_CLASS = SiglipNormalizedConfig
    # torch.onnx.errors.UnsupportedOperatorError: Exporting the operator 'aten::scaled_dot_product_attention' to ONNX opset version 13 is not supported.
    # Support for this operator was added in version 14, try exporting with this version.
    DEFAULT_ONNX_OPSET = 14

    @property
    def inputs(self) -> Dict[str, Dict[int, str]]:
        return {
            "input_ids": {0: "text_batch_size", 1: "sequence_length"},
            "pixel_values": {0: "image_batch_size", 1: "num_channels", 2: "height", 3: "width"},
            # NOTE: No attention_mask
        }


class SiglipTextWithProjectionOnnxConfig(CLIPTextWithProjectionOnnxConfig):
    pass


class SiglipTextOnnxConfig(CLIPTextOnnxConfig):
    pass


class SiglipVisionModelOnnxConfig(CLIPVisionModelOnnxConfig):
    # torch.onnx.errors.UnsupportedOperatorError: Exporting the operator 'aten::scaled_dot_product_attention' to ONNX opset version 11 is not supported.
    # Support for this operator was added in version 14, try exporting with this version.
    DEFAULT_ONNX_OPSET = 14


class UNetOnnxConfig(VisionOnnxConfig):
    ATOL_FOR_VALIDATION = 1e-4
    # The ONNX export of a CLIPText architecture, an other Stable Diffusion component, needs the Trilu
    # operator support, available since opset 14
    DEFAULT_ONNX_OPSET = 14

    NORMALIZED_CONFIG_CLASS = NormalizedConfig.with_args(
        image_size="sample_size",
        num_channels="in_channels",
        hidden_size="cross_attention_dim",
        vocab_size="norm_num_groups",
        allow_new=True,
    )

    DUMMY_INPUT_GENERATOR_CLASSES = (
        DummyVisionInputGenerator,
        DummyTimestepInputGenerator,
        DummySeq2SeqDecoderTextInputGenerator,
    )

    @property
    def inputs(self) -> Dict[str, Dict[int, str]]:
        common_inputs = {
            "sample": {0: "batch_size", 2: "height", 3: "width"},
            "timestep": {},  # a scalar with no dimension
            "encoder_hidden_states": {0: "batch_size", 1: "sequence_length"},
        }

        # TODO : add addition_embed_type == text_image, image and image_embeds
        # https://github.com/huggingface/diffusers/blob/9366c8f84bfe47099ff047272661786ebb54721d/src/diffusers/models/unets/unet_2d_condition.py#L671
        if getattr(self._normalized_config, "addition_embed_type", None) == "text_time":
            common_inputs["text_embeds"] = {0: "batch_size"}
            common_inputs["time_ids"] = {0: "batch_size"}

        if getattr(self._normalized_config, "time_cond_proj_dim", None) is not None:
            common_inputs["timestep_cond"] = {0: "batch_size"}

        return common_inputs

    @property
    def outputs(self) -> Dict[str, Dict[int, str]]:
        return {
            "out_sample": {0: "batch_size", 2: "height", 3: "width"},
        }

    @property
    def torch_to_onnx_output_map(self) -> Dict[str, str]:
        return {
            "sample": "out_sample",
        }

    def generate_dummy_inputs(self, framework: str = "pt", **kwargs):
        dummy_inputs = super().generate_dummy_inputs(framework=framework, **kwargs)
        dummy_inputs["encoder_hidden_states"] = dummy_inputs["encoder_hidden_states"][0]

        if getattr(self._normalized_config, "addition_embed_type", None) == "text_time":
            dummy_inputs["added_cond_kwargs"] = {
                "text_embeds": dummy_inputs.pop("text_embeds"),
                "time_ids": dummy_inputs.pop("time_ids"),
            }

        return dummy_inputs

    def ordered_inputs(self, model) -> Dict[str, Dict[int, str]]:
        inputs = super().ordered_inputs(model=model)
        # to fix mismatch between model forward signature and expected inputs
        # a dictionnary of additional embeddings `added_cond_kwargs` is expected depending on config.addition_embed_type
        if getattr(self._normalized_config, "addition_embed_type", None) == "text_time":
            inputs["text_embeds"] = self.inputs["text_embeds"]
            inputs["time_ids"] = self.inputs["time_ids"]

        return inputs


class VaeEncoderOnnxConfig(VisionOnnxConfig):
    ATOL_FOR_VALIDATION = 3e-4
    # The ONNX export of a CLIPText architecture, an other Stable Diffusion component, needs the Trilu
    # operator support, available since opset 14
    DEFAULT_ONNX_OPSET = 14

    NORMALIZED_CONFIG_CLASS = NormalizedConfig.with_args(
        num_channels="in_channels",
        image_size="sample_size",
        allow_new=True,
    )

    @property
    def inputs(self) -> Dict[str, Dict[int, str]]:
        return {
            "sample": {0: "batch_size", 2: "height", 3: "width"},
        }

    @property
    def outputs(self) -> Dict[str, Dict[int, str]]:
        return {
            "latent_parameters": {0: "batch_size", 2: "height_latent", 3: "width_latent"},
        }


class VaeDecoderOnnxConfig(VisionOnnxConfig):
    ATOL_FOR_VALIDATION = 1e-4
    # The ONNX export of a CLIPText architecture, an other Stable Diffusion component, needs the Trilu
    # operator support, available since opset 14
    DEFAULT_ONNX_OPSET = 14

    NORMALIZED_CONFIG_CLASS = NormalizedConfig.with_args(
        num_channels="latent_channels",
        allow_new=True,
    )

    @property
    def inputs(self) -> Dict[str, Dict[int, str]]:
        return {
            "latent_sample": {0: "batch_size", 2: "height_latent", 3: "width_latent"},
        }

    @property
    def outputs(self) -> Dict[str, Dict[int, str]]:
        return {
            "sample": {0: "batch_size", 2: "height", 3: "width"},
        }


class T5EncoderOnnxConfig(TextEncoderOnnxConfig):
    NORMALIZED_CONFIG_CLASS = NormalizedTextConfig
    ATOL_FOR_VALIDATION = 1e-4
    DEFAULT_ONNX_OPSET = 12  # int64 was supported since opset 12

    @property
    def inputs(self):
        return {
            "input_ids": {0: "batch_size", 1: "sequence_length"},
        }

    @property
    def outputs(self):
        return {
            "last_hidden_state": {0: "batch_size", 1: "sequence_length"},
        }


class SD3TransformerOnnxConfig(VisionOnnxConfig):
    ATOL_FOR_VALIDATION = 1e-4
    # The ONNX export of a CLIPText architecture, an other Stable Diffusion component, needs the Trilu
    # operator support, available since opset 14
    DEFAULT_ONNX_OPSET = 14

    DUMMY_INPUT_GENERATOR_CLASSES = (
        DummyTransformerTimestepInputGenerator,
        DummyTransformerVisionInputGenerator,
        DummyTransformerTextInputGenerator,
    )

    NORMALIZED_CONFIG_CLASS = NormalizedConfig.with_args(
        image_size="sample_size",
        num_channels="in_channels",
        vocab_size="attention_head_dim",
        hidden_size="joint_attention_dim",
        projection_size="pooled_projection_dim",
        allow_new=True,
    )

    @property
    def inputs(self) -> Dict[str, Dict[int, str]]:
        common_inputs = {
            "hidden_states": {0: "batch_size", 2: "height", 3: "width"},
            "encoder_hidden_states": {0: "batch_size", 1: "sequence_length"},
            "pooled_projections": {0: "batch_size"},
            "timestep": {0: "step"},
        }

        return common_inputs

    @property
    def outputs(self) -> Dict[str, Dict[int, str]]:
        return {
            "out_hidden_states": {0: "batch_size", 2: "height", 3: "width"},
        }

    @property
    def torch_to_onnx_output_map(self) -> Dict[str, str]:
        return {
            "sample": "out_hidden_states",
        }


class FluxTransformerOnnxConfig(SD3TransformerOnnxConfig):
    DUMMY_INPUT_GENERATOR_CLASSES = (
        DummyTransformerTimestepInputGenerator,
        DummyFluxTransformerVisionInputGenerator,
        DummyFluxTransformerTextInputGenerator,
    )

    @property
    def inputs(self):
        common_inputs = super().inputs
        common_inputs["hidden_states"] = {0: "batch_size", 1: "packed_height_width"}
        common_inputs["txt_ids"] = (
            {0: "sequence_length"} if is_diffusers_version(">=", "0.31.0") else {0: "batch_size", 1: "sequence_length"}
        )
        common_inputs["img_ids"] = (
            {0: "packed_height_width"}
            if is_diffusers_version(">=", "0.31.0")
            else {0: "batch_size", 1: "packed_height_width"}
        )

        if getattr(self._normalized_config, "guidance_embeds", False):
            common_inputs["guidance"] = {0: "batch_size"}

        return common_inputs

    @property
    def outputs(self):
        return {
            "out_hidden_states": {0: "batch_size", 1: "packed_height_width"},
        }


class GroupViTOnnxConfig(CLIPOnnxConfig):
    pass


class OwlViTOnnxConfig(CLIPOnnxConfig):
    # Sets the absolute tolerance to when validating the exported ONNX model against the
    # reference model.
    ATOL_FOR_VALIDATION = 1e-4
    MIN_TORCH_VERSION = version.parse("2.1")

    # needs einsum operator support, available since opset 12
    DEFAULT_ONNX_OPSET = 12

    def __init__(
        self,
        config: "PretrainedConfig",
        task: str = "feature-extraction",
        int_dtype: str = "int64",
        float_dtype: str = "fp32",
        preprocessors: Optional[List[Any]] = None,
        legacy: bool = False,
    ):
        super().__init__(
            config=config,
            task=task,
            int_dtype=int_dtype,
            float_dtype=float_dtype,
            preprocessors=preprocessors,
            legacy=legacy,
        )
        if task == "zero-shot-object-detection":
            logger.warning(
                "The batch size of this model will not be dynamic because non-maximum suppression is performed. "
                "Make sure to export the model with the same batch size as the one you will use at inference "
                "with `--batch_size N`."
            )

    @property
    def outputs(self) -> Dict[str, Dict[int, str]]:
        outputs = {}
        if self.task == "feature-extraction":
            outputs["logits_per_image"] = {0: "image_batch_size", 1: "text_batch_size"}
            outputs["logits_per_text"] = {0: "text_batch_size", 1: "image_batch_size"}
        elif self.task == "zero-shot-object-detection":
            outputs["logits"] = {0: "image_batch_size", 2: "num_queries"}
            outputs["pred_boxes"] = {0: "image_batch_size", 1: "num_boxes"}

        outputs["text_embeds"] = {0: "text_batch_size", 1: "max_text_queries"}
        outputs["image_embeds"] = {0: "image_batch_size"}
        return outputs


class OwlV2OnnxConfig(OwlViTOnnxConfig):
    MIN_TRANSFORMERS_VERSION = version.parse("4.35.0")


class LayoutLMOnnxConfig(TextAndVisionOnnxConfig):
    NORMALIZED_CONFIG_CLASS = NormalizedTextConfig.with_args(
        allow_new=True,
        MAX_2D_POSITION_EMBEDDINGS="max_2d_position_embeddings",
    )

    @property
    def inputs(self) -> Dict[str, Dict[int, str]]:
        return {
            "input_ids": {0: "batch_size", 1: "sequence_length"},
            "bbox": {0: "batch_size", 1: "sequence_length"},
            "attention_mask": {0: "batch_size", 1: "sequence_length"},
            "token_type_ids": {0: "batch_size", 1: "sequence_length"},
        }


class LayoutLMv3OnnxConfig(TextAndVisionOnnxConfig):
    MIN_TORCH_VERSION = version.parse("1.12")
    NORMALIZED_CONFIG_CLASS = NormalizedTextConfig.with_args(
        allow_new=True,
        MAX_2D_POSITION_EMBEDDINGS="max_2d_position_embeddings",
        image_size="input_size",
    )
    DEFAULT_ONNX_OPSET = 12

    @property
    def inputs(self) -> Dict[str, Dict[int, str]]:
        if self.task in ["text-classification", "question-answering"]:
            pixel_values_dynamic_axes = {0: "batch_size", 1: "num_channels", 2: "height", 3: "width"}
        else:
            pixel_values_dynamic_axes = {0: "batch_size", 1: "num_channels"}
        return {
            "input_ids": {0: "batch_size", 1: "sequence_length"},
            "attention_mask": {0: "batch_size", 1: "sequence_length"},
            "bbox": {0: "batch_size", 1: "sequence_length"},
            "pixel_values": pixel_values_dynamic_axes,
        }


class LiltOnnxConfig(TextAndVisionOnnxConfig):
    NORMALIZED_CONFIG_CLASS = NormalizedTextConfig.with_args(
        allow_new=True,
        MAX_2D_POSITION_EMBEDDINGS="max_2d_position_embeddings",
    )

    @property
    def inputs(self) -> Dict[str, Dict[int, str]]:
        return {
            "input_ids": {0: "batch_size", 1: "sequence_length"},
            "bbox": {0: "batch_size", 1: "sequence_length"},
            "attention_mask": {0: "batch_size", 1: "sequence_length"},
        }


class Data2VecTextOnnxConfig(DistilBertOnnxConfig):
    pass


class Data2VecVisionOnnxConfig(ViTOnnxConfig):
    DEFAULT_ONNX_OPSET = 14  # now uses F.scaled_dot_product_attention by default for torch>=2.1.1.


class Data2VecAudioOnnxConfig(AudioOnnxConfig):
    DEFAULT_ONNX_OPSET = 14  # now uses F.scaled_dot_product_attention by default for torch>=2.1.1.
    NORMALIZED_CONFIG_CLASS = NormalizedConfig


class PerceiverDummyInputGenerator(DummyVisionInputGenerator):
    def __init__(
        self,
        task: str,
        normalized_config: NormalizedVisionConfig,
        batch_size: int = DEFAULT_DUMMY_SHAPES["batch_size"],
        num_channels: int = DEFAULT_DUMMY_SHAPES["num_channels"],
        width: int = DEFAULT_DUMMY_SHAPES["width"],
        height: int = DEFAULT_DUMMY_SHAPES["height"],
        **kwargs,
    ):
        super().__init__(
            task=task,
            normalized_config=normalized_config,
            batch_size=batch_size,
            num_channels=num_channels,
            width=width,
            height=height,
            **kwargs,
        )

        from transformers.onnx.utils import get_preprocessor

        preprocessor = get_preprocessor(normalized_config._name_or_path)
        if preprocessor is not None and hasattr(preprocessor, "size"):
            self.height = preprocessor.size.get("height", self.height)
            self.width = preprocessor.size.get("width", self.width)

    def generate(self, input_name: str, framework: str = "pt", int_dtype: str = "int64", float_dtype: str = "fp32"):
        input_ = super().generate(
            input_name=input_name, framework=framework, int_dtype=int_dtype, float_dtype=float_dtype
        )
        return input_


class PerceiverOnnxConfig(TextAndVisionOnnxConfig):
    NORMALIZED_CONFIG_CLASS = NormalizedTextConfig
    DUMMY_INPUT_GENERATOR_CLASSES = (
        PerceiverDummyInputGenerator,
    ) + TextAndVisionOnnxConfig.DUMMY_INPUT_GENERATOR_CLASSES

    def __init__(
        self,
        config: "PretrainedConfig",
        task: str = "feature-extraction",
        int_dtype: str = "int64",
        float_dtype: str = "fp32",
        preprocessors: Optional[List[Any]] = None,
        legacy: bool = False,
    ):
        super().__init__(
            config=config,
            task=task,
            int_dtype=int_dtype,
            float_dtype=float_dtype,
            preprocessors=preprocessors,
            legacy=legacy,
        )
        self.is_generating_dummy_inputs = False

    @property
    def inputs_name(self):
        if self.is_generating_dummy_inputs:
            if self.task in ["fill-mask", "text-classification"]:
                return "input_ids"
            else:
                return "pixel_values"
        else:
            return "inputs"

    @property
    def inputs(self) -> Dict[str, Dict[int, str]]:
        if self.inputs_name in ["input_ids", "inputs"]:
            dynamic_axis = {0: "batch_size", 1: "sequence_length"}
            return {
                "input_ids": dynamic_axis,
                "attention_mask": dynamic_axis,
            }
        else:
            dynamic_axis = {0: "batch_size", 1: "sequence_length", 2: "width", 3: "height"}
            return {
                "pixel_values": dynamic_axis,
            }

    @property
    def outputs(self) -> Dict[str, Dict[int, str]]:
        outputs = super().outputs

        if "logits" in outputs:
            # default is {0: "batch_size", 1: "sequence_length"} where sequence_length is dynamic axis
            # but perceiver always return the same max sequence length in the second dimension
            outputs["logits"] = {0: "batch_size"}

        return outputs

    def generate_dummy_inputs(self, framework: str = "pt", **kwargs):
        self.is_generating_dummy_inputs = True
        dummy_inputs = super().generate_dummy_inputs(framework=framework, **kwargs)
        dummy_inputs[self.inputs_name] = dummy_inputs.pop(self.inputs_name)
        return dummy_inputs


class HubertOnnxConfig(AudioOnnxConfig):
    NORMALIZED_CONFIG_CLASS = NormalizedConfig
    DEFAULT_ONNX_OPSET = 14  # now uses F.scaled_dot_product_attention by default for torch>=2.1.1.


class Wav2Vec2OnnxConfig(HubertOnnxConfig):
    DEFAULT_ONNX_OPSET = 14  # now uses F.scaled_dot_product_attention by default for torch>=2.1.1.


class Wav2Vec2ConformerOnnxConfig(HubertOnnxConfig):
    DEFAULT_ONNX_OPSET = 11


class SEWOnnxConfig(HubertOnnxConfig):
    DEFAULT_ONNX_OPSET = 14  # now uses F.scaled_dot_product_attention by default for torch>=2.1.1.


class SEWDOnnxConfig(HubertOnnxConfig):
    DEFAULT_ONNX_OPSET = 12


class UniSpeechOnnxConfig(HubertOnnxConfig):
    DEFAULT_ONNX_OPSET = 14  # now uses F.scaled_dot_product_attention by default for torch>=2.1.1.


class UniSpeechSATOnnxConfig(HubertOnnxConfig):
    DEFAULT_ONNX_OPSET = 14  # now uses F.scaled_dot_product_attention by default for torch>=2.1.1.


class WavLMOnnxConfig(HubertOnnxConfig):
    DEFAULT_ONNX_OPSET = 12

    # we need to set output_attentions=True in the model input to avoid calling
    # torch.nn.functional.scaled_dot_product_attention that is not supported by the ONNX export
    # due to the op torch.nn.functional.multi_head_attention_forward used for WavLM
    def patch_model_for_export(
        self, model: Union["PreTrainedModel", "TFPreTrainedModel"], model_kwargs: Optional[Dict[str, Any]] = None
    ) -> "ModelPatcher":
        return WavLMModelPatcher(self, model, model_kwargs=model_kwargs)


class ASTDummyAudioInputGenerator(DummyAudioInputGenerator):
    def generate(self, input_name: str, framework: str = "pt", int_dtype: str = "int64", float_dtype: str = "fp32"):
        shape = [self.batch_size, self.normalized_config.max_length, self.normalized_config.num_mel_bins]
        if input_name == "input_values":
            return self.random_float_tensor(shape, min_value=-1, max_value=1, framework=framework, dtype=float_dtype)
        return super().generate(input_name, framework=framework, int_dtype=int_dtype, float_dtype=float_dtype)


class ASTOnnxConfig(OnnxConfig):
    NORMALIZED_CONFIG_CLASS = NormalizedConfig.with_args(
        num_mel_bins="num_mel_bins", max_length="max_length", allow_new=True
    )
    DUMMY_INPUT_GENERATOR_CLASSES = (ASTDummyAudioInputGenerator,)
    ATOL_FOR_VALIDATION = 1e-4
    DEFAULT_ONNX_OPSET = 14  # now uses F.scaled_dot_product_attention by default for torch>=2.1.1.

    @property
    def inputs(self) -> Dict[str, Dict[int, str]]:
        return {"input_values": {0: "batch_size"}}


class MCTCTOnnxConfig(OnnxConfig):
    NORMALIZED_CONFIG_CLASS = NormalizedConfig.with_args(
        input_features_per_channel="input_feat_per_channel", allow_new=True
    )
    DUMMY_INPUT_GENERATOR_CLASSES = (MCTCTDummyAudioInputGenerator,)
    DEFAULT_ONNX_OPSET = 13

    @property
    def inputs(self) -> Dict[str, Dict[int, str]]:
        return {"input_features": {0: "batch_size", 1: "sequence_classification"}}


class WhisperOnnxConfig(AudioToTextOnnxConfig):
    DEFAULT_ONNX_OPSET = 14  # Whisper now uses F.scaled_dot_product_attention by default for torch>=2.1.1.

    NORMALIZED_CONFIG_CLASS = NormalizedSeq2SeqConfig.with_args(
        encoder_num_layers="encoder_layers",
        decoder_num_layers="decoder_layers",
        feature_size="num_mel_bins",
        allow_new=True,
    )
    ATOL_FOR_VALIDATION = 1e-3

    @property
    def inputs(self) -> Dict[str, Dict[int, str]]:
        if self.task == "audio-classification":
            common_inputs = {"input_features": {0: "batch_size"}}
        else:
            common_inputs = super().inputs
            if self._behavior is not ConfigBehavior.DECODER:
                common_inputs["input_features"] = {0: "batch_size"}  # Remove unnecessary dynamic axis.

            if self._behavior is not ConfigBehavior.ENCODER and self.use_past_in_inputs:
                if is_transformers_version(">=", "4.43.0"):
                    # since https://github.com/huggingface/transformers/pull/31166
                    common_inputs["cache_position"] = {0: "decoder_sequence_length"}

            if self._behavior is ConfigBehavior.DECODER and not self.use_past_in_inputs:
                common_inputs["encoder_outputs"][1] = f"{common_inputs['encoder_outputs'][1]} / 2"
        return common_inputs

    @property
    def outputs(self) -> Dict[str, Dict[int, str]]:
        common_outputs = super().outputs
        if self._behavior is ConfigBehavior.ENCODER:
            # For Whisper, we need to name the second axis as encoder_sequence_length / 2 as the axis name is used for
            # dummy input generation
            common_outputs["last_hidden_state"][1] = f"{common_outputs['last_hidden_state'][1]} / 2"
        return common_outputs


class MusicgenOnnxConfig(OnnxSeq2SeqConfigWithPast):
    # NOTE: Several warnings during the export are not to worry about:
    # * for i, indices in enumerate(codes): --> can be unrolled, fixed length (num_quantizers).
    # * max_pad = max(padding_left, padding_right) --> does not impact later controlflows.
    # if length <= max_pad:  --> appears to be always False for Musicgen.

    # opset>=13 needed to avoid a bug in T5 encoder SelfAttention.
    # opset>=14 needed for torch.tril export.
    DEFAULT_ONNX_OPSET = 14

    VARIANTS = {
        "text-conditional-with-past": "Exports Musicgen to ONNX to generate audio samples conditioned on a text prompt (Reference: https://huggingface.co/docs/transformers/model_doc/musicgen#text-conditional-generation). This uses the decoder KV cache. The following subcomponents are exported:\n\t\t* text_encoder.onnx: corresponds to the text encoder part in https://github.com/huggingface/transformers/blob/v4.39.1/src/transformers/models/musicgen/modeling_musicgen.py#L1457.\n\t\t* encodec_decode.onnx: corresponds to the Encodec audio encoder part in https://github.com/huggingface/transformers/blob/v4.39.1/src/transformers/models/musicgen/modeling_musicgen.py#L2472-L2480.\n\t\t* decoder_model.onnx: The Musicgen decoder, without past key values input, and computing cross attention. Not required at inference (use decoder_model_merged.onnx instead).\n\t\t* decoder_with_past_model.onnx: The Musicgen decoder, with past_key_values input (KV cache filled), not computing cross attention. Not required at inference (use decoder_model_merged.onnx instead).\n\t\t* decoder_model_merged.onnx: The two previous models fused in one, to avoid duplicating weights. A boolean input `use_cache_branch` allows to select the branch to use. In the first forward pass where the KV cache is empty, dummy past key values inputs need to be passed and are ignored with use_cache_branch=False.\n\t\t* build_delay_pattern_mask.onnx: A model taking as input `input_ids`, `pad_token_id`, `max_length`, and building a delayed pattern mask to the input_ids. Implements https://github.com/huggingface/transformers/blob/v4.39.3/src/transformers/models/musicgen/modeling_musicgen.py#L1054.",
    }
    # TODO: support audio-prompted generation (- audio_encoder_encode.onnx: corresponds to the audio encoder part in https://github.com/huggingface/transformers/blob/f01e1609bf4dba146d1347c1368c8c49df8636f6/src/transformers/models/musicgen/modeling_musicgen.py#L2087.\n\t)
    # With that, we have full Encodec support.
    DEFAULT_VARIANT = "text-conditional-with-past"

    NORMALIZED_CONFIG_CLASS = NormalizedEncoderDecoderConfig

    DUMMY_INPUT_GENERATOR_CLASSES = (
        DummyTextInputGenerator,
        DummyCodegenDecoderTextInputGenerator,
        DummySeq2SeqPastKeyValuesGenerator,
        DummyEncodecInputGenerator,
        DummyIntGenerator,
    )
    DUMMY_PKV_GENERATOR_CLASS = DummySeq2SeqPastKeyValuesGenerator

    def __init__(
        self,
        config: "PretrainedConfig",
        task: str = "feature-extraction",
        int_dtype: str = "int64",
        float_dtype: str = "fp32",
        use_past: bool = False,
        use_past_in_inputs: bool = False,
        behavior: ConfigBehavior = ConfigBehavior.ENCODER,
        preprocessors: Optional[List[Any]] = None,
        model_part: Optional[Literal["text_encoder", "encodec_decode", "decoder", "build_delay_pattern_mask"]] = None,
        legacy: bool = False,
        variant: str = "text-conditional-with-past",
    ):
        super().__init__(
            config=config,
            task=task,
            int_dtype=int_dtype,
            float_dtype=float_dtype,
            use_past=use_past,
            use_past_in_inputs=use_past_in_inputs,
            behavior=behavior,
            preprocessors=preprocessors,
            legacy=legacy,
        )
        if legacy:
            raise ValueError("Musicgen does not support legacy=True.")

        if (
            model_part in ["text_encoder", "encodec_decode", "build_delay_pattern_mask"]
            and behavior != ConfigBehavior.ENCODER
        ):
            raise ValueError(
                f"model_part is {model_part} and behavior is {behavior}. This is not supported, please open an issue at https://github.com/huggingface/optimum/issues."
            )

        if model_part == "decoder" and behavior != ConfigBehavior.DECODER:
            raise ValueError(
                f"model_part is {model_part} and behavior is {behavior}. This is not supported, please open an issue at https://github.com/huggingface/optimum/issues."
            )

        if behavior == ConfigBehavior.MONOLITH:
            raise ValueError(
                "Musicgen does not support behavior=ConfigBehavior.MONOLITH. Please open an issue at https://github.com/huggingface/optimum/issues."
            )

        if config.audio_encoder.model_type != "encodec":
            raise ValueError(
                f"Optimum ONNX export for Musicgen supports only Encodec as the audio encoder, got: {config.audio_encoder.model_type}. Please open an issue at https://github.com/huggingface/optimum/issues."
            )

        # Handling it would require to trace the audio_encoder.decode with torch.jit.script as we than have an unrollable loop.
        if config.audio_encoder.chunk_length_s is not None:
            raise ValueError(
                f"Musicgen ONNX export currently does not support audio_encoder.chunk_length_s not None (got {config.audio_encoder.chunk_length_s}). Please open an issue at https://github.com/huggingface/optimum/issues."
            )

        self.model_part = model_part
        if self.model_part == "decoder":
            self.use_past = True  # without past is not supported, hard-code it here.

        self._normalized_config.ENCODER_NORMALIZED_CONFIG_CLASS = NormalizedTextConfig(self._config.text_encoder)
        self._normalized_config.DECODER_NORMALIZED_CONFIG_CLASS = NormalizedConfig(self._config.decoder)
        self._normalized_config.decoder_num_layers = self._config.decoder.num_hidden_layers
        self._normalized_config.DECODER_NORMALIZED_CONFIG_CLASS.num_layers = self._config.decoder.num_hidden_layers
        self._normalized_config.DECODER_NORMALIZED_CONFIG_CLASS.encoder_num_attention_heads = (
            self._config.decoder.num_attention_heads
        )
        self._normalized_config.DECODER_NORMALIZED_CONFIG_CLASS.decoder_num_attention_heads = (
            self._config.decoder.num_attention_heads
        )

    @property
    def inputs(self) -> Dict[str, Dict[int, str]]:
        # Batched inference is not supported in Transformers.
        if self.model_part == "text_encoder":
            common_inputs = {
                "input_ids": {0: "batch_size", 1: "encoder_sequence_length"},
                "attention_mask": {0: "batch_size", 1: "encoder_sequence_length"},
            }
        elif self.model_part == "encodec_decode":
            # 0: always 1 for chunk_length_s=None, 2: num_quantizers fixed.
            common_inputs = {"audio_codes": {1: "batch_size", 3: "chunk_length"}}
        elif self.model_part == "build_delay_pattern_mask":
            common_inputs = {
                "input_ids": {0: "batch_size_x_num_codebooks"},
                "pad_token_id": {},
                "max_length": {},
            }
        elif self._behavior is ConfigBehavior.DECODER:
            # Naming it total_batch_size as in case we use guidance_scale, the dimension 0 may be larger than simply the batch_size.
            # Reference: https://github.com/huggingface/transformers/blob/31c575bcf13c2b85b65d652dd1b5b401f99be999/src/transformers/models/musicgen/modeling_musicgen.py#L1932-L1935
            common_inputs = {
                "decoder_input_ids": {0: "total_batch_size_x_num_codebooks"},
                "encoder_outputs": {0: "total_batch_size", 1: "encoder_sequence_length"},
                # MusicgenForConditionalGeneration maps attention_mask to encoder_attention_mask.
                "attention_mask": {
                    0: "batch_size",
                    1: "encoder_sequence_length",
                },
            }
            if self.use_past_in_inputs:
                # TODO: validate the axis name for attention_mask
                # common_inputs["attention_mask"][1] = "past_encoder_sequence_length + sequence_length"
                self.add_past_key_values(common_inputs, direction="inputs")
            else:
                common_inputs["decoder_input_ids"] = {
                    0: "total_batch_size_x_num_codebooks",
                    1: "decoder_sequence_length",
                }
        else:
            raise ValueError(
                "This should not happen. Please open an issue at https://github.com/huggingface/optimum/issues."
            )

        return common_inputs

    @property
    def outputs(self) -> Dict[str, Dict[int, str]]:
        common_outputs = {}

        if self.model_part == "text_encoder":
            common_outputs = super().outputs
        elif self.model_part == "encodec_decode":
            common_outputs["audio_values"] = {0: "batch_size", 2: "audio_length"}
        elif self.model_part == "build_delay_pattern_mask":
            common_outputs["input_ids_edited"] = {0: "total_batch_size_x_num_codebooks"}
            common_outputs["delay_pattern_mask"] = {0: "total_batch_size_x_num_codebooks", 1: "max_length"}
        elif self._behavior is ConfigBehavior.DECODER:
            common_outputs = super().outputs

            # MusicgenForConditionalGeneration output is named logits, not last_hidden_state.
            # Rename last_hidden_state -> logits while keeping the order.
            common_outputs = {
                "logits" if name == "last_hidden_state" else name: value for name, value in common_outputs.items()
            }
        else:
            raise ValueError(
                "This should not happen. Please open an issue at https://github.com/huggingface/optimum/issues."
            )

        return common_outputs

    def add_past_key_values(self, inputs_or_outputs: Dict[str, Dict[int, str]], direction: str):
        if direction not in ["inputs", "outputs"]:
            raise ValueError(f'direction must either be "inputs" or "outputs", but {direction} was given')

        if direction == "inputs":
            decoder_sequence_name = "past_decoder_sequence_length"
            name = "past_key_values"
        else:
            decoder_sequence_name = "past_decoder_sequence_length + 1"
            name = "present"

        for i in range(self._normalized_config.decoder_num_layers):
            inputs_or_outputs[f"{name}.{i}.decoder.key"] = {0: "total_batch_size", 2: decoder_sequence_name}
            inputs_or_outputs[f"{name}.{i}.decoder.value"] = {0: "total_batch_size", 2: decoder_sequence_name}

            if (
                self.is_merged is True
                or (self._behavior is ConfigBehavior.DECODER and not self.use_past_in_inputs)
                or direction == "inputs"
            ):
                # TODO: we only need to call it encoder_sequence_length_out in the merge case - but at torch.onnx.export()
                # time we have currently no case to check whether we will merge at a later step or not (self.is_merged is
                # not yet set at this time)
                inputs_or_outputs[f"{name}.{i}.encoder.key"] = {
                    0: "total_batch_size",
                    2: "encoder_sequence_length_out",
                }
                inputs_or_outputs[f"{name}.{i}.encoder.value"] = {
                    0: "total_batch_size",
                    2: "encoder_sequence_length_out",
                }

    def patch_model_for_export(
        self, model: Union["PreTrainedModel", "TFPreTrainedModel"], model_kwargs: Optional[Dict[str, Any]] = None
    ) -> "ModelPatcher":
        return MusicgenModelPatcher(self, model, model_kwargs=model_kwargs)

    @property
    def torch_to_onnx_input_map(self) -> Dict[str, str]:
        if self._behavior is ConfigBehavior.DECODER:
            return {
                "decoder_input_ids": "input_ids",
                "encoder_outputs": "encoder_hidden_states",
                "attention_mask": "encoder_attention_mask",
            }
        return {}

    def post_process_exported_models(
        self,
        path: Path,
        models_and_onnx_configs: Dict[
            str, Tuple[Union["PreTrainedModel", "TFPreTrainedModel", "ModelMixin"], "OnnxConfig"]
        ],
        onnx_files_subpaths: List[str],
    ):
        # Attempt to merge only if the decoder was exported without/with past, and ignore seq2seq models exported with text-generation task
        if "with-past" in self.variant:
            decoder_path = Path(path, onnx_files_subpaths[2])
            decoder_with_past_path = Path(path, onnx_files_subpaths[3])
            decoder_merged_path = Path(path, ONNX_DECODER_MERGED_NAME + ".onnx")
            try:
                from ...onnx import merge_decoders

                # The decoder with past does not output the cross attention past key values as they are constant,
                # hence the need for strict=False
                merge_decoders(
                    decoder=decoder_path,
                    decoder_with_past=decoder_with_past_path,
                    save_path=decoder_merged_path,
                    strict=False,
                )
            except Exception as e:
                raise Exception(f"Unable to merge decoders. Detailed error: {e}")

            # In order to do the validation of the two branches on the same file
            text_encoder_path = onnx_files_subpaths[0]
            encodec_decode_path = onnx_files_subpaths[1]
            build_delay_pattern_mask_path = onnx_files_subpaths[4]

            onnx_files_subpaths_new = [
                text_encoder_path,
                encodec_decode_path,
                decoder_merged_path.name,
                decoder_merged_path.name,
                build_delay_pattern_mask_path,
            ]

            # We validate the two branches of the decoder model then
            models_and_onnx_configs[ONNX_DECODER_NAME][1].is_merged = True
            models_and_onnx_configs[ONNX_DECODER_NAME][1].use_cache_branch = False

            # Past key values won't be generated by default, but added in the input
            models_and_onnx_configs[ONNX_DECODER_NAME][1].use_past_in_inputs = True

            models_and_onnx_configs[ONNX_DECODER_WITH_PAST_NAME][1].use_cache_branch = True
            models_and_onnx_configs[ONNX_DECODER_WITH_PAST_NAME][1].is_merged = True
        else:
            onnx_files_subpaths_new = onnx_files_subpaths

        return models_and_onnx_configs, onnx_files_subpaths_new

    def overwrite_shape_and_generate_input(
        self, dummy_input_gen: "DummyInputGenerator", input_name: str, framework: str, input_shapes: Dict
    ):
        if self.model_part == "build_delay_pattern_mask" and input_name == "input_ids":
            original_batch_size = dummy_input_gen.batch_size
            dummy_input_gen.batch_size = (
                original_batch_size * dummy_input_gen.normalized_config.DECODER_NORMALIZED_CONFIG_CLASS.num_codebooks
            )

            dummy_input = dummy_input_gen.generate(
                input_name, framework=framework, int_dtype=self.int_dtype, float_dtype=self.float_dtype
            )

            dummy_input_gen.batch_size = original_batch_size

        else:
            dummy_input = super().overwrite_shape_and_generate_input(
                dummy_input_gen, input_name, framework, input_shapes
            )

        return dummy_input


class SpeechT5OnnxConfig(OnnxSeq2SeqConfigWithPast):
    # TODO: Transformers batched generation for Speecht5 is BROKEN (https://github.com/huggingface/transformers/pull/25943),
    # so we won't support for now.
    NORMALIZED_CONFIG_CLASS = NormalizedSeq2SeqConfig.with_args(
        hidden_size="hidden_size",
        num_attention_heads="encoder_attention_heads",  # TODO: bugged in case encoder and decoder have different number of heads
        encoder_num_layers="encoder_layers",
        decoder_num_layers="decoder_layers",
        allow_new=True,
    )

    DUMMY_INPUT_GENERATOR_CLASSES = (
        DummyTextInputGenerator,
        DummySeq2SeqDecoderTextInputGenerator,
        DummySeq2SeqPastKeyValuesGenerator,
        DummySpeechT5InputGenerator,
    )
    DUMMY_PKV_GENERATOR_CLASS = DummySeq2SeqPastKeyValuesGenerator

    VARIANTS = {
        "with-past": "The export follows the Transformers implementation using the KV cache, with the following components exported:\n\t - encoder_model.onnx: corresponds to the encoding part in https://github.com/huggingface/transformers/blob/v4.33.2/src/transformers/models/speecht5/modeling_speecht5.py#L2544-L2556.\n\t - decoder_model.onnx: corresponds to the decoder part in https://github.com/huggingface/transformers/blob/v4.33.2/src/transformers/models/speecht5/modeling_speecht5.py#L2572-L2602.\n\t - decoder_with_past_model.onnx: same as the above, with past_key_values input (KV cache filled).\n\t - decoder_postnet_and_vocoder.onnx: Decoder speech postnet and vocoder (e.g. a SpeechT5HifiGan) to generate speech from the spectrogram, as in https://github.com/huggingface/transformers/blob/v4.33.2/src/transformers/models/speecht5/modeling_speecht5.py#L2605-L2614.",
        "without-past": "The same as `with-past`, just without KV cache support. This is not a recommended export as slower than `with-past`.",
    }
    DEFAULT_VARIANT = "with-past"

    def __init__(
        self,
        config: "PretrainedConfig",
        task: str = "feature-extraction",
        int_dtype: str = "int64",
        float_dtype: str = "fp32",
        use_past: bool = False,
        use_past_in_inputs: bool = False,
        behavior: ConfigBehavior = ConfigBehavior.MONOLITH,
        preprocessors: Optional[List[Any]] = None,
        is_postnet_and_vocoder: bool = False,
        legacy: bool = False,
    ):
        super().__init__(
            config=config,
            task=task,
            int_dtype=int_dtype,
            float_dtype=float_dtype,
            use_past=use_past,
            use_past_in_inputs=use_past_in_inputs,
            behavior=behavior,
            preprocessors=preprocessors,
            legacy=legacy,
        )
        if float_dtype == "fp16":
            raise ValueError(
                "The ONNX export of SpeechT5 in float16 is currently not supported due to a bug in PyTorch: https://github.com/pytorch/pytorch/pull/110078. Please open an issue in Optimum if you would like to export SpeechT5 in float16."
            )
        self.is_postnet_and_vocoder = is_postnet_and_vocoder

    @property
    def inputs(self) -> Dict[str, Dict[int, str]]:
        common_inputs = {}

        # Batched inference is not supported in Transformers.
        if self._behavior is ConfigBehavior.ENCODER:
            common_inputs["input_ids"] = {1: "encoder_sequence_length"}
        elif self._behavior is ConfigBehavior.DECODER:
            # NOTE: even when past is used, the decoder takes the full sequence as input as the prenet seem to require it:
            # https://github.com/huggingface/transformers/blob/v4.33.2/src/transformers/models/speecht5/modeling_speecht5.py#L2573
            common_inputs["output_sequence"] = {1: "decoder_sequence_length"}
            common_inputs["speaker_embeddings"] = {}  # No dynamic shape here.
            common_inputs["encoder_outputs"] = {1: "encoder_sequence_length"}
            common_inputs["encoder_attention_mask"] = {1: "encoder_sequence_length"}

            if self.variant == "with-past" and self.use_past_in_inputs:
                self.add_past_key_values(common_inputs, direction="inputs")
        elif self.is_postnet_and_vocoder:
            common_inputs["spectrogram"] = {0: "n_spectrums x reduction_factor"}
        else:
            raise ValueError(
                "self._behavior is neither encoder or decoder, and is_postnet_and_vocoder=False. This should not happen."
            )

        return common_inputs

    @property
    def outputs(self) -> Dict[str, Dict[int, str]]:
        common_outputs = {}
        if self._behavior is ConfigBehavior.ENCODER:
            common_outputs["encoder_outputs"] = {1: "encoder_sequence_length"}
            common_outputs["encoder_attention_mask"] = {1: "encoder_sequence_length"}
        elif self._behavior is ConfigBehavior.DECODER:
            common_outputs["output_sequence_out"] = {1: "decoder_sequence_length + 1"}
            common_outputs["spectrum"] = {}  # No dynamic shape here.
            common_outputs["prob"] = {}  # No dynamic shape here.

            if self.variant == "with-past" and self.use_past:
                # When exporting decoder models with use_cache=True, both the decoder without past and with past have the KV cache as an output.
                self.add_past_key_values(common_outputs, direction="outputs")
        elif self.is_postnet_and_vocoder:
            common_outputs["waveform"] = {0: "n_samples"}
        else:
            raise ValueError(
                "self._behavior is neither encoder or decoder, and is_postnet_and_vocoder=False. This should not happen."
            )

        return common_outputs

    def patch_model_for_export(
        self, model: Union["PreTrainedModel", "TFPreTrainedModel"], model_kwargs: Optional[Dict[str, Any]] = None
    ) -> "ModelPatcher":
        return SpeechT5ModelPatcher(self, model, model_kwargs=model_kwargs)

    @property
    def torch_to_onnx_input_map(self) -> Dict[str, str]:
        return {"encoder_outputs": "encoder_hidden_states"}

    def overwrite_shape_and_generate_input(
        self, dummy_input_gen: "DummyInputGenerator", input_name: str, framework: str, input_shapes: Dict
    ):
        dummy_input_gen.batch_size = 1
        dummy_input = dummy_input_gen.generate(
            input_name, framework=framework, int_dtype=self.int_dtype, float_dtype=self.float_dtype
        )
        return dummy_input

    def add_past_key_values(self, inputs_or_outputs: Dict[str, Dict[int, str]], direction: str):
        if direction not in ["inputs", "outputs"]:
            raise ValueError(f'direction must either be "inputs" or "outputs", but {direction} was given')

        if direction == "inputs":
            decoder_sequence_name = "past_decoder_sequence_length"
            name = "past_key_values"
        else:
            decoder_sequence_name = "past_decoder_sequence_length + 1"
            name = "present"

        for i in range(self._normalized_config.decoder_num_layers):
            inputs_or_outputs[f"{name}.{i}.decoder.key"] = {2: decoder_sequence_name}
            inputs_or_outputs[f"{name}.{i}.decoder.value"] = {2: decoder_sequence_name}

            if (
                self.is_merged is True
                or (self._behavior is ConfigBehavior.DECODER and not self.use_past_in_inputs)
                or direction == "inputs"
            ):
                inputs_or_outputs[f"{name}.{i}.encoder.key"] = {2: "encoder_sequence_length_out"}
                inputs_or_outputs[f"{name}.{i}.encoder.value"] = {2: "encoder_sequence_length_out"}


class VitsOnnxConfig(TextEncoderOnnxConfig):
    NORMALIZED_CONFIG_CLASS = NormalizedTextConfig
    ATOL_FOR_VALIDATION = 1e-4

    @property
    def inputs(self) -> Dict[str, Dict[int, str]]:
        return {
            "input_ids": {0: "text_batch_size", 1: "sequence_length"},
            "attention_mask": {0: "text_batch_size", 1: "sequence_length"},
        }

    @property
    def outputs(self) -> Dict[str, Dict[int, str]]:
        return {
            "waveform": {0: "text_batch_size", 1: "n_samples"},
            "spectrogram": {0: "text_batch_size", 2: "num_bins"},
        }


class Speech2TextDummyAudioInputGenerator(DummyAudioInputGenerator):
    def generate(self, input_name: str, framework: str = "pt", int_dtype: str = "int64", float_dtype: str = "fp32"):
        shape = [self.batch_size, self.sequence_length, self.normalized_config.input_features_per_channel]
        if input_name == "input_features":
            return self.random_float_tensor(shape, min_value=-1, max_value=1, framework=framework, dtype=float_dtype)
        return super().generate(input_name, framework=framework)


class Speech2TextOnnxConfig(AudioToTextOnnxConfig):
    NORMALIZED_CONFIG_CLASS = NormalizedSeq2SeqConfig.with_args(
        decoder_num_layers="decoder_layers",
        num_layers="decoder_layers",
        input_features_per_channel="input_feat_per_channel",
        allow_new=True,
    )
    DUMMY_INPUT_GENERATOR_CLASSES = (
        (Speech2TextDummyAudioInputGenerator,)
        + AudioToTextOnnxConfig.DUMMY_INPUT_GENERATOR_CLASSES[1:]
        + (DummyTextInputGenerator,)
    )
    ATOL_FOR_VALIDATION = 1e-4

    @property
    def inputs(self) -> Dict[str, Dict[int, str]]:
        common_inputs = {}

        if self._behavior is not ConfigBehavior.DECODER:
            common_inputs["input_features"] = {0: "batch_size", 1: "feature_size", 2: "encoder_sequence_length"}
            common_inputs["attention_mask"] = {0: "batch_size", 1: "encoder_sequence_length"}

        if self._behavior is not ConfigBehavior.ENCODER:
            if self.use_past_in_inputs:
                common_inputs["decoder_input_ids"] = {0: "batch_size"}
            else:
                common_inputs["decoder_input_ids"] = {0: "batch_size", 1: "decoder_sequence_length"}

            if self.use_past_in_inputs:
                self.add_past_key_values(common_inputs, direction="inputs")

        if self._behavior is ConfigBehavior.DECODER:
            common_inputs["encoder_outputs"] = {
                0: "batch_size",
                1: f"encoder_sequence_length / {(2 * self._config.num_conv_layers)}",
            }

        return common_inputs

    @property
    def outputs(self) -> Dict[str, Dict[int, str]]:
        common_outputs = super().outputs
        if self._behavior is ConfigBehavior.ENCODER:
            # for Speech2text, we need to name the second axis as
            # encoder_sequence_length / 2 * self._config.num_conv_layers as the axis name is
            # used for dummy input generation
            common_outputs["last_hidden_state"][
                1
            ] = f"{common_outputs['last_hidden_state'][1]} / {(2 * self._config.num_conv_layers)}"
        return common_outputs


# TODO: Replace the TextSeq2SeqOnnxConfig inheritance with VisionToTextOnnxConfig when added.
# The change below however does not affect the export for the model
class TrOCROnnxConfig(TextSeq2SeqOnnxConfig):
    NORMALIZED_CONFIG_CLASS = NormalizedSeq2SeqConfig.with_args(
        decoder_num_layers="decoder_layers",
        num_layers="decoder_layers",
        decoder_num_attention_heads="decoder_attention_heads",
        hidden_size="hidden_size",
    )


class VisionEncoderDecoderOnnxConfig(EncoderDecoderBaseOnnxConfig):
    NORMALIZED_CONFIG_CLASS = NormalizedEncoderDecoderConfig
    ATOL_FOR_VALIDATION = 1e-3
    DEFAULT_ONNX_OPSET = 14  # uses SDPA in Transformers, hence opset>=14.

    DUMMY_INPUT_GENERATOR_CLASSES = (DummyVisionInputGenerator, DummyVisionEncoderDecoderPastKeyValuesGenerator)

    @property
    def inputs(self) -> Dict[str, Dict[int, str]]:
        common_inputs = {}

        if self._behavior is not ConfigBehavior.DECODER:
            common_inputs["pixel_values"] = {0: "batch_size", 1: "num_channels", 2: "height", 3: "width"}

        if self._behavior is not ConfigBehavior.ENCODER:
            if self.use_past_in_inputs:
                common_inputs["decoder_input_ids"] = {0: "batch_size"}
            else:
                common_inputs["decoder_input_ids"] = {0: "batch_size", 1: "decoder_sequence_length"}

            if self.use_past_in_inputs:
                self.add_past_key_values(common_inputs, direction="inputs")

        if self._behavior is ConfigBehavior.DECODER:
            common_inputs["encoder_outputs"] = {0: "batch_size", 1: "encoder_sequence_length"}

        return common_inputs

    @property
    def outputs(self) -> Dict[str, Dict[int, str]]:
        if self._behavior == ConfigBehavior.ENCODER:
            # Some encoders have static sequence length so it is useful to rely on the encoder ONNX config to grab this information.
            return self._encoder_onnx_config.outputs
        else:
            # Ideally, we would want here to have self._decoder_onnx_config.outputs, which is currently not possible
            # as we hard-code the task to feature-extraction, that has the wrong output names (e.g. mbart does not support document-question-answering
            # so we can not initializer MBartONNXConfig with document-question-answering).
            return super().outputs

    def patch_model_for_export(
        self, model: Union["PreTrainedModel", "TFPreTrainedModel"], model_kwargs: Optional[Dict[str, Any]] = None
    ) -> "ModelPatcher":
        return VisionEncoderDecoderPatcher(self, model, model_kwargs=model_kwargs)


class SamOnnxConfig(OnnxConfig):
    MIN_TRANSFORMERS_VERSION = version.parse("4.29.0.dev0")
    # Since ransformers 4.32.0, SAM uses repeat_interleave op that is broken in PyTorch 2.0.1: https://github.com/pytorch/pytorch/issues/100429
    MIN_TORCH_VERSION = version.parse("2.0.99")
    NORMALIZED_CONFIG_CLASS = NormalizedEncoderDecoderConfig
    DUMMY_INPUT_GENERATOR_CLASSES = (DummyVisionInputGenerator, DummyPointsGenerator, DummyVisionEmbeddingsGenerator)
    DEFAULT_ONNX_OPSET = 13  # Opset 12 for repeat_interleave falls back on the opset 9 implem, that raises Unsupported: ONNX export of repeat_interleave in opset 9.
    VARIANTS = {
        "monolith": "All the SAM model components are exported as a single model.onnx.",
        "split": "The vision encoder is exported as a separate vision_encoder.onnx, and the prompt encoder and mask decoder are exported as a prompt_encoder_mask_decoder.onnx. This allows to encoder the image only once for multiple point queries.",
    }
    DEFAULT_VARIANT = "split"

    def __init__(
        self,
        config: "PretrainedConfig",
        task: str = "feature-extraction",
        int_dtype: str = "int64",
        float_dtype: str = "fp32",
        variant: str = "split",
        vision_encoder: Optional[bool] = None,
        preprocessors: Optional[List[Any]] = None,
        legacy: bool = False,
    ):
        super().__init__(
            config=config,
            task=task,
            int_dtype=int_dtype,
            float_dtype=float_dtype,
            preprocessors=preprocessors,
            legacy=legacy,
        )
        self.variant = variant
        self.vision_encoder = vision_encoder
        self._normalized_config.ENCODER_NORMALIZED_CONFIG_CLASS = NormalizedVisionConfig(self._config.vision_config)

    @property
    def inputs(self) -> Dict[str, Dict[int, str]]:
        if self.variant == "monolith":
            inputs = {
                "pixel_values": {0: "batch_size"},
                "input_points": {0: "batch_size", 1: "point_batch_size", 2: "nb_points_per_image"},
                "input_labels": {0: "batch_size", 1: "point_batch_size", 2: "nb_points_per_image"},
            }
        else:
            if self.vision_encoder:
                inputs = {"pixel_values": {0: "batch_size"}}
            else:
                inputs = {
                    "image_positional_embeddings": {0: "batch_size"},
                    "image_embeddings": {0: "batch_size"},
                    "input_points": {0: "batch_size", 1: "point_batch_size", 2: "nb_points_per_image"},
                    "input_labels": {0: "batch_size", 1: "point_batch_size", 2: "nb_points_per_image"},
                }
        return inputs

    @property
    def outputs(self) -> Dict[str, Dict[int, str]]:
        if self.variant == "split" and self.vision_encoder:
            return {"image_embeddings": {0: "batch_size"}, "image_positional_embeddings": {0: "batch_size"}}
        else:
            return {
                "iou_scores": {0: "batch_size", 1: "point_batch_size"},
                "pred_masks": {0: "batch_size", 1: "point_batch_size"},
            }

    def patch_model_for_export(
        self, model: Union["PreTrainedModel", "TFPreTrainedModel"], model_kwargs: Optional[Dict[str, Any]] = None
    ) -> "ModelPatcher":
        return SAMModelPatcher(self, model, model_kwargs=model_kwargs)


class Pix2StructNormalizedConfig(NormalizedSeq2SeqConfig):
    ENCODER_NUM_LAYERS = "vision_config.num_hidden_layers"
    DECODER_NUM_LAYERS = "text_config.num_layers"
    ENCODER_NUM_ATTENTION_HEADS = "vision_config.num_attention_heads"
    DECODER_NUM_ATTENTION_HEADS = "text_config.num_heads"
    HIDDEN_SIZE = "text_config.hidden_size"  # TODO: Isn't this bug prone?
    VOCAB_SIZE = "text_config.vocab_size"


class Pix2StructOnnxConfig(OnnxSeq2SeqConfigWithPast):
    NORMALIZED_CONFIG_CLASS = Pix2StructNormalizedConfig
    DUMMY_INPUT_GENERATOR_CLASSES = (
        DummyTextInputGenerator,
        DummySeq2SeqDecoderTextInputGenerator,
        DummySeq2SeqPastKeyValuesGenerator,
        DummyPix2StructInputGenerator,
    )

    DEFAULT_ONNX_OPSET = 14  # use 'aten::triu' now which is opset 14

    def __init__(self, *args, **kwargs):
        super().__init__(*args, **kwargs)
        if is_transformers_version("==", "4.46.0") and self._behavior is ConfigBehavior.DECODER:
            logger.error(
                "Found transformers v4.46.0 while trying to exporting a Pix2Struct model, this specific version of transformers is not supported. "
                "Please upgrade to v4.46.1 or higher, or downgrade your transformers version"
            )

    @property
    def inputs(self):
        common_inputs = {}
        common_inputs["attention_mask"] = {0: "batch_size"}

        if self._behavior is not ConfigBehavior.DECODER:
            common_inputs["flattened_patches"] = {0: "batch_size"}

        if self._behavior is not ConfigBehavior.ENCODER:
            if self.use_past_in_inputs:
                common_inputs["decoder_input_ids"] = {0: "batch_size"}
            else:
                common_inputs["decoder_input_ids"] = {0: "batch_size", 1: "decoder_sequence_length"}

        if self._behavior is ConfigBehavior.DECODER:
            if self.use_past_in_inputs:
                self.add_past_key_values(common_inputs, direction="inputs")

            common_inputs["encoder_outputs"] = {0: "batch_size"}

            # Contrary to other seq2seq archs as t5 and bart, Pix2Struct DO make use of the decoder_attention_mask input.
            common_inputs["decoder_attention_mask"] = {0: "batch_size", 1: "past_sequence_length + 1"}

        return common_inputs

    @property
    def outputs(self) -> Dict[str, Dict[int, str]]:
        if self._behavior is ConfigBehavior.ENCODER:
            common_outputs = {
                "last_hidden_state": {0: "batch_size"}
            }  # The last hidden state dim=1 is constant, no need for it to be dynamic.
        else:
            common_outputs = super(OnnxConfigWithPast, self).outputs

        # Renaming the outputs axes properly.
        for name, axes_names in common_outputs.items():
            if self._behavior is ConfigBehavior.ENCODER or "encoder" in name:
                sequence_name = "encoder_sequence_length"
            else:
                sequence_name = "decoder_sequence_length"

            new_axes_names = {}
            for axis_idx, axis_name in axes_names.items():
                if "sequence" in axis_name:
                    if self.use_past_in_inputs is False or self.is_merged is True:
                        new_axes_names[axis_idx] = sequence_name
                    else:
                        # Trick to force it since ONNX sometimes infer a dynamic axis where it's not.
                        new_axes_names[axis_idx] = "1"
                else:
                    new_axes_names[axis_idx] = axis_name
            common_outputs[name] = new_axes_names

        if self.use_past:
            # When exporting decoder models with use_cache=True, both the decoder without past and with past have the KV cache as an output.
            self.add_past_key_values(common_outputs, direction="outputs")

        return common_outputs

    @property
    def torch_to_onnx_input_map(self) -> Dict[str, str]:
        if self._behavior is ConfigBehavior.DECODER:
            return {
                "decoder_input_ids": "input_ids",
                "encoder_outputs": "encoder_hidden_states",
                "attention_mask": "encoder_attention_mask",
            }
        return {}

    def generate_dummy_inputs_for_validation(
        self, reference_model_inputs: Dict[str, Any], onnx_input_names: Optional[List[str]] = None
    ) -> Dict[str, Any]:
        if self._behavior is ConfigBehavior.DECODER:
            reference_model_inputs["input_ids"] = reference_model_inputs.pop("decoder_input_ids")

        if onnx_input_names is not None:
            if "encoder_outputs" in reference_model_inputs:
                if "encoder_hidden_states" in onnx_input_names:
                    reference_model_inputs["encoder_hidden_states"] = reference_model_inputs.pop("encoder_outputs")[0]
                else:
                    reference_model_inputs.pop("encoder_outputs")
        else:
            # TODO: remove this else in optimum 2.0 and make onnx_input_names a required argument
            # Pix2Struct requires encoder_hidden_states as an input for both the without/with past models,
            # which is different than other architectures that require it only for the without past case
            reference_model_inputs["encoder_hidden_states"] = reference_model_inputs.pop("encoder_outputs")[0]

        return super().generate_dummy_inputs_for_validation(reference_model_inputs)

    def _create_dummy_input_generator_classes(self, **kwargs) -> List["DummyInputGenerator"]:
        dummy_inputs_generators = []
        dummy_inputs_generators.append(self.DUMMY_INPUT_GENERATOR_CLASSES[0](self.task, self._normalized_config))

        if self._preprocessors is None or len(self._preprocessors) != 2:
            raise ValueError(
                f"Preprocessors for pix2struct need to be available for the ONNX export to infer input static shapes. Got: {self._preprocessors}"
            )

        encoder_sequence_length = self._preprocessors[1].image_processor.max_patches
        # A hack for DummyPix2StructInputGenerator to gain access to the preprocessors.
        # TODO: we should probably pass preprocessors to all dummy input generators.
        kwargs["preprocessors"] = self._preprocessors
        for cls_ in self.DUMMY_INPUT_GENERATOR_CLASSES[1:]:
            dummy_inputs_generators.append(
                cls_(self.task, self._normalized_config, encoder_sequence_length=encoder_sequence_length, **kwargs)
            )

        return dummy_inputs_generators

    def overwrite_shape_and_generate_input(
        self, dummy_input_gen: "DummyInputGenerator", input_name: str, framework: str, input_shapes: Dict
    ):
        if self._preprocessors is None or len(self._preprocessors) != 2:
            raise ValueError(
                f"Preprocessors for pix2struct need to be available for the ONNX export to infer input static shapes. Got: {self._preprocessors}"
            )

        # models from TextSeq2SeqOnnxConfig use decoder_input_ids as input name
        # while models from TextDecoderOnnxConfig use input_ids, hence the check for both
        if (
            self.use_past
            and self.use_past_in_inputs
            and self.use_cache_branch is not False
            and input_name in ["decoder_input_ids", "input_ids"]
        ):
            sequence_length = dummy_input_gen.sequence_length
            # Use a sequence length of 1 when the KV cache is already populated.
            dummy_input_gen.sequence_length = 1
            dummy_input = dummy_input_gen.generate(
                input_name, framework=framework, int_dtype=self.int_dtype, float_dtype=self.float_dtype
            )
            dummy_input_gen.sequence_length = sequence_length
        elif input_name in ["encoder_outputs", "attention_mask"]:
            # pix2struct takes inputs whose so-called sequence length is **static** to max_patches, so we do NOT use
            # the passed sequence_length that behaves as a dynamic shape.
            original_seq_length = dummy_input_gen.sequence_length
            dummy_input_gen.sequence_length = self._preprocessors[1].image_processor.max_patches
            dummy_input = dummy_input_gen.generate(
                input_name, framework=framework, int_dtype=self.int_dtype, float_dtype=self.float_dtype
            )
            dummy_input_gen.sequence_length = original_seq_length
        else:
            dummy_input = dummy_input_gen.generate(
                input_name, framework=framework, int_dtype=self.int_dtype, float_dtype=self.float_dtype
            )

        return dummy_input


class EncoderDecoderOnnxConfig(EncoderDecoderBaseOnnxConfig):
    NORMALIZED_CONFIG_CLASS = NormalizedEncoderDecoderConfig

    DEFAULT_ONNX_OPSET = 14  # uses SDPA in Transformers, hence opset>=14.


class PatchTSTOnnxConfig(OnnxConfig):
    NORMALIZED_CONFIG_CLASS = NormalizedTimeSeriesForecastingConfig
    DUMMY_INPUT_GENERATOR_CLASSES = (DummyPatchTSTInputGenerator,)
    ATOL_FOR_VALIDATION = 1e-4

    @property
    def inputs(self) -> Dict[str, Dict[int, str]]:
        return {"past_values": {0: "batch_size", 1: "sequence_length"}}

    @property
    def outputs(self) -> Dict[str, Dict[int, str]]:
        if self.task == "feature-extraction":
            return {"last_hidden_state": {0: "batch_size"}}
        else:
            return super().outputs


class PatchTSMixerOnnxConfig(PatchTSTOnnxConfig):
    pass<|MERGE_RESOLUTION|>--- conflicted
+++ resolved
@@ -1204,24 +1204,12 @@
 
         return common_outputs
 
-<<<<<<< HEAD
-    def generate_dummy_inputs(self, framework: str = "pt", **kwargs):
-        dummy_inputs = super().generate_dummy_inputs(framework=framework, **kwargs)
-
-        # TODO: fix should be by casting inputs during inference and not export
-        if framework == "pt":
-            import torch
-
-            dummy_inputs["input_ids"] = dummy_inputs["input_ids"].to(dtype=torch.int32)
-        return dummy_inputs
-=======
     def patch_model_for_export(
         self,
         model: Union["PreTrainedModel", "TFPreTrainedModel", "ModelMixin"],
         model_kwargs: Optional[Dict[str, Any]] = None,
     ) -> "ModelPatcher":
         return CLIPModelPatcher(self, model, model_kwargs=model_kwargs)
->>>>>>> 6335599d
 
 
 class SiglipNormalizedConfig(CLIPNormalizedConfig):
