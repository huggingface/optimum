# coding=utf-8
# Copyright 2022 The HuggingFace Team. All rights reserved.
#
# Licensed under the Apache License, Version 2.0 (the "License");
# you may not use this file except in compliance with the License.
# You may obtain a copy of the License at
#
#     http://www.apache.org/licenses/LICENSE-2.0
#
# Unless required by applicable law or agreed to in writing, software
# distributed under the License is distributed on an "AS IS" BASIS,
# WITHOUT WARRANTIES OR CONDITIONS OF ANY KIND, either express or implied.
# See the License for the specific language governing permissions and
# limitations under the License.
"""Utility functions."""

import copy
from typing import TYPE_CHECKING, Dict, Tuple, Union

import packaging
from transformers.utils import is_tf_available, is_torch_available

from ...utils import ORT_QUANTIZE_MINIMUM_VERSION, TORCH_MINIMUM_VERSION, is_diffusers_available
from ..tasks import TasksManager


if TYPE_CHECKING:
    from .base import OnnxConfig

    if is_torch_available():
        from transformers.modeling_utils import PreTrainedModel

    if is_tf_available():
        from transformers.modeling_tf_utils import TFPreTrainedModel

    if is_diffusers_available():
        from diffusers import ModelMixin, StableDiffusionPipeline


def check_onnxruntime_requirements(minimum_version: packaging.version.Version):
    """
    Checks that ONNX Runtime is installed and if version is recent enough.

    Args:
        minimum_version (`packaging.version.Version`):
            The minimum version allowed for the onnxruntime package.

    Raises:
        ImportError: If onnxruntime is not installed or too old version is found
    """
    try:
        import onnxruntime
    except ImportError:
        raise ImportError(
            "ONNX Runtime doesn't seem to be currently installed. "
            "Please install ONNX Runtime by running `pip install onnxruntime`"
            " and relaunch the conversion."
        )

    ort_version = packaging.version.parse(onnxruntime.__version__)
    if ort_version < ORT_QUANTIZE_MINIMUM_VERSION:
        raise ImportError(
            f"We found an older version of ONNX Runtime ({onnxruntime.__version__}) "
            f"but we require the version to be >= {minimum_version} to enable all the conversions options.\n"
            "Please update ONNX Runtime by running `pip install --upgrade onnxruntime`"
        )


def get_encoder_decoder_models_for_export(
    model: Union["PreTrainedModel", "TFPreTrainedModel"], config: "OnnxConfig"
) -> Dict[str, Tuple[Union["PreTrainedModel", "TFPreTrainedModel"], "OnnxConfig"]]:
    """
    Returns the encoder and decoder parts of the model and their subsequent onnx configs.

    Args:
        model ([`PreTrainedModel`] or [`TFPreTrainedModel`]):
            The model to export.
        config ([`~exporters.onnx.config.OnnxConfig`]):
            The ONNX configuration associated with the exported model.

    Returns:
        `Dict[str, Tuple[Union[`PreTrainedModel`, `TFPreTrainedModel`], `OnnxConfig`]: A Dict containing the model and
        onnx configs for the encoder and decoder parts of the model.
    """
    models_for_export = {}

    encoder_model = model.get_encoder()
    encoder_onnx_config = config.with_behavior("encoder")
    models_for_export["encoder_model"] = (encoder_model, encoder_onnx_config)

    decoder_onnx_config = config.with_behavior("decoder", use_past=False)
    models_for_export["decoder_model"] = (model, decoder_onnx_config)

    if config.use_past:
        decoder_onnx_config_with_past = config.with_behavior("decoder", use_past=True)
        models_for_export["decoder_with_past_model"] = (model, decoder_onnx_config_with_past)

    return models_for_export


def get_decoder_models_for_export(
    model: Union["PreTrainedModel", "TFPreTrainedModel"],
    config: "OnnxConfig",
) -> Dict[str, Tuple[Union["PreTrainedModel", "TFPreTrainedModel"], "OnnxConfig"]]:
    """
<<<<<<< HEAD
    Returns two versions of the decoder that can be used together to perform fast generation:

        1. The first one takes regular inputs, and outputs the result along with past key/values.
        2. The second one takes regular inputs and past key/values, and outputs the result along with the updated past
        key/values.

=======
    Returns the decoder parts of the model and their subsequent onnx configs.
>>>>>>> f0b616d4

    Args:
        model ([`PreTrainedModel`] or [`TFPreTrainedModel`]):
            The model to export.
        config ([`~exporters.onnx.config.OnnxConfig`]):
            The ONNX configuration associated with the exported model.

    Returns:
        `Dict[str, Tuple[Union[PreTrainedModel, TFPreTrainedModel], OnnxConfig]]: A Dict containing the model and
        onnx configs for the encoder and decoder parts of the model.
    """
    models_for_export = {}

    onnx_config = config.__class__(
        model.config, task=config.task, use_past_in_inputs=False, use_present_in_outputs=True
    )
    models_for_export["decoder_model"] = (model, onnx_config)

    if config.use_past:
        onnx_config_with_past = config.__class__(model.config, task=config.task, use_past=True)
        models_for_export["decoder_with_past_model"] = (model, onnx_config_with_past)

    return models_for_export


def get_stable_diffusion_models_for_export(
    pipeline: Union["StableDiffusionPipeline"],
) -> Dict[str, Tuple[Union["PreTrainedModel", "ModelMixin"], "OnnxConfig"]]:
    """
    Returns the components of a Stable Diffusion model and their subsequent onnx configs.

    Args:
        pipeline ([`StableDiffusionPipeline`]):
            The model to export.

    Returns:
        `Dict[str, Tuple[Union[`PreTrainedModel`, `TFPreTrainedModel`], `OnnxConfig`]: A Dict containing the model and
        onnx configs for the different components of the model.
    """
    models_for_export = dict()

    # Text encoder
    text_encoder_config_constructor = TasksManager.get_exporter_config_constructor(
        pipeline.text_encoder.config.model_type, "onnx", task="default"
    )
    text_encoder_onnx_config = text_encoder_config_constructor(pipeline.text_encoder.config)
    models_for_export["text_encoder"] = (pipeline.text_encoder, text_encoder_onnx_config)

    # U-NET
    onnx_config_constructor = TasksManager.get_exporter_config_constructor(
        "unet", "onnx", task="semantic-segmentation"
    )
    unet_onnx_config = onnx_config_constructor(pipeline.unet.config)
    models_for_export["unet"] = (pipeline.unet, unet_onnx_config)

    # VAE
    vae = copy.deepcopy(pipeline.vae)
    vae.forward = lambda latent_sample: vae.decode(z=latent_sample)
    vae_config_constructor = TasksManager.get_exporter_config_constructor("vae", "onnx", task="semantic-segmentation")
    vae_onnx_config = vae_config_constructor(vae.config)
    models_for_export["vae"] = (vae, vae_onnx_config)

    return models_for_export<|MERGE_RESOLUTION|>--- conflicted
+++ resolved
@@ -103,16 +103,12 @@
     config: "OnnxConfig",
 ) -> Dict[str, Tuple[Union["PreTrainedModel", "TFPreTrainedModel"], "OnnxConfig"]]:
     """
-<<<<<<< HEAD
     Returns two versions of the decoder that can be used together to perform fast generation:
 
         1. The first one takes regular inputs, and outputs the result along with past key/values.
         2. The second one takes regular inputs and past key/values, and outputs the result along with the updated past
         key/values.
 
-=======
-    Returns the decoder parts of the model and their subsequent onnx configs.
->>>>>>> f0b616d4
 
     Args:
         model ([`PreTrainedModel`] or [`TFPreTrainedModel`]):
