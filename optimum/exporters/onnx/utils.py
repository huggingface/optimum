--- conflicted
+++ resolved
@@ -260,63 +260,40 @@
         `Dict[str, Tuple[Union[PreTrainedModel, TFPreTrainedModel], OnnxConfig]]: A Dict containing the model and
         onnx configs for the encoder and decoder parts of the model.
     """
-<<<<<<< HEAD
-=======
-    models_for_export = _get_submodels_for_export_decoder(model, use_past=config.use_past)
+
+    models_for_export = _get_submodels_for_export_decoder(model, use_past=config.use_past, legacy=legacy)
 
     onnx_kwargs = {"task": config.task, "float_dtype": config.float_dtype, "int_dtype": config.int_dtype}
     if model.config.model_type.replace("_", "-") in MODEL_TYPES_REQUIRING_POSITION_IDS:
         onnx_kwargs["no_position_ids"] = config.no_position_ids
 
-    onnx_config = config.__class__(
-        model.config,
-        use_past=config.use_past,
-        use_past_in_inputs=False,
-        **onnx_kwargs,
-    )
-    models_for_export[ONNX_DECODER_NAME] = (models_for_export[ONNX_DECODER_NAME], onnx_config)
->>>>>>> 89d08c4c
-
-    models_for_export = _get_submodels_for_export_decoder(model, use_past=config.use_past, legacy=legacy)
-
     if legacy:
         onnx_config = config.__class__(
             model.config,
-<<<<<<< HEAD
-            task=config.task,
             use_past=config.use_past,
             use_past_in_inputs=False,
-            float_dtype=config.float_dtype,
-            int_dtype=config.int_dtype,
-=======
-            use_past=True,
-            use_past_in_inputs=True,
             **onnx_kwargs,
->>>>>>> 89d08c4c
         )
         models_for_export[ONNX_DECODER_NAME] = (models_for_export[ONNX_DECODER_NAME], onnx_config)
 
         if config.use_past:
             onnx_config_with_past = config.__class__(
                 model.config,
-                task=config.task,
                 use_past=True,
                 use_past_in_inputs=True,
-                float_dtype=config.float_dtype,
-                int_dtype=config.int_dtype,
+                **onnx_kwargs,
             )
             models_for_export[ONNX_DECODER_WITH_PAST_NAME] = (
                 models_for_export[ONNX_DECODER_WITH_PAST_NAME],
                 onnx_config_with_past,
             )
+
     else:
         onnx_config = config.__class__(
             model.config,
-            task=config.task,
             use_past=config.use_past,
             use_past_in_inputs=config.use_past,
-            float_dtype=config.float_dtype,
-            int_dtype=config.int_dtype,
+            **onnx_kwargs,
         )
         models_for_export["model"] = (models_for_export["model"], onnx_config)
 
