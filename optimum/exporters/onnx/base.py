# coding=utf-8
# Copyright 2022 The HuggingFace Team. All rights reserved.
#
# Licensed under the Apache License, Version 2.0 (the "License");
# you may not use this file except in compliance with the License.
# You may obtain a copy of the License at
#
#     http://www.apache.org/licenses/LICENSE-2.0
#
# Unless required by applicable law or agreed to in writing, software
# distributed under the License is distributed on an "AS IS" BASIS,
# WITHOUT WARRANTIES OR CONDITIONS OF ANY KIND, either express or implied.
# See the License for the specific language governing permissions and
# limitations under the License.
"""ONNX configuration base classes."""

import copy
import enum
import gc
import inspect
import itertools
import os
import re
from abc import ABC, abstractmethod
from collections import OrderedDict
from pathlib import Path
from typing import TYPE_CHECKING, Any, Dict, Iterable, List, Optional, Tuple, Union

import numpy as np
import onnx
from transformers.utils import is_accelerate_available, is_torch_available

from ...onnx import remove_duplicate_weights_from_tied_info


if is_torch_available():
    import torch.nn as nn

from ...onnx import merge_decoders
from ...utils import (
    DEFAULT_DUMMY_SHAPES,
    DummyInputGenerator,
    DummyLabelsGenerator,
    DummySeq2SeqPastKeyValuesGenerator,
    is_diffusers_available,
    logging,
)
from ...utils import TORCH_MINIMUM_VERSION as GLOBAL_MIN_TORCH_VERSION
from ...utils import TRANSFORMERS_MINIMUM_VERSION as GLOBAL_MIN_TRANSFORMERS_VERSION
from ...utils.doc import add_dynamic_docstring
from ...utils.import_utils import check_if_transformers_greater, is_onnx_available, is_onnxruntime_available
from ..base import ExportConfig
from .constants import ONNX_DECODER_MERGED_NAME, ONNX_DECODER_NAME, ONNX_DECODER_WITH_PAST_NAME
from .model_patcher import ModelPatcher, Seq2SeqModelPatcher


if is_accelerate_available():
    from accelerate.utils import find_tied_parameters

if TYPE_CHECKING:
    from transformers import PretrainedConfig, PreTrainedModel, TFPreTrainedModel

    if is_diffusers_available():
        from diffusers import ModelMixin

    from .model_patcher import PatchingSpec

logger = logging.get_logger(__name__)


GENERATE_DUMMY_DOCSTRING = r"""
        Generates the dummy inputs necessary for tracing the model. If not explicitely specified, default input shapes are used.

        Args:
            framework (`str`, defaults to `"pt"`):
                The framework for which to create the dummy inputs.
            batch_size (`int`, defaults to {batch_size}):
                The batch size to use in the dummy inputs.
            sequence_length (`int`, defaults to {sequence_length}):
                The sequence length to use in the dummy inputs.
            num_choices (`int`, defaults to {num_choices}):
                The number of candidate answers provided for multiple choice task.
            image_width (`int`, defaults to {width}):
                The width to use in the dummy inputs for vision tasks.
            image_height (`int`, defaults to {height}):
                The height to use in the dummy inputs for vision tasks.
            num_channels (`int`, defaults to {num_channels}):
                The number of channels to use in the dummpy inputs for vision tasks.
            feature_size (`int`, defaults to {feature_size}):
                The number of features to use in the dummpy inputs for audio tasks in case it is not raw audio.
                This is for example the number of STFT bins or MEL bins.
            nb_max_frames (`int`, defaults to {nb_max_frames}):
                The number of frames to use in the dummpy inputs for audio tasks in case the input is not raw audio.
            audio_sequence_length (`int`, defaults to {audio_sequence_length}):
                The number of frames to use in the dummpy inputs for audio tasks in case the input is raw audio.

        Returns:
            `Dict`: A dictionary mapping the input names to dummy tensors in the proper framework format.
"""


class OnnxConfig(ExportConfig, ABC):
    """
    Base class for ONNX exportable model describing metadata on how to export the model through the ONNX format.

    Class attributes:

    - NORMALIZED_CONFIG_CLASS (`Type`) -- A class derived from [`~optimum.utils.NormalizedConfig`] specifying how to
    normalize the model config.
    - DUMMY_INPUT_GENERATOR_CLASSES (`Tuple[Type]`) -- A tuple of classes derived from
    [`~optimum.utils.DummyInputGenerator`] specifying how to create dummy inputs.
    - ATOL_FOR_VALIDATION (`Union[float, Dict[str, float]]`) -- A float or a dictionary mapping task names to float,
    where the float values represent the absolute tolerance value to use during model conversion validation.
    - DEFAULT_ONNX_OPSET (`int`, defaults to 11) -- The default ONNX opset to use for the ONNX export.
    - MIN_TORCH_VERSION (`packaging.version.Version`, defaults to [`~optimum.exporters.onnx.utils.TORCH_MINIMUM_VERSION`]) -- The
    minimum torch version supporting the export of the model to ONNX.
    - MIN_TRANSFORMERS_VERSION (`packaging.version.Version`, defaults to
    [`~optimum.exporters.onnx.utils.TRANSFORMERS_MINIMUM_VERSION`] -- The minimum transformers version supporting the
    export of the model to ONNX. Not always up-to-date or accurate. This is more for internal use.
    - PATCHING_SPECS (`Optional[List[PatchingSpec]]`, defaults to `None`) -- Specify which operators / modules should be
    patched before performing the export, and how. This is useful when some operator is not supported in ONNX for
    instance.

    Args:
        config (`transformers.PretrainedConfig`):
            The model configuration.
        task (`str`, defaults to `"feature-extraction"`):
            The task the model should be exported for.
        int_dtype (`str`, defaults to `"int64"`):
            The data type of integer tensors, could be ["int64", "int32", "int8"], default to "int64".
        float_dtype (`str`, defaults to `"fp32"`):
            The data type of float tensors, could be ["fp32", "fp16", "bf16"], default to "fp32".
    """

    NORMALIZED_CONFIG_CLASS = None
    DUMMY_INPUT_GENERATOR_CLASSES = ()
    DEFAULT_ONNX_OPSET = 11
    ATOL_FOR_VALIDATION: Union[float, Dict[str, float]] = 1e-5
    MIN_TORCH_VERSION = GLOBAL_MIN_TORCH_VERSION
    MIN_TRANSFORMERS_VERSION = GLOBAL_MIN_TRANSFORMERS_VERSION
    PATCHING_SPECS: Optional[List["PatchingSpec"]] = None
    VARIANTS = {"default": "The default ONNX variant."}
    _TASK_TO_COMMON_OUTPUTS = {
        "audio-classification": OrderedDict({"logits": {0: "batch_size"}}),
        "audio-frame-classification": OrderedDict({"logits": {0: "batch_size", 1: "sequence_length"}}),
        "automatic-speech-recognition": OrderedDict({"logits": {0: "batch_size", 1: "sequence_length"}}),
        "audio-xvector": OrderedDict({"logits": {0: "batch_size"}, "embeddings": {0: "batch_size"}}),
        "document-question-answering": OrderedDict({"logits": {0: "batch_size", 1: "sequence_length"}}),
        "feature-extraction": OrderedDict({"last_hidden_state": {0: "batch_size", 1: "sequence_length"}}),
        "fill-mask": OrderedDict({"logits": {0: "batch_size", 1: "sequence_length"}}),
        "image-classification": OrderedDict({"logits": {0: "batch_size"}}),
        "image-segmentation": OrderedDict({"logits": {0: "batch_size", 1: "num_labels", 2: "height", 3: "width"}}),
        "image-to-text": OrderedDict({"logits": {0: "batch_size", 1: "sequence_length"}}),
        "mask-generation": OrderedDict({"logits": {0: "batch_size"}}),
        "masked-im": OrderedDict(
            {"reconstruction" if check_if_transformers_greater("4.29.0") else "logits": {0: "batch_size"}}
        ),
        "multiple-choice": OrderedDict({"logits": {0: "batch_size", 1: "num_choices"}}),
        "object-detection": OrderedDict(
            {
                "logits": {0: "batch_size", 1: "num_queries"},
                "pred_boxes": {0: "batch_size", 1: "num_queries"},
            }
        ),
        "question-answering": OrderedDict(
            {
                "start_logits": {0: "batch_size", 1: "sequence_length"},
                "end_logits": {0: "batch_size", 1: "sequence_length"},
            }
        ),
        "semantic-segmentation": OrderedDict({"logits": {0: "batch_size", 1: "num_labels", 2: "height", 3: "width"}}),
        "text2text-generation": OrderedDict({"logits": {0: "batch_size", 1: "decoder_sequence_length"}}),
        "text-classification": OrderedDict({"logits": {0: "batch_size"}}),
        "text-generation": OrderedDict({"logits": {0: "batch_size", 1: "sequence_length"}}),
        "token-classification": OrderedDict({"logits": {0: "batch_size", 1: "sequence_length"}}),
        "visual-question-answering": OrderedDict({"logits": {0: "batch_size", 1: "sequence_length"}}),
        "zero-shot-image-classification": OrderedDict(
            {
                "logits_per_image": {0: "image_batch_size", 1: "text_batch_size"},
                "logits_per_text": {0: "text_batch_size", 1: "image_batch_size"},
                "text_embeds": {0: "text_batch_size"},
                "image_embeds": {0: "image_batch_size"},
            }
        ),
        "zero-shot-object-detection": OrderedDict(
            {
                "logits": {0: "batch_size", 1: "num_queries"},
                "pred_boxes": {0: "batch_size", 1: "num_queries"},
                "text_embeds": {0: "text_batch_size"},
                "image_embeds": {0: "image_batch_size"},
            }
        ),
    }

    def __init__(
        self,
        config: "PretrainedConfig",
        task: str = "feature-extraction",
        preprocessors: Optional[List[Any]] = None,
        int_dtype: str = "int64",
        float_dtype: str = "fp32",
    ):
        if task not in self._TASK_TO_COMMON_OUTPUTS:
            raise ValueError(
                f"{task} is not a supported task, supported tasks: {', '.join(self._TASK_TO_COMMON_OUTPUTS.keys())}"
            )
        self.task = task
        self.int_dtype = int_dtype
        self.float_dtype = float_dtype

        self._config = config
        self._preprocessors = preprocessors
        self._normalized_config = self.NORMALIZED_CONFIG_CLASS(self._config)

    def _create_dummy_input_generator_classes(self, **kwargs) -> List[DummyInputGenerator]:
        """
        Instantiates the dummy input generators from `self.DUMMY_INPUT_GENERATOR_CLASSES`.
        Each dummy input generator is independent, so this method instantiates the first generator, and
        forces the other generators to use the same batch size, meaning they will all produce inputs of the same batch
        size. Override this method for custom behavior.
        """
        first_inputs_gen = self.DUMMY_INPUT_GENERATOR_CLASSES[0](self.task, self._normalized_config, **kwargs)
        dummy_inputs_generators = [
            cls_(self.task, self._normalized_config, **kwargs) for cls_ in self.DUMMY_INPUT_GENERATOR_CLASSES[1:]
        ]
        dummy_inputs_generators.insert(0, first_inputs_gen)

        return dummy_inputs_generators

    @property
    @abstractmethod
    def inputs(self) -> Dict[str, Dict[int, str]]:
        """
        Dict containing the axis definition of the input tensors to provide to the model.

        Returns:
            `Dict[str, Dict[int, str]]`: A mapping of each input name to a mapping of axis position to the axes symbolic name.
        """
        raise NotImplementedError()

    @property
    def outputs(self) -> Dict[str, Dict[int, str]]:
        """
        Dict containing the axis definition of the output tensors to provide to the model.

        Returns:
            `Dict[str, Dict[int, str]]`: A mapping of each output name to a mapping of axis position to the axes symbolic name.
        """
        common_outputs = self._TASK_TO_COMMON_OUTPUTS[self.task]
        return copy.deepcopy(common_outputs)

    @property
    def variant(self) -> str:
        """
        For a given ONNX config, the variant of the model to export. This property allows to define variants of a given model, in case
        different users would like to export the model differently (with different inputs/outputs, model splitted in several ONNX or not, etc.).
        """
        return self._variant

    @variant.setter
    def variant(self, value: str):
        if value == "default" and hasattr(self, "DEFAULT_VARIANT"):
            value = self.DEFAULT_VARIANT
        if value not in self.VARIANTS:
            raise ValueError(f"The variant {value} is not supported for the ONNX config {self.__class__.__name__}.")
        self._variant = value

    def fix_dynamic_axes(
        self, model_path: "Path", device: str = "cpu", dtype: Optional[str] = None, input_shapes: Optional[Dict] = None
    ):
        """
        Fixes potential issues with dynamic axes.
        During the export, ONNX will infer some axes to be dynamic which are actually static. This method is called
        right after the export to fix such issues.

        Args:
            model_path (`Path`):
                The path of the freshly exported ONNX model.
        """
        if not (is_onnx_available() and is_onnxruntime_available()):
            raise RuntimeError(
                "The onnx and onnxruntime packages are necessary to fix the dynamic shapes of the exported model. "
                "You can install them by doing: pip install onnx onnxruntime"
            )

        import onnx
        from onnxruntime import GraphOptimizationLevel, InferenceSession, SessionOptions

        allowed_dynamic_axes = set()
        for input_ in self.inputs.values():
            allowed_dynamic_axes |= set(input_.values())
        for output in self.outputs.values():
            allowed_dynamic_axes |= set(output.values())

        if device.startswith("cuda"):
            providers = ["CUDAExecutionProvider"]
        else:
            providers = ["CPUExecutionProvider"]

        session_options = SessionOptions()
        session_options.graph_optimization_level = GraphOptimizationLevel.ORT_DISABLE_ALL  # no need to optimize here
        session = InferenceSession(model_path.as_posix(), providers=providers, sess_options=session_options)

        onnx_input_names = [inp.name for inp in session.get_inputs()]

        to_fix = []
        for output_idx, node in enumerate(session.get_outputs()):
            for idx, axis in enumerate(node.shape):
                if isinstance(axis, str) and axis not in allowed_dynamic_axes:
                    to_fix.append((output_idx, idx))

        # We branch here to avoid doing an unnecessary forward pass.
        if to_fix:
            if input_shapes is None:
                input_shapes = {}
            dummy_inputs = self.generate_dummy_inputs(framework="np", **input_shapes)
            dummy_inputs = self.generate_dummy_inputs_for_validation(dummy_inputs, onnx_input_names=onnx_input_names)

            onnx_inputs = {}
            for name, value in dummy_inputs.items():
                if isinstance(value, (list, tuple)):
                    value = self.flatten_output_collection_property(name, value)
                    onnx_inputs.update(dict(value.items()))
                else:
                    onnx_inputs[name] = value

            for name, value in onnx_inputs.items():
                if value.dtype == np.float32 and dtype == "fp16":
                    onnx_inputs[name] = onnx_inputs[name].astype(np.float16)

            outputs = session.run(None, onnx_inputs)
            del session

            onnx_model = onnx.load(model_path.as_posix(), load_external_data=False)

            for output_idx, dim_idx in to_fix:
                dims = onnx_model.graph.output[output_idx].type.tensor_type.shape.dim
                dims[dim_idx].dim_value = outputs[output_idx].shape[dim_idx]

            onnx.save(onnx_model, model_path.as_posix())
            del onnx_model
            gc.collect()

    def patch_model_for_export(
        self, model: Union["PreTrainedModel", "TFPreTrainedModel"], model_kwargs: Optional[Dict[str, Any]] = None
    ) -> ModelPatcher:
        return ModelPatcher(self, model, model_kwargs=model_kwargs)

    @property
    def values_override(self) -> Optional[Dict[str, Any]]:
        """
        Dictionary of keys to override in the model's config before exporting.

        Returns:
            `Optional[Dict[str, Any]]`: A dictionary specifying the configuration items to override.
        """
        if hasattr(self._config, "use_cache"):
            return {"use_cache": False}

        return None

    @property
    def is_transformers_support_available(self) -> bool:
        """
        Whether the installed version of Transformers allows for the ONNX export.

        Returns:
            `bool`: Whether the install version of Transformers is compatible with the model.

        """
        return check_if_transformers_greater(self.MIN_TRANSFORMERS_VERSION)

    @property
    def is_torch_support_available(self) -> bool:
        """
        Whether the installed version of PyTorch allows for the ONNX export.

        Returns:
            `bool`: Whether the installed version of PyTorch is compatible with the model.
        """
        if is_torch_available():
            from ...utils import torch_version

            return torch_version >= self.MIN_TORCH_VERSION
        return False

    @property
    def torch_to_onnx_input_map(self) -> Dict[str, str]:
        """
        Dictionary mapping input names from the PyTorch model to input names from the exported ONNX model.
        Override the function when the input names and the exported ONNX input names are different.

        Returns:
            `Dict[str, str]`: A dictionary mapping the PyTorch model input names to the exported ONNX model input names.
        """
        return {}

    @property
    def torch_to_onnx_output_map(self) -> Dict[str, str]:
        """
        Dictionary mapping output names from the PyTorch model to output names from the exported ONNX model.
        Override the function when the output names and the exported ONNX output names are different.

        Returns:
            `Dict[str, str]`: A dictionary mapping the PyTorch model output names to the exported ONNX model output names.
        """
        return {}

    def rename_ambiguous_inputs(self, inputs) -> Dict[str, Dict[int, str]]:
        """
        Updates the input names of the model to export.
        Override the function when the model input names are ambiguous or too generic.

        Returns:
            `Dict[str, Dict[int, str]]`: Updated inputs.
        """
        return inputs

    def ordered_inputs(self, model: Union["PreTrainedModel", "TFPreTrainedModel"]) -> Dict[str, Dict[int, str]]:
        """
        Re-orders the inputs using the model forward pass signature.

        Args:
            model ([`transformers.PreTrainedModel`] or [`transformers.TFPreTrainedModel`]):
                The model for which we will use the OnnxConfig.

        Returns:
            `Dict[str, Dict[int, str]]`: The properly ordered inputs.
        """
        inputs = self.inputs
        inputs = self.rename_ambiguous_inputs(inputs)

        ordered_inputs = {}
        if hasattr(model, "forward"):
            sig = inspect.signature(model.forward)
        else:
            sig = inspect.signature(model.call)

        for param in sig.parameters:
            param_regex = re.compile(rf"{param}(\.\d*)?")
            to_insert = []
            for name, dynamic_axes in inputs.items():
                if re.match(param_regex, name):
                    to_insert.append((name, dynamic_axes))
            # TODO: figure out a smart way of re-ordering potential nested structures.
            # to_insert = sorted(to_insert, key=lambda t: t[0])
            for name, dynamic_axes in to_insert:
                name = self.torch_to_onnx_input_map.get(name, name)
                ordered_inputs[name] = dynamic_axes
        return ordered_inputs

    @add_dynamic_docstring(text=GENERATE_DUMMY_DOCSTRING, dynamic_elements=DEFAULT_DUMMY_SHAPES)
    def generate_dummy_inputs(self, framework: str = "pt", **kwargs) -> Dict:
        dummy_inputs_generators = self._create_dummy_input_generator_classes(**kwargs)

        dummy_inputs = {}
        for input_name in self.inputs:
            input_was_inserted = False
            for dummy_input_gen in dummy_inputs_generators:
                if dummy_input_gen.supports_input(input_name):
                    dummy_inputs[input_name] = dummy_input_gen.generate(
                        input_name, framework=framework, int_dtype=self.int_dtype, float_dtype=self.float_dtype
                    )
                    input_was_inserted = True
                    break
            if not input_was_inserted:
                raise RuntimeError(
                    f'Could not generate dummy input for "{input_name}". Try adding a proper dummy input generator to '
                    "the model ONNX config."
                )
        return dummy_inputs

    @classmethod
    def flatten_output_collection_property(cls, name: str, field: Iterable[Any]) -> Dict[str, Any]:
        """
        Flattens any potential nested structure expanding the name of the field with the index of the element within the
        structure.

        Args:
            name (`str`):
                The name of the nested structure.
            field (`Iterable[Any]`):
                The structure to potentially flattened.

        Returns:
            `Dict[str, Any]`: Outputs with flattened structure and key mapping this new structure.

        """
        if isinstance(field[0], (list, tuple)):
            return {f"{name}.{idx}": item for idx, item in enumerate(itertools.chain.from_iterable(field))}
        else:
            return {f"{name}.{idx}": item for idx, item in enumerate(field)}

    def generate_dummy_inputs_for_validation(
        self, reference_model_inputs: Dict[str, Any], onnx_input_names: Optional[List[str]] = None
    ) -> Dict[str, Any]:
        """
        Generates inputs for ONNX Runtime using the reference model inputs. Override this to run inference with seq2seq
        models which have the encoder and decoder exported as separate ONNX files.

        Args:
            reference_model_inputs (`Dict[str, Tensor]`):
                Reference inputs for the model.
            onnx_input_names (`Optional[List[str]]`, defaults to `None`):
                Names of the actual inputs to the ONNX model. This argument may be required as an unused
                input to the model is automatically removed by torch.onnx.export (e.g. encoder_outputs in the decoder with past)

        Returns:
            `Dict[str, Tensor]`: The mapping holding the kwargs to provide to the model's forward function
        """
        return reference_model_inputs

    def post_process_exported_models(
        self,
        path: "Path",
        models_and_onnx_configs: Dict[
            str, Tuple[Union["PreTrainedModel", "TFPreTrainedModel", "ModelMixin"], "OnnxConfig"]
        ],
        onnx_files_subpaths: List[str],
    ):
        """
        Performs any model-specific post-processing on the ONNX.

        Args:
            path (`Path`):
                Path to the directory of the stored ONNX model.
            models_and_onnx_configs (`Dict[str, Tuple[Union["PreTrainedModel", "TFPreTrainedModel", "ModelMixin"], "OnnxConfig"]]`):
                A dictionnary containing the models t apply post-processing on, and their corresponding ONNX configuration.
            onnx_files_subpaths (`List[str]`):
                The relative paths from the export directory to the ONNX files to do post-processing on. The order must be the same as
                the order of submodels in the ordered dict `models_and_onnx_configs`.
        """
        first_key = next(iter(models_and_onnx_configs))
        if is_torch_available() and isinstance(models_and_onnx_configs[first_key][0], nn.Module):
            if is_accelerate_available():
                logger.info("Deduplicating shared (tied) weights...")
                for subpath, key in zip(onnx_files_subpaths, models_and_onnx_configs):
                    onnx_model = onnx.load(os.path.join(path, subpath))

                    torch_model = models_and_onnx_configs[key][0]
                    tied_params = find_tied_parameters(torch_model)
                    remove_duplicate_weights_from_tied_info(
                        onnx_model, torch_model, tied_params, save_path=os.path.join(path, subpath)
                    )
            else:
                logger.warning(
                    "Weight deduplication check in the ONNX export requires accelerate. Please install accelerate to run it."
                )

        return models_and_onnx_configs, onnx_files_subpaths


class OnnxConfigWithPast(OnnxConfig, ABC):
    """
    Inherits from [`~exporters.onnx.OnnxConfig`]. A base class to handle the ONNX configuration of decoder-only models.
    """

    PAD_ATTENTION_MASK_TO_PAST: bool = False
    SUPPORTS_PAST: bool = True

    def __init__(
        self,
        config: "PretrainedConfig",
        task: str = "feature-extraction",
        int_dtype: str = "int64",
        float_dtype: str = "fp32",
        use_past: bool = False,
        use_past_in_inputs: bool = False,
        preprocessors: Optional[List[Any]] = None,
    ):
        self.use_past = use_past
        self.use_past_in_inputs = use_past_in_inputs

        self.is_merged = False
        self.use_cache_branch = None
        super().__init__(
            config=config, task=task, int_dtype=int_dtype, float_dtype=float_dtype, preprocessors=preprocessors
        )

    @property
    def outputs(self) -> Dict[str, Dict[int, str]]:
        if not self.use_past_in_inputs:
            common_outputs = super().outputs
        # In the other cases, the sequence_length axis is not dynamic, always of length 1
        elif self.task == "feature-extraction":
            common_outputs = OrderedDict({"last_hidden_state": {0: "batch_size"}})
        else:
            common_outputs = OrderedDict({"logits": {0: "batch_size"}})
        if self.use_past:
            # When exporting decoder models with use_cache=True, both the decoder without past and with past have the KV cache as an output.
            self.add_past_key_values(common_outputs, direction="outputs")
        return common_outputs

    @property
    def values_override(self) -> Optional[Dict[str, Any]]:
        if hasattr(self._config, "use_cache"):
            return {"use_cache": self.use_past}

    @add_dynamic_docstring(text=GENERATE_DUMMY_DOCSTRING, dynamic_elements=DEFAULT_DUMMY_SHAPES)
    def generate_dummy_inputs(self, framework: str = "pt", **kwargs):
        dummy_inputs_generators = self._create_dummy_input_generator_classes(**kwargs)

        dummy_inputs = {}
        input_names = [key for key in self.inputs.keys() if not key.startswith("past_key_values")]
        if self.use_past_in_inputs and self.use_cache_branch is not False:
            input_names.append("past_key_values")

        for input_name in input_names:
            input_was_inserted = False
            for dummy_input_gen in dummy_inputs_generators:
                if dummy_input_gen.supports_input(input_name):
                    dummy_inputs[input_name] = self.overwrite_shape_and_generate_input(
                        dummy_input_gen,
                        input_name,
                        framework,
                        input_shapes=kwargs,
                    )
                    input_was_inserted = True
                    break
            if not input_was_inserted:
                raise RuntimeError(
                    f'Could not generate dummy input for "{input_name}". Try adding a proper dummy input generator to the model ONNX config.'
                )

        # refer to https://github.com/huggingface/optimum/pull/764
        if (
            self.use_past_in_inputs
            and self.PAD_ATTENTION_MASK_TO_PAST
            and self.use_cache_branch is not False
            and "attention_mask" in dummy_inputs
        ):
            # Obtain the past sequence length from the value instead of the key (Bloom).
            past_length = dummy_inputs["past_key_values"][0][1].shape[-2]

            dummy_inputs["attention_mask"] = DummyInputGenerator.pad_input_on_dim(
                dummy_inputs["attention_mask"],
                desired_length=past_length + 1,
                dim=1,
                dtype=dummy_inputs["attention_mask"].dtype,
            )

        if self.use_past_in_inputs and self.use_cache_branch is not False and "decoder_attention_mask" in dummy_inputs:
            past_length = dummy_inputs["past_key_values"][0][0].shape[2]
            dummy_inputs["decoder_attention_mask"] = DummyInputGenerator.pad_input_on_dim(
                dummy_inputs["decoder_attention_mask"],
                desired_length=past_length + 1,
                dim=1,
                dtype=dummy_inputs["decoder_attention_mask"].dtype,
            )

        return dummy_inputs

    def overwrite_shape_and_generate_input(
        self, dummy_input_gen: "DummyInputGenerator", input_name: str, framework: str, input_shapes: Dict
    ):
        """
        The shape passed to the dummy input generator may not always be correct for all of the inputs it manages. This method allows
        to overwrite some shapes, and generate the dummy input. This should probably be refactored more elegantly.
        """

        # models from TextSeq2SeqOnnxConfig use decoder_input_ids as input name
        # while models from TextDecoderOnnxConfig use input_ids, hence the check for both
        if (
            self.use_past
            and self.use_past_in_inputs
            and self.use_cache_branch is not False
            and input_name in ["decoder_input_ids", "input_ids"]
        ):
            sequence_length = dummy_input_gen.sequence_length
            # Use a sequence length of 1 when the KV cache is already populated.
            dummy_input_gen.sequence_length = 1
            dummy_input = dummy_input_gen.generate(
                input_name, framework=framework, int_dtype=self.int_dtype, float_dtype=self.float_dtype
            )
            dummy_input_gen.sequence_length = sequence_length
        else:
            dummy_input = dummy_input_gen.generate(
                input_name, framework=framework, int_dtype=self.int_dtype, float_dtype=self.float_dtype
            )

        return dummy_input

    def add_past_key_values(self, inputs_or_outputs: Dict[str, Dict[int, str]], direction: str):
        """
        Fills `input_or_outputs` mapping with past_key_values dynamic axes considering the direction.

        Args:
            inputs_or_outputs (`Dict[str, Dict[int, str]]`):
                The mapping to fill.
            direction (`str`):
                either "inputs" or "outputs", it specifies whether `input_or_outputs` is the input mapping or the
                output mapping, this is important for axes naming.
        """
        if direction not in ["inputs", "outputs"]:
            raise ValueError(f'direction must either be "inputs" or "outputs", but {direction} was given')

        if direction == "inputs":
            decoder_sequence_name = "past_sequence_length"
            name = "past_key_values"
        else:
            decoder_sequence_name = "past_sequence_length + 1"
            name = "present"

        for i in range(self._normalized_config.num_layers):
            inputs_or_outputs[f"{name}.{i}.key"] = {0: "batch_size", 2: decoder_sequence_name}
            inputs_or_outputs[f"{name}.{i}.value"] = {0: "batch_size", 2: decoder_sequence_name}

    def flatten_past_key_values(self, flattened_output, name, idx, t):
        flattened_output[f"{name}.{idx}.key"] = t[0]
        flattened_output[f"{name}.{idx}.value"] = t[1]

    def flatten_output_collection_property(self, name: str, field: Iterable[Any]) -> Dict[str, Any]:
        flattened_output = {}
        if name in ["present", "past_key_values"]:
            for idx, t in enumerate(field):
                self.flatten_past_key_values(flattened_output, name, idx, t)
        else:
            flattened_output = super().flatten_output_collection_property(name, field)

        return flattened_output

    def generate_dummy_inputs_for_validation(
        self, reference_model_inputs: Dict[str, Any], onnx_input_names: Optional[List[str]] = None
    ) -> Dict[str, Any]:
        if self.is_merged is True and self.use_cache_branch is True:
            reference_model_inputs["use_cache_branch"] = DummyInputGenerator.constant_tensor(shape=[1], value=True)
        elif self.is_merged is True and self.use_cache_branch is False:
            reference_model_inputs["use_cache_branch"] = DummyInputGenerator.constant_tensor(shape=[1], value=False)

            # We don't support optional inputs for now, so even though the non-cache branch is used,
            # dummy past key values are necessary
            batch_size = reference_model_inputs["input_ids"].shape[0]
            pkv_generator = self.DUMMY_PKV_GENERATOR_CLASS(
                task=self.task, normalized_config=self._normalized_config, sequence_length=1, batch_size=batch_size
            )
            reference_model_inputs["past_key_values"] = pkv_generator.generate(
                "past_key_values", framework="pt", int_dtype=self.int_dtype, float_dtype=self.float_dtype
            )

        return reference_model_inputs


class ConfigBehavior(str, enum.Enum):
    """
    Specifies the behavior of the [`~exporters.onnx.base.OnnxSeq2SeqConfigWithPast`]:
        - MONOLITH: the config can be used to export the whole seq2seq model as a single file.
        - ENCODER: the config can be used to export the encoder part of the seq2seq model.
        - DECODER: the config can be used to export the decoder part of the seq2seq model.
    """

    MONOLITH = "monolith"
    ENCODER = "encoder"
    DECODER = "decoder"


class OnnxSeq2SeqConfigWithPast(OnnxConfigWithPast):
    """
    Inherits from [`~exporters.onnx.OnnxConfigWithPast`]. A base class to handle the ONNX configuration of encoder-decoder models.
    """

    DUMMY_PKV_GENERATOR_CLASS = DummySeq2SeqPastKeyValuesGenerator

    def __init__(
        self,
        config: "PretrainedConfig",
        task: str = "feature-extraction",
        int_dtype: str = "int64",
        float_dtype: str = "fp32",
        use_past: bool = False,
        use_past_in_inputs: bool = False,
        behavior: ConfigBehavior = ConfigBehavior.MONOLITH,
        preprocessors: Optional[List[Any]] = None,
    ):
        super().__init__(
            config=config,
            task=task,
            int_dtype=int_dtype,
            float_dtype=float_dtype,
            use_past=use_past,
            use_past_in_inputs=use_past_in_inputs,
            preprocessors=preprocessors,
        )
        self._behavior = behavior

        if self._behavior is ConfigBehavior.ENCODER:
            self.task = "feature-extraction"
            self.use_past_in_inputs = False

    def with_behavior(
        self,
        behavior: Union[str, ConfigBehavior],
        use_past: bool = False,
        use_past_in_inputs: bool = False,
    ) -> "OnnxSeq2SeqConfigWithPast":
        """
        Creates a copy of the current OnnxConfig but with a different `ConfigBehavior` and `use_past` value.

        Args:
            behavior ([`ConfigBehavior`]):
                The behavior to use for the new instance.
<<<<<<< HEAD
            int_dtype (`str`, defaults to `"int64"`):
                The data type of integer tensors, could be ["int64", "int32", "int8"], default to "int64".
            float_dtype (`str`, defaults to `"fp32"`):
                The data type of float tensors, could be ["fp32", "fp16", "bf16"], default to "fp32".
            use_past (`bool`, defaults to `False`):
                Whether or not the ONNX config to instantiate is for a model using KV cache.
            use_past_in_inputs (`bool`, defaults to `False`):
                Whether the KV cache is to be passed as an input to the ONNX.
=======
            use_past (`bool`, defaults to `False`):
                Whether or not the new instance should use past.
>>>>>>> fe94480d

        Returns:
            `OnnxSeq2SeqConfigWithPast`
        """
        if isinstance(behavior, str) and not isinstance(behavior, ConfigBehavior):
            behavior = ConfigBehavior(behavior)
        return self.__class__(
            self._config,
            task=self.task,
            int_dtype=self.int_dtype,
            float_dtype=self.float_dtype,
            use_past=use_past,
            use_past_in_inputs=use_past_in_inputs,
            behavior=behavior,
            preprocessors=self._preprocessors,
        )

    @property
    def outputs(self) -> Dict[str, Dict[int, str]]:
        common_outputs = super(OnnxConfigWithPast, self).outputs
        # Renaming the outputs axes properly.
        for name, axes_names in common_outputs.items():
            if self._behavior is ConfigBehavior.ENCODER or "encoder" in name:
                sequence_name = "encoder_sequence_length"
            else:
                sequence_name = "decoder_sequence_length"

            new_axes_names = {}
            for axis_idx, axis_name in axes_names.items():
                if "sequence" in axis_name:
                    if self.use_past_in_inputs is False or self.is_merged is True:
                        new_axes_names[axis_idx] = sequence_name
                    else:
                        # Trick to force it since ONNX sometimes infer a dynamic axis where it's not.
                        new_axes_names[axis_idx] = "1"
                else:
                    new_axes_names[axis_idx] = axis_name
            common_outputs[name] = new_axes_names

        if self.use_past:
            # When exporting decoder models with use_cache=True, both the decoder without past and with past have the KV cache as an output.
            self.add_past_key_values(common_outputs, direction="outputs")

        return common_outputs

    def add_past_key_values(self, inputs_or_outputs: Dict[str, Dict[int, str]], direction: str):
        if direction not in ["inputs", "outputs"]:
            raise ValueError(f'direction must either be "inputs" or "outputs", but {direction} was given')

        if direction == "inputs":
            decoder_sequence_name = "past_decoder_sequence_length"
            name = "past_key_values"
        else:
            decoder_sequence_name = "past_decoder_sequence_length + 1"
            name = "present"

        for i in range(self._normalized_config.decoder_num_layers):
            inputs_or_outputs[f"{name}.{i}.decoder.key"] = {0: "batch_size", 2: decoder_sequence_name}
            inputs_or_outputs[f"{name}.{i}.decoder.value"] = {0: "batch_size", 2: decoder_sequence_name}

            if (
                self.is_merged is True
                or (self._behavior is ConfigBehavior.DECODER and not self.use_past_in_inputs)
                or direction == "inputs"
            ):
                # TODO: we only need to call it encoder_sequence_length_out in the merge case - but at torch.onnx.export()
                # time we have currently no case to check whether we will merge at a later step or not (self.is_merged is
                # not yet set at this time)
                inputs_or_outputs[f"{name}.{i}.encoder.key"] = {0: "batch_size", 2: "encoder_sequence_length_out"}
                inputs_or_outputs[f"{name}.{i}.encoder.value"] = {0: "batch_size", 2: "encoder_sequence_length_out"}

    def flatten_past_key_values(self, flattened_output, name, idx, t):
        if len(t) not in [2, 4]:
            raise ValueError(
                "past_key_values to flatten should be of length 2 (self-attention only) or 4 (self and cross attention)."
            )

        flattened_output[f"{name}.{idx}.decoder.key"] = t[0]
        flattened_output[f"{name}.{idx}.decoder.value"] = t[1]
        if len(t) == 4:
            flattened_output[f"{name}.{idx}.encoder.key"] = t[2]
            flattened_output[f"{name}.{idx}.encoder.value"] = t[3]

    def patch_model_for_export(
        self, model: Union["PreTrainedModel", "TFPreTrainedModel"], model_kwargs: Optional[Dict[str, Any]] = None
    ) -> ModelPatcher:
        return Seq2SeqModelPatcher(self, model, model_kwargs=model_kwargs)

    def post_process_exported_models(
        self,
        path: Path,
        models_and_onnx_configs: Dict[
            str, Tuple[Union["PreTrainedModel", "TFPreTrainedModel", "ModelMixin"], "OnnxConfig"]
        ],
        onnx_files_subpaths: List[str],
    ):
        models_and_onnx_configs, onnx_files_subpaths = super().post_process_exported_models(
            path, models_and_onnx_configs, onnx_files_subpaths
        )

        # Attempt to merge only if the decoder was exported without/with past
        if self.use_past is True and len(models_and_onnx_configs) == 3:
            decoder_path = Path(path, onnx_files_subpaths[1])
            decoder_with_past_path = Path(path, onnx_files_subpaths[2])
            decoder_merged_path = Path(path, ONNX_DECODER_MERGED_NAME + ".onnx")
            try:
                # The decoder with past does not output the cross attention past key values as they are constant,
                # hence the need for strict=False
                merge_decoders(
                    decoder=decoder_path,
                    decoder_with_past=decoder_with_past_path,
                    save_path=decoder_merged_path,
                    strict=False,
                )
            except Exception as e:
                raise Exception(f"Unable to merge decoders. Detailed error: {e}")

            # In order to do the validation of the two branches on the same file
            encoder_path = onnx_files_subpaths[0]

            onnx_files_subpaths = [encoder_path, decoder_merged_path.name, decoder_merged_path.name]

            # We validate the two branches of the decoder model then
            models_and_onnx_configs[ONNX_DECODER_NAME][1].is_merged = True
            models_and_onnx_configs[ONNX_DECODER_NAME][1].use_cache_branch = False

            # Past key values won't be generated by default, but added in the input
            models_and_onnx_configs[ONNX_DECODER_NAME][1].use_past_in_inputs = True

            models_and_onnx_configs[ONNX_DECODER_WITH_PAST_NAME][1].use_cache_branch = True
            models_and_onnx_configs[ONNX_DECODER_WITH_PAST_NAME][1].is_merged = True

        return models_and_onnx_configs, onnx_files_subpaths

    def generate_dummy_inputs_for_validation(
        self, reference_model_inputs: Dict[str, Any], onnx_input_names: Optional[List[str]] = None
    ) -> Dict[str, Any]:
        if self._behavior is ConfigBehavior.DECODER:
            if "decoder_input_ids" in reference_model_inputs:
                reference_model_inputs["input_ids"] = reference_model_inputs.pop("decoder_input_ids")

            if "attention_mask" in reference_model_inputs:
                reference_model_inputs["encoder_attention_mask"] = reference_model_inputs.pop("attention_mask")

            if onnx_input_names is not None:
                if "encoder_outputs" in reference_model_inputs:
                    if "encoder_hidden_states" in onnx_input_names:
                        # This is typically the case for the decoder without past, and for **some**
                        # decoder with past, e.g. t5.
                        reference_model_inputs["encoder_hidden_states"] = reference_model_inputs.pop(
                            "encoder_outputs"
                        )[0]
                    else:
                        reference_model_inputs.pop("encoder_outputs")
            else:
                # TODO: remove this else in optimum 2.0 and make onnx_input_names a required argument
                if "encoder_outputs" in reference_model_inputs:
                    if self.use_past_in_inputs is False or self.is_merged:
                        # ONNX without past uses encoder_hidden_states even when we don't outputing them
                        reference_model_inputs["encoder_hidden_states"] = reference_model_inputs.pop(
                            "encoder_outputs"
                        )[0]
                    else:
                        # ONNX with past does not use encoder_hidden_states when we don't output them
                        reference_model_inputs.pop("encoder_outputs")
        return super().generate_dummy_inputs_for_validation(reference_model_inputs)


class OnnxConfigWithLoss(OnnxConfig, ABC):
    """
    Wrapper for the children classes of `optimum.exporters.onnx.OnnxConfig` to export the model through the ONNX format
    with loss in outputs and labels in the inputs. For seq-to-seq models, labels will be appended to the inputs of
    decoders.
    """

    _tasks_to_extra_inputs = {
        "feature-extraction": {"labels": {0: "batch_size"}},
        "fill-mask": {"labels": {0: "batch_size", 1: "sequence_length"}},
        "text-generation": {"labels": {0: "batch_size", 1: "sequence_length"}},
        "text-generation-with-past": {"labels": {0: "batch_size"}},
        "text2text-generation": {"labels": {0: "batch_size", 1: "sequence_length"}},
        "text2text-generation-with-past": {"labels": {0: "batch_size"}},
        "text-classification": {"labels": {0: "batch_size"}},
        "token-classification": {"labels": {0: "batch_size", 1: "sequence_length"}},
        "multiple-choice": {"labels": {0: "batch_size"}},
        "question-answering": {
            "start_positions": {0: "batch_size"},
            "end_positions": {0: "batch_size"},
        },
        "image-classification": {"labels": {0: "batch_size"}},
    }
    _tasks_to_extra_outputs = {
        "feature-extraction": OrderedDict({"loss": {}}),
    }

    DUMMY_EXTRA_INPUT_GENERATOR_CLASSES = (DummyLabelsGenerator,)

    def __init__(self, config: OnnxConfig, int_dtype: str = "int64", float_dtype: str = "fp32"):
        self._onnx_config = config
        self.task = self._onnx_config.task
        self.int_dtype = int_dtype
        self.float_dtype = float_dtype
        self._normalized_config = self._onnx_config._normalized_config
        self.PATCHING_SPECS = self._onnx_config.PATCHING_SPECS

    @classmethod
    def from_onnx_config(cls, config: OnnxConfig) -> "OnnxConfigWithLoss":
        return cls(config)

    @property
    def inputs(self) -> Dict[str, Dict[int, str]]:
        inputs = self._onnx_config.inputs
        inputs.update(self._tasks_to_extra_inputs[self.task])
        return inputs

    @property
    def outputs(self) -> Dict[str, Dict[int, str]]:
        common_outputs = self._onnx_config.outputs
        extra_outputs = self._tasks_to_extra_outputs["feature-extraction"]
        common_outputs.update(extra_outputs)
        for key in reversed(extra_outputs.keys()):
            common_outputs.move_to_end(key, last=False)
        return copy.deepcopy(common_outputs)

    def generate_dummy_inputs(self, framework: str = "pt", **kwargs):
        dummy_inputs = self._onnx_config.generate_dummy_inputs(framework=framework, **kwargs)
        input_name, _ = next(iter(self._onnx_config.inputs.items()))
        batch_size = dummy_inputs[input_name].shape[0]

        # TODO: doesn't this break attention_mask generation?
        if isinstance(self._onnx_config, OnnxConfigWithPast) and self._onnx_config.use_past_in_inputs is True:
            kwargs["sequence_length"] = 1
        else:
            for input_name, dynamic_axes in self._tasks_to_extra_inputs[self.task].items():
                if "sequence_length" in dynamic_axes.values():
                    kwargs["sequence_length"] = DEFAULT_DUMMY_SHAPES["sequence_length"]

        kwargs["num_labels"] = self._onnx_config._config.num_labels

        dummy_inputs_generators = [
            cls_(self.task, self._normalized_config, batch_size=batch_size, **kwargs)
            for cls_ in self.DUMMY_EXTRA_INPUT_GENERATOR_CLASSES
        ]

        for input_name in self._tasks_to_extra_inputs[self.task]:
            input_was_inserted = False
            for dummy_input_gen in dummy_inputs_generators:
                if dummy_input_gen.supports_input(input_name):
                    dummy_inputs[input_name] = dummy_input_gen.generate(
                        input_name, framework=framework, int_dtype=self.int_dtype, float_dtype=self.float_dtype
                    )
                    input_was_inserted = True
                    break
            if not input_was_inserted:
                raise RuntimeError(
                    f'Could not generate dummy input for "{input_name}". Try adding a proper dummy input generator to the model ONNX config.'
                )

        return dummy_inputs

    def generate_dummy_inputs_for_validation(
        self, reference_model_inputs: Dict[str, Any], onnx_input_names: Optional[List[str]] = None
    ) -> Dict[str, Any]:
        return self._onnx_config.generate_dummy_inputs_for_validation(reference_model_inputs)

    def flatten_decoder_past_key_values(self, flattened_output, name, idx, t):
        flattened_output[f"{name}.{idx}.key"] = t[0]
        flattened_output[f"{name}.{idx}.value"] = t[1]

    def flatten_seq2seq_past_key_values(self, flattened_output, name, idx, t):
        if len(t) not in [2, 4]:
            raise ValueError(
                "past_key_values to flatten should be of length 2 (self-attention only) or 4 (self and cross attention)."
            )
        if len(t) == 2:
            flattened_output[f"{name}.{idx}.decoder.key"] = t[0]
            flattened_output[f"{name}.{idx}.decoder.value"] = t[1]
        if len(t) == 4:
            flattened_output[f"{name}.{idx}.encoder.key"] = t[2]
            flattened_output[f"{name}.{idx}.encoder.value"] = t[3]

    def flatten_output_collection_property(self, name: str, field: Iterable[Any]) -> Dict[str, Any]:
        flattened_output = {}
        if name in ["present", "past_key_values"]:
            if "text-generation" in self.task:
                for idx, t in enumerate(field):
                    self.flatten_decoder_past_key_values(flattened_output, name, idx, t)
            elif "text2text-generation" in self.task:
                for idx, t in enumerate(field):
                    self.flatten_seq2seq_past_key_values(flattened_output, name, idx, t)
        else:
            flattened_output = super().flatten_output_collection_property(name, field)

        return flattened_output

    @property
    def torch_to_onnx_input_map(self) -> Dict[str, str]:
        return self._onnx_config.torch_to_onnx_input_map

    @property
    def torch_to_onnx_output_map(self) -> Dict[str, str]:
        return self._onnx_config.torch_to_onnx_output_map

    @property
    def values_override(self) -> Optional[Dict[str, Any]]:
        return self._onnx_config.values_override<|MERGE_RESOLUTION|>--- conflicted
+++ resolved
@@ -428,7 +428,6 @@
             `Dict[str, Dict[int, str]]`: The properly ordered inputs.
         """
         inputs = self.inputs
-        inputs = self.rename_ambiguous_inputs(inputs)
 
         ordered_inputs = {}
         if hasattr(model, "forward"):
@@ -798,19 +797,10 @@
         Args:
             behavior ([`ConfigBehavior`]):
                 The behavior to use for the new instance.
-<<<<<<< HEAD
-            int_dtype (`str`, defaults to `"int64"`):
-                The data type of integer tensors, could be ["int64", "int32", "int8"], default to "int64".
-            float_dtype (`str`, defaults to `"fp32"`):
-                The data type of float tensors, could be ["fp32", "fp16", "bf16"], default to "fp32".
             use_past (`bool`, defaults to `False`):
                 Whether or not the ONNX config to instantiate is for a model using KV cache.
             use_past_in_inputs (`bool`, defaults to `False`):
                 Whether the KV cache is to be passed as an input to the ONNX.
-=======
-            use_past (`bool`, defaults to `False`):
-                Whether or not the new instance should use past.
->>>>>>> fe94480d
 
         Returns:
             `OnnxSeq2SeqConfigWithPast`
