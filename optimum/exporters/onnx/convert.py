# coding=utf-8
# Copyright 2022 The HuggingFace Team. All rights reserved.
#
# Licensed under the Apache License, Version 2.0 (the "License");
# you may not use this file except in compliance with the License.
# You may obtain a copy of the License at
#
#     http://www.apache.org/licenses/LICENSE-2.0
#
# Unless required by applicable law or agreed to in writing, software
# distributed under the License is distributed on an "AS IS" BASIS,
# WITHOUT WARRANTIES OR CONDITIONS OF ANY KIND, either express or implied.
# See the License for the specific language governing permissions and
# limitations under the License.
"""ONNX model check and export functions."""

import os
from inspect import signature
from itertools import chain
from pathlib import Path
from typing import Callable, Dict, Iterable, List, Optional, Tuple, Union

import numpy as np
from transformers.utils import is_tf_available, is_torch_available

<<<<<<< HEAD
import onnx

from ...onnxruntime.utils import check_model_uses_external_data
from ...utils import logging
=======
from ...utils import TORCH_MINIMUM_VERSION, is_torch_onnx_support_available, logging
from ..tasks import TasksManager
>>>>>>> 842eb914
from .base import OnnxConfig


if is_torch_available():
    from transformers.modeling_utils import PreTrainedModel
    from transformers.pytorch_utils import is_torch_less_than_1_11

    from diffusers import ModelMixin

if is_tf_available():
    from transformers.modeling_tf_utils import TFPreTrainedModel


logger = logging.get_logger(__name__)  # pylint: disable=invalid-name


class ShapeError(ValueError):
    pass


class AtolError(ValueError):
    pass


class OutputMatchError(ValueError):
    pass


def check_dummy_inputs_are_allowed(
    model: Union["PreTrainedModel", "TFPreTrainedModel", "ModelMixin"], dummy_input_names: Iterable[str]
):
    """
    Checks that the dummy inputs from the ONNX config is a subset of the allowed inputs for `model`.
    Args:
        model (`Union[transformers.PreTrainedModel, transformers.TFPreTrainedModel`]):
            The model instance.
        model_inputs (`Iterable[str]`):
            The model input names.
    """
    forward = (
        model.forward
        if is_torch_available() and issubclass(type(model), (PreTrainedModel, ModelMixin))
        else model.call
    )
    forward_parameters = signature(forward).parameters
    forward_inputs_set = set(forward_parameters.keys())
    dummy_input_names = set(dummy_input_names)

    # We are fine if config_inputs has more keys than model_inputs
    if not dummy_input_names.issubset(forward_inputs_set):
        raise ValueError(
            f"Config dummy inputs are not a subset of the model inputs: {dummy_input_names} vs {forward_inputs_set}"
        )


def validate_models_outputs(
    models_and_onnx_configs: Dict[
        str, Tuple[Union["PreTrainedModel", "TFPreTrainedModel", "ModelMixin"], "OnnxConfig"]
    ],
    onnx_named_outputs: List[str],
    output_dir: Path,
    atol: Optional[float] = None,
    output_names: Optional[List[str]] = None,
):
    """
    Validates the export of several models, by checking that the outputs from both the reference and the exported model match.
    The following method validates the ONNX models exported using the `export_models` method.

    Args:
        models_and_onnx_configs (`Dict[str, Tuple[Union[`PreTrainedModel`, `TFPreTrainedModel`], `OnnxConfig`]]):
            A dictionnary containing the models to validate and their corresponding onnx configs.
        onnx_named_outputs (`List[str]`):
            The names of the outputs to check.
        output_dir (`Path`):
            Output directory where the exported ONNX models are stored.
        atol (`Optional[float]`, defaults to `None`):
            The absolute tolerance in terms of outputs difference between the reference and the exported model.
        output_names (`Optional[List[str]]`, defaults to `None`):
            The names to use for the exported ONNX files. The order must be the same as the order of submodels in the ordered dict `models_and_onnx_configs`.
            If None, will use the keys from the `models_and_onnx_configs` as names.
    Raises:
        ValueError: If the outputs shapes or values do not match between the reference and the exported model.
    """

    if len(onnx_named_outputs) != len(models_and_onnx_configs.keys()):
        raise ValueError(
            f"Invalid number of ONNX named outputs. Required {len(models_and_onnx_configs.keys())}, Provided {len(onnx_named_outputs)}"
        )

    if output_names is not None and len(output_names) != len(models_and_onnx_configs):
        raise ValueError(
            f"Provided custom names {output_names} for the validation of {len(models_and_onnx_configs)} models. Please provide the same number of ONNX file names as models to export."
        )

    for i, model_name in enumerate(models_and_onnx_configs.keys()):
        submodel, sub_onnx_config = models_and_onnx_configs[model_name]
        onnx_model_path = (
            output_dir.joinpath(output_names[i])
            if output_names is not None
            else output_dir.joinpath(model_name + ".onnx")
        )
        validate_model_outputs(
            config=sub_onnx_config,
            reference_model=submodel,
            onnx_model=onnx_model_path,
            onnx_named_outputs=onnx_named_outputs[i],
            atol=atol,
        )


def validate_model_outputs(
    config: OnnxConfig,
    reference_model: Union["PreTrainedModel", "TFPreTrainedModel", "ModelMixin"],
    onnx_model: Path,
    onnx_named_outputs: List[str],
    atol: Optional[float] = None,
):
    """
    Validates the export by checking that the outputs from both the reference and the exported model match.

    Args:
        config ([`~OnnxConfig`]:
            The configuration used to export the model.
        reference_model ([`~PreTrainedModel`] or [`~TFPreTrainedModel`]):
            The model used for the export.
        onnx_model (`Path`):
            The path to the exported model.
        onnx_named_outputs (`List[str]`):
            The names of the outputs to check.
        atol (`Optional[float]`, defaults to `None`):
            The absolute tolerance in terms of outputs difference between the reference and the exported model.

    Raises:
        ValueError: If the outputs shapes or values do not match between the reference and the exported model.
    """
    from onnxruntime import InferenceSession, SessionOptions

    logger.info("Validating ONNX model...")

    if atol is None:
        atol = config.ATOL_FOR_VALIDATION

    framework = (
        "pt" if is_torch_available() and issubclass(type(reference_model), (PreTrainedModel, ModelMixin)) else "tf"
    )
    reference_model_inputs = config.generate_dummy_inputs(framework=framework)

    # Create ONNX Runtime session
    options = SessionOptions()
    session = InferenceSession(onnx_model.as_posix(), options, providers=["CPUExecutionProvider"])

    # Compute outputs from the reference model
    if is_torch_available() and issubclass(type(reference_model), (PreTrainedModel, ModelMixin)):
        reference_model.to("cpu")

    ref_outputs = reference_model(**reference_model_inputs)
    ref_outputs_dict = {}

    # We flatten potential collection of outputs (i.e. past_keys) to a flat structure
    for name, value in ref_outputs.items():
        # Overwriting the output name as "present" since it is the name used for the ONNX outputs
        # ("past_key_values" being taken for the ONNX inputs)
        if name == "past_key_values":
            name = "present"
        if isinstance(value, (list, tuple)):
            value = config.flatten_output_collection_property(name, value)
            ref_outputs_dict.update(value)
        else:
            ref_outputs_dict[name] = value

    # Create onnxruntime inputs from the reference model inputs
    reference_model_inputs_for_validation = config.generate_dummy_inputs_for_validation(reference_model_inputs)

    # We flatten potential collection of inputs (i.e. past_keys)
    onnx_inputs = {}
    for name, value in reference_model_inputs_for_validation.items():
        if isinstance(value, (list, tuple)):
            value = config.flatten_output_collection_property(name, value)
            onnx_inputs.update({tensor_name: pt_tensor.numpy() for tensor_name, pt_tensor in value.items()})
        else:
            onnx_inputs[name] = value.numpy()

    # Compute outputs from the ONNX model
    onnx_outputs = session.run(onnx_named_outputs, onnx_inputs)

    # Modify the ONNX output names to match the reference model output names
    onnx_named_outputs = config.output_names_for_validation(onnx_named_outputs)

    # Check we have a subset of the keys into onnx_outputs against ref_outputs
    ref_outputs_set, onnx_outputs_set = set(ref_outputs_dict.keys()), set(onnx_named_outputs)
    if not onnx_outputs_set.issubset(ref_outputs_set):
        raise OutputMatchError(
            "ONNX model output names do not match reference model output names.\n"
            f"Reference model output names: {ref_outputs_set}\n"
            f"ONNX model output names: {onnx_outputs_set}"
            f"Difference: {onnx_outputs_set.difference(ref_outputs_set)}"
        )
    else:
        onnx_output_names = ", ".join(onnx_outputs_set)
        logger.info(f"\t-[✓] ONNX model output names match reference model ({onnx_output_names})")

    # Check the shape and values match
    shape_failures = []
    value_failures = []
    for name, ort_value in zip(onnx_named_outputs, onnx_outputs):
        if is_torch_available() and issubclass(type(reference_model), (PreTrainedModel, ModelMixin)):
            ref_value = ref_outputs_dict[name].detach().numpy()
        else:
            ref_value = ref_outputs_dict[name].numpy()
        logger.info(f'\t- Validating ONNX Model output "{name}":')

        # Shape
        if not ort_value.shape == ref_value.shape:
            logger.error(f"\t\t-[x] shape {ort_value.shape} doesn't match {ref_value.shape}")
            shape_failures.append((name, ref_value.shape, ort_value.shape))
        else:
            logger.info(f"\t\t-[✓] {ort_value.shape} matches {ref_value.shape}")

        # Values
        if not np.allclose(ref_value, ort_value, atol=atol):
            max_diff = np.amax(np.abs(ref_value - ort_value))
            logger.error(f"\t\t-[x] values not close enough, max diff: {max_diff} (atol: {atol})")
            value_failures.append((name, max_diff))
        else:
            logger.info(f"\t\t-[✓] all values close (atol: {atol})")

    if shape_failures:
        msg = "\n".join(f"- {t[0]}: got {t[1]} (reference) and {t[2]} (ONNX)" for t in shape_failures)
        raise ShapeError(f"Output shapes do not match between reference model and ONNX exported model:\n{msg}")

    if value_failures:
        msg = "\n".join(f"- {t[0]}: max diff = {t[1]}" for t in value_failures)
        raise AtolError(
            f"The maximum absolute difference between the output of the reference model and the ONNX exported model is not within the set tolerance {atol}:\n{msg}"
        )


def export_pytorch(
    model: Union["PreTrainedModel", "ModelMixin"],
    config: OnnxConfig,
    opset: int,
    output: Path,
    device: str = "cpu",
) -> Tuple[List[str], List[str]]:
    """
    Exports a PyTorch model to an ONNX Intermediate Representation.

    Args:
        model ([`PreTrainedModel`]):
            The model to export.
        config ([`~exporters.onnx.config.OnnxConfig`]):
            The ONNX configuration associated with the exported model.
        opset (`int`):
            The version of the ONNX operator set to use.
        output (`Path`):
            Directory to store the exported ONNX model.
        device (`str`, *optional*, defaults to `cpu`):
            The device on which the ONNX model will be exported. Either `cpu` or `cuda`. Only PyTorch is supported for
            export on CUDA devices.

    Returns:
        `Tuple[List[str], List[str]]`: A tuple with an ordered list of the model's inputs, and the named inputs from
        the ONNX configuration.
    """
    import torch
    from torch.onnx import export as onnx_export
    from torch.utils._pytree import tree_map

    logger.info(f"Using framework PyTorch: {torch.__version__}")
    FORCE_ONNX_EXTERNAL_DATA = os.getenv("FORCE_ONNX_EXTERNAL_DATA", "0") == "1"

    with torch.no_grad():
        model.config.return_dict = True
        model.eval()

        # Check if we need to override certain configuration item
        if config.values_override is not None:
            logger.info(f"Overriding {len(config.values_override)} configuration item(s)")
            for override_config_key, override_config_value in config.values_override.items():
                logger.info(f"\t- {override_config_key} -> {override_config_value}")
                setattr(model.config, override_config_key, override_config_value)

        # Check that inputs match, and order them properly
        dummy_inputs = config.generate_dummy_inputs(framework="pt")
        device = torch.device(device)
        if device.type == "cuda" and torch.cuda.is_available():
            model.to(device)
            dummy_inputs = tree_map(
                lambda value: value.to(device) if isinstance(value, torch.Tensor) else value, dummy_inputs
            )
        check_dummy_inputs_are_allowed(model, dummy_inputs)
        inputs = config.ordered_inputs(model)
        input_names = list(inputs.keys())
        output_names = list(config.outputs.keys())

        config.patch_ops()

        # PyTorch deprecated the `enable_onnx_checker` and `use_external_data_format` arguments in v1.11,
        # so we check the torch version for backwards compatibility
        if is_torch_less_than_1_11:
            raise RuntimeError("The ONNX export using the PyTorch framework is only supported for v1.11+")
        else:
            # Export can work with named args but the dict containing named args has to be the last element of the args
            # tuple.
            onnx_export(
                model,
                (dummy_inputs,),
                f=output.as_posix(),
                input_names=input_names,
                output_names=output_names,
                dynamic_axes={name: axes for name, axes in chain(inputs.items(), config.outputs.items())},
                do_constant_folding=True,
                opset_version=opset,
            )

            # check if external data was exported
            onnx_model = onnx.load(str(output), load_external_data=False)
            model_uses_external_data = check_model_uses_external_data(onnx_model)

            if model_uses_external_data or FORCE_ONNX_EXTERNAL_DATA:
                logger.info("Saving external data to one file...")

                # try free model memory
                del model
                del onnx_model

                onnx_model = onnx.load(
                    str(output), load_external_data=True
                )  # TODO: this will probably be too memory heavy, shall we free `model` memory?
                onnx.save(
                    onnx_model,
                    str(output),
                    save_as_external_data=True,
                    all_tensors_to_one_file=True,
                    location=output.name + "_data",
                    size_threshold=1024 if not FORCE_ONNX_EXTERNAL_DATA else 0,
                )

                # delete previous external data (all files besides model.onnx and model.onnx_data)
                for file in os.listdir(output.parent):
                    if file != output.name and file != output.name + "_data":
                        os.remove(os.path.join(output.parent, file))

        config.restore_ops()

    return input_names, output_names


def export_tensorflow(
    model: "TFPreTrainedModel",
    config: OnnxConfig,
    opset: int,
    output: Path,
) -> Tuple[List[str], List[str]]:
    """
    Exports a TensorFlow model to an ONNX Intermediate Representation.

    Args:
        model ([`TFPreTrainedModel`]):
            The model to export.
        config ([`~exporters.onnx.config.OnnxConfig`]):
            The ONNX configuration associated with the exported model.
        opset (`int`):
            The version of the ONNX operator set to use.
        output (`Path`):
            Directory to store the exported ONNX model.
        device (`str`, *optional*, defaults to `cpu`):
            The device on which the ONNX model will be exported. Either `cpu` or `cuda`. Only PyTorch is supported for
            export on CUDA devices.

    Returns:
        `Tuple[List[str], List[str]]`: A tuple with an ordered list of the model's inputs, and the named inputs from
        the ONNX configuration.
    """
    # This is needed to import onnx and tf2onnx because onnx is also the name of the current directory.
    import sys

    import tensorflow as tf

    sys_path_backup = sys.path
    sys.path.pop(0)
    import onnx
    import tf2onnx

    sys.path = sys_path_backup

    logger.info(f"Using framework TensorFlow: {tf.__version__}")

    model.config.return_dict = True

    # Check if we need to override certain configuration item
    if config.values_override is not None:
        logger.info(f"Overriding {len(config.values_override)} configuration item(s)")
        for override_config_key, override_config_value in config.values_override.items():
            logger.info(f"\t- {override_config_key} -> {override_config_value}")
            setattr(model.config, override_config_key, override_config_value)

    # Ensure inputs match
    dummy_inputs = config.generate_dummy_inputs(framework="tf")
    check_dummy_inputs_are_allowed(model, dummy_inputs)

    inputs = config.ordered_inputs(model)
    input_names = list(inputs.keys())
    output_names = list(config.outputs.keys())

    config.patch_ops()
    input_signature = [tf.TensorSpec.from_tensor(tensor, name=key) for key, tensor in dummy_inputs.items()]
    onnx_model, _ = tf2onnx.convert.from_keras(model, input_signature, opset=opset)
    onnx.save(onnx_model, output.as_posix())
    config.restore_ops()

    return input_names, output_names


def export_models(
    models_and_onnx_configs: Dict[
        str, Tuple[Union["PreTrainedModel", "TFPreTrainedModel", "ModelMixin"], "OnnxConfig"]
    ],
    output_dir: Path,
    opset: Optional[int] = None,
    output_names: Optional[List[str]] = None,
    device: str = "cpu",
) -> Tuple[List[List[str]], List[List[str]]]:
    """
    Exports a Pytorch or TensorFlow encoder decoder model to an ONNX Intermediate Representation.
    The following method exports the encoder and decoder components of the model as separate
    ONNX files.

    Args:
        models_and_onnx_configs (`Dict[str, Tuple[Union[`PreTrainedModel`, `TFPreTrainedModel`], `OnnxConfig`]]):
             A dictionnary containing the models to export and their corresponding onnx configs.
        output_dir (`Path`):
            Output directory to store the exported ONNX models.
        opset (`Optional[int]`, defaults to `None`):
            The version of the ONNX operator set to use.
        output_names (`Optional[List[str]]`, defaults to `None`):
            The names to use for the exported ONNX files. The order must be the same as the order of submodels in the ordered dict `models_and_onnx_configs`.
            If None, will use the keys from `models_and_onnx_configs` as names.
        device (`str`, *optional*, defaults to `cpu`):
            The device on which the ONNX model will be exported. Either `cpu` or `cuda`. Only PyTorch is supported for
            export on CUDA devices.
    Returns:
        `Tuple[List[List[str]], List[List[str]]]`: A tuple with an ordered list of the model's inputs, and the named
        inputs from the ONNX configuration.
    """
    outputs = []

    if output_names is not None and len(output_names) != len(models_and_onnx_configs):
        raise ValueError(
            f"Provided custom names {output_names} for the export of {len(models_and_onnx_configs)} models. Please provide the same number of names as models to export."
        )

<<<<<<< HEAD
    for i, model_name in enumerate(models_for_export.keys()):
        submodel, sub_onnx_config = models_for_export[model_name]
        output_name = output_names[i] if output_names is not None else Path(model_name + ".onnx")

        # when the model uses several ONNX files, save each in subfolders to avoid conflicting external files
        output_path = output_dir / model_name / output_name
        output_path.parent.mkdir(parents=True, exist_ok=True)

=======
    for i, model_name in enumerate(models_and_onnx_configs.keys()):
        submodel, sub_onnx_config = models_and_onnx_configs[model_name]
        output_path = (
            output_dir.joinpath(output_names[i])
            if output_names is not None
            else output_dir.joinpath(model_name + ".onnx")
        )
>>>>>>> 842eb914
        outputs.append(
            export(
                model=submodel,
                config=sub_onnx_config,
                output=output_path,
                opset=opset,
                device=device,
            )
        )

    outputs = list(map(list, zip(*outputs)))
    return outputs


def export(
    model: Union["PreTrainedModel", "TFPreTrainedModel", "ModelMixin"],
    config: OnnxConfig,
    output: Path,
    opset: Optional[int] = None,
    device: str = "cpu",
) -> Tuple[List[str], List[str]]:
    """
    Exports a Pytorch or TensorFlow model to an ONNX Intermediate Representation.

    Args:
        model ([`PreTrainedModel`] or [`TFPreTrainedModel`]):
            The model to export.
        config ([`~exporters.onnx.config.OnnxConfig`]):
            The ONNX configuration associated with the exported model.
        output (`Path`):
            Directory to store the exported ONNX model.
        opset (`Optional[int]`, defaults to `None`):
            The version of the ONNX operator set to use.
        device (`str`, *optional*, defaults to `cpu`):
            The device on which the ONNX model will be exported. Either `cpu` or `cuda`. Only PyTorch is supported for
            export on CUDA devices.

    Returns:
        `Tuple[List[str], List[str]]`: A tuple with an ordered list of the model's inputs, and the named inputs from
        the ONNX configuration.
    """
    if not (is_torch_available() or is_tf_available()):
        raise ImportError(
            "Cannot convert because neither PyTorch nor TensorFlow are installed. "
            "Please install torch or tensorflow first."
        )

    output.parent.mkdir(parents=True, exist_ok=True)

    if opset is None:
        opset = config.DEFAULT_ONNX_OPSET

    if is_torch_available() and issubclass(type(model), (PreTrainedModel, ModelMixin)):
        from ...utils import torch_version

        if not is_torch_onnx_support_available():
            raise AssertionError(
                f"Unsupported PyTorch version, minimum required is {TORCH_MINIMUM_VERSION}, got: {torch_version}"
            )

        if not config.is_torch_support_available:
            logger.warning(
                f"Unsupported PyTorch version for this model. Minimum required is {config.MIN_TORCH_VERSION},"
                f" got: {torch.__version__}"
            )
        return export_pytorch(model, config, opset, output, device=device)

    elif is_tf_available() and issubclass(type(model), TFPreTrainedModel):
        if device == "cuda":
            raise RuntimeError("`tf2onnx` does not support export on CUDA device.")
        return export_tensorflow(model, config, opset, output)

    else:
        raise RuntimeError(
            "You either provided a PyTorch model with only TensorFlow installed, or a TensorFlow model with only PyTorch installed."
        )<|MERGE_RESOLUTION|>--- conflicted
+++ resolved
@@ -23,15 +23,11 @@
 import numpy as np
 from transformers.utils import is_tf_available, is_torch_available
 
-<<<<<<< HEAD
 import onnx
 
 from ...onnxruntime.utils import check_model_uses_external_data
-from ...utils import logging
-=======
 from ...utils import TORCH_MINIMUM_VERSION, is_torch_onnx_support_available, logging
 from ..tasks import TasksManager
->>>>>>> 842eb914
 from .base import OnnxConfig
 
 
@@ -484,24 +480,14 @@
             f"Provided custom names {output_names} for the export of {len(models_and_onnx_configs)} models. Please provide the same number of names as models to export."
         )
 
-<<<<<<< HEAD
-    for i, model_name in enumerate(models_for_export.keys()):
-        submodel, sub_onnx_config = models_for_export[model_name]
+    for i, model_name in enumerate(models_and_onnx_configs.keys()):
+        submodel, sub_onnx_config = models_and_onnx_configs[model_name]
         output_name = output_names[i] if output_names is not None else Path(model_name + ".onnx")
 
         # when the model uses several ONNX files, save each in subfolders to avoid conflicting external files
         output_path = output_dir / model_name / output_name
         output_path.parent.mkdir(parents=True, exist_ok=True)
 
-=======
-    for i, model_name in enumerate(models_and_onnx_configs.keys()):
-        submodel, sub_onnx_config = models_and_onnx_configs[model_name]
-        output_path = (
-            output_dir.joinpath(output_names[i])
-            if output_names is not None
-            else output_dir.joinpath(model_name + ".onnx")
-        )
->>>>>>> 842eb914
         outputs.append(
             export(
                 model=submodel,
