# coding=utf-8
# Copyright 2022 The HuggingFace Team. All rights reserved.
#
# Licensed under the Apache License, Version 2.0 (the "License");
# you may not use this file except in compliance with the License.
# You may obtain a copy of the License at
#
#     http://www.apache.org/licenses/LICENSE-2.0
#
# Unless required by applicable law or agreed to in writing, software
# distributed under the License is distributed on an "AS IS" BASIS,
# WITHOUT WARRANTIES OR CONDITIONS OF ANY KIND, either express or implied.
# See the License for the specific language governing permissions and
# limitations under the License.
"""ONNX model check and export functions."""

import os
from inspect import signature
from itertools import chain
from pathlib import Path
from typing import Dict, Iterable, List, Optional, Tuple, Union

import numpy as np
import onnx
from transformers.utils import is_tf_available, is_torch_available

from ...onnx.utils import _get_onnx_external_data_tensors, check_model_uses_external_data
from ...utils import (
    TORCH_MINIMUM_VERSION,
    is_diffusers_available,
    is_torch_onnx_support_available,
    logging,
    require_numpy_strictly_lower,
)
from ..error_utils import AtolError, OutputMatchError, ShapeError
from .base import OnnxConfig
from .utils import recursive_to_device, recursive_to_dtype


if is_torch_available():
    import torch
    import torch.nn as nn
    from transformers.modeling_utils import PreTrainedModel
    from transformers.pytorch_utils import is_torch_less_than_1_11

if is_diffusers_available():
    from diffusers import ModelMixin

if is_tf_available():
    from transformers.modeling_tf_utils import TFPreTrainedModel


logger = logging.get_logger(__name__)  # pylint: disable=invalid-name


class DynamicAxisNameError(ValueError):
    pass


def check_dummy_inputs_are_allowed(
    model: Union["PreTrainedModel", "TFPreTrainedModel", "ModelMixin"], dummy_input_names: Iterable[str]
):
    """
    Checks that the dummy inputs from the ONNX config is a subset of the allowed inputs for `model`.
    Args:
        model (`Union[transformers.PreTrainedModel, transformers.TFPreTrainedModel`]):
            The model instance.
        model_inputs (`Iterable[str]`):
            The model input names.
    """

    forward = model.forward if is_torch_available() and isinstance(model, nn.Module) else model.call
    forward_parameters = signature(forward).parameters
    forward_inputs_set = set(forward_parameters.keys())
    dummy_input_names = set(dummy_input_names)

    # We are fine if config_inputs has more keys than model_inputs
    if not dummy_input_names.issubset(forward_inputs_set):
        raise ValueError(
            f"Config dummy inputs are not a subset of the model inputs: {dummy_input_names} vs {forward_inputs_set}"
        )


def validate_models_outputs(
    models_and_onnx_configs: Dict[
        str, Tuple[Union["PreTrainedModel", "TFPreTrainedModel", "ModelMixin"], "OnnxConfig"]
    ],
    onnx_named_outputs: List[List[str]],
    output_dir: Path,
    atol: Optional[float] = None,
    onnx_files_subpaths: Optional[List[str]] = None,
    input_shapes: Optional[Dict] = None,
    device: str = "cpu",
    dtype: Optional["torch.dtype"] = None,
):
    """
    Validates the export of several models, by checking that the outputs from both the reference and the exported model match.
    The following method validates the ONNX models exported using the `export_models` method.

    Args:
        models_and_onnx_configs (`Dict[str, Tuple[Union[`PreTrainedModel`, `TFPreTrainedModel`], `OnnxConfig`]]):
            A dictionnary containing the models to validate and their corresponding onnx configs.
        onnx_named_outputs (`List[List[str]]`):
            The names of the outputs to check.
        output_dir (`Path`):
            Output directory where the exported ONNX models are stored.
        atol (`Optional[float]`, defaults to `None`):
            The absolute tolerance in terms of outputs difference between the reference and the exported model.
        onnx_files_subpaths (`Optional[List[str]]`, defaults to `None`):
            The relative paths from `output_dir` to the ONNX files to do validation on. The order must be the same as the order of submodels
            in the ordered dict `models_and_onnx_configs`. If None, will use the keys from the `models_and_onnx_configs` as names.
        input_shapes (`Optional[Dict]`, defaults to `None`):
            If specified, allows to use specific shapes to validate the ONNX model on.
        device (`str`, defaults to `"cpu"`):
            The device on which the ONNX models will be validated. Either `cpu` or `cuda`. Validation on a CUDA device is supported only for PyTorch.
        dtype (`Optional[torch.dtype]`, defaults to `None`):
            Data type of the inputs to perform validation on. Validation on float16 is supported only for PyTorch.

    Raises:
        ValueError: If the outputs shapes or values do not match between the reference and the exported model.
    """
    if len(onnx_named_outputs) != len(models_and_onnx_configs.keys()):
        raise ValueError(
            f"Invalid number of ONNX named outputs. Required {len(models_and_onnx_configs.keys())}, Provided {len(onnx_named_outputs)}"
        )

    if onnx_files_subpaths is not None and len(onnx_files_subpaths) != len(models_and_onnx_configs):
        raise ValueError(
            f"Provided custom names {onnx_files_subpaths} for the validation of {len(models_and_onnx_configs)} models. Please provide the same number of ONNX file names as models to export."
        )

    exceptions = []  # run all validations before raising
    onnx_paths = []
    for i, model_name in enumerate(models_and_onnx_configs.keys()):
        submodel, sub_onnx_config = models_and_onnx_configs[model_name]
        onnx_model_path = (
            output_dir.joinpath(onnx_files_subpaths[i])
            if onnx_files_subpaths is not None
            else output_dir.joinpath(model_name + ".onnx")
        )
        onnx_paths.append(onnx_model_path)
        try:
            validate_model_outputs(
                config=sub_onnx_config,
                reference_model=submodel,
                onnx_model=onnx_model_path,
                onnx_named_outputs=onnx_named_outputs[i],
                atol=atol,
                input_shapes=input_shapes,
                device=device,
                dtype=dtype,
            )
        except Exception as e:
            exceptions.append(e)

    if len(exceptions) != 0:
        for i, exception in enumerate(exceptions[:-1]):
            logger.error(f"Validation {i} for the model {onnx_paths[i].as_posix()} raised: {exception}")
        raise exceptions[-1]


def validate_model_outputs(
    config: OnnxConfig,
    reference_model: Union["PreTrainedModel", "TFPreTrainedModel", "ModelMixin"],
    onnx_model: Path,
    onnx_named_outputs: List[str],
    atol: Optional[float] = None,
    input_shapes: Optional[Dict] = None,
    device: str = "cpu",
    dtype: Optional["torch.dtype"] = None,
):
    """
    Validates the export by checking that the outputs from both the reference and the exported model match.

    Args:
        config ([`~OnnxConfig`]:
            The configuration used to export the model.
        reference_model ([`~PreTrainedModel`] or [`~TFPreTrainedModel`]):
            The model used for the export.
        onnx_model (`Path`):
            The path to the exported model.
        onnx_named_outputs (`List[str]`):
            The names of the outputs to check.
        atol (`Optional[float]`, defaults to `None`):
            The absolute tolerance in terms of outputs difference between the reference and the exported model.
        input_shapes (`Optional[Dict]`, defaults to `None`):
            If specified, allows to use specific shapes to validate the ONNX model on.
        device (`str`, defaults to `"cpu"`):
            The device on which the ONNX model will be validated. Either `cpu` or `cuda`. Validation on a CUDA device is supported only for PyTorch.

    Raises:
        ValueError: If the outputs shapes or values do not match between the reference and the exported model.
    """
    from onnxruntime import GraphOptimizationLevel, InferenceSession, SessionOptions

    logger.info(f"Validating ONNX model {onnx_model.as_posix()}...")

    if atol is None:
        atol = config.ATOL_FOR_VALIDATION

    if "diffusers" in str(reference_model.__class__) and not is_diffusers_available():
        raise ImportError("The pip package `diffusers` is required to validate stable diffusion ONNX models.")

    framework = "pt" if is_torch_available() and isinstance(reference_model, nn.Module) else "tf"

    if input_shapes is None:
        input_shapes = {}  # will use the defaults from DEFAULT_DUMMY_SHAPES
    reference_model_inputs = config.generate_dummy_inputs(framework=framework, **input_shapes)

    # Create ONNX Runtime session
    session_options = SessionOptions()
    # We could well set ORT_DISABLE_ALL here, but it makes CUDA export with O4 of gpt_neo fail
    session_options.graph_optimization_level = GraphOptimizationLevel.ORT_ENABLE_BASIC

    if device.startswith("cuda"):
        provider = "CUDAExecutionProvider"
    else:
        provider = "CPUExecutionProvider"

    session = InferenceSession(onnx_model.as_posix(), sess_options=session_options, providers=[provider])

    # Sometimes the exported model can have more outputs than what is specified in the ONNX config because the original
    # PyTorch model has more outputs that were forgotten in the config, so we check for that.
    all_onnx_outputs = {output.name for output in session.get_outputs()}
    config_outputs = set(config.outputs)
    if all_onnx_outputs != config_outputs:
        if len(all_onnx_outputs) > len(config_outputs):
            diff = all_onnx_outputs - config_outputs
        else:
            diff = config_outputs - all_onnx_outputs

        raise OutputMatchError(
            "The exported ONNX model does not have the exact same outputs as what is provided in "
            f"{config.__class__.__name__}. Difference: {', '.join(diff)}"
        )

    # Sometimes the exported model can have axes that are inferred as dynamic axes but were not specified as such in
    # the ONNX Config: it was either an error on the config side, or an error on the ONNX side inferring a dynamic axis
    # that is actually static.
    # The `OnnxConfig.fix_dynamic_axes` method should fix that at export time, but it is still worth checking here.
    all_config_dynamic_axes_names = set()
    for input_ in config.inputs.values():
        all_config_dynamic_axes_names |= set(input_.values())
    for output in config.outputs.values():
        all_config_dynamic_axes_names |= set(output.values())

    for node in session.get_outputs():
        for idx, axis in enumerate(node.shape):
            if isinstance(axis, str) and axis not in all_config_dynamic_axes_names:
                raise DynamicAxisNameError(
                    f"The axis {idx} of input / output node called {node.name} has an unknown name: {axis}"
                )

    # Compute outputs from the reference model
    if is_torch_available() and isinstance(reference_model, nn.Module):
        reference_model.to(device)

        for key, value in reference_model_inputs.items():
            reference_model_inputs[key] = recursive_to_device(value=value, device=device)
            reference_model_inputs[key] = recursive_to_dtype(
                value=reference_model_inputs[key], dtype=dtype, start_dtype=torch.float32
            )

    ref_outputs = reference_model(**reference_model_inputs)
    ref_outputs_dict = {}

    # We flatten potential collection of outputs (i.e. past_keys) to a flat structure
    for name, value in ref_outputs.items():
        # Overwriting the output name as "present" since it is the name used for the ONNX outputs
        # ("past_key_values" being taken for the ONNX inputs)
        if name == "past_key_values":
            name = "present"
        if isinstance(value, (list, tuple)):
            value = config.flatten_output_collection_property(name, value)
            ref_outputs_dict.update(value)
        else:
            ref_outputs_dict[name] = value

    # Possibly edit the input for the onnxruntime.InferenceSession, this is for example the case for merged
    # models where the input `use_cache_branch` is added
    reference_ort_inputs = config.generate_dummy_inputs_for_validation(reference_model_inputs)

    # We flatten potential collection of inputs (i.e. past_keys)
    onnx_inputs = {}
    for name, value in reference_ort_inputs.items():
        if isinstance(value, (list, tuple)):
            value = config.flatten_output_collection_property(name, value)
            onnx_inputs.update({tensor_name: pt_tensor.cpu().numpy() for tensor_name, pt_tensor in value.items()})
        else:
            onnx_inputs[name] = value.cpu().numpy()

    # Compute outputs from the ONNX model
    onnx_outputs = session.run(onnx_named_outputs, onnx_inputs)

    # Modify the ONNX output names to match the reference model output names
    onnx_to_torch = {v: k for k, v in config.torch_to_onnx_output_map.items()}
    onnx_named_outputs = [onnx_to_torch.get(k, k) for k in onnx_named_outputs]

    # Check we have a subset of the keys into onnx_outputs against ref_outputs
    ref_outputs_set, onnx_outputs_set = set(ref_outputs_dict.keys()), set(onnx_named_outputs)
    if not onnx_outputs_set.issubset(ref_outputs_set):
        raise OutputMatchError(
            "ONNX model output names do not match reference model output names.\n"
            f"Reference model output names: {ref_outputs_set}\n"
            f"ONNX model output names: {onnx_outputs_set}"
            f"Difference: {onnx_outputs_set.difference(ref_outputs_set)}"
        )
    else:
        onnx_output_names = ", ".join(onnx_outputs_set)
        logger.info(f"\t-[✓] ONNX model output names match reference model ({onnx_output_names})")

    if "diffusers" in str(reference_model.__class__) and not is_diffusers_available():
        raise ImportError("The pip package `diffusers` is required to validate stable diffusion ONNX models.")

    # Check the shape and values match
    shape_failures = []
    value_failures = []
    for name, ort_value in zip(onnx_named_outputs, onnx_outputs):
        if is_torch_available() and isinstance(reference_model, nn.Module):
            ref_value = ref_outputs_dict[name].detach().cpu().numpy()
        else:
            ref_value = ref_outputs_dict[name].cpu().numpy()
        logger.info(f'\t- Validating ONNX Model output "{name}":')

        # Shape
        if not ort_value.shape == ref_value.shape:
            logger.error(f"\t\t-[x] shape {ort_value.shape} doesn't match {ref_value.shape}")
            shape_failures.append((name, ref_value.shape, ort_value.shape))
        else:
            logger.info(f"\t\t-[✓] {ort_value.shape} matches {ref_value.shape}")

        # Values
        try:
            if not np.allclose(ref_value, ort_value, atol=atol):
                max_diff = np.amax(np.abs(ref_value - ort_value))
                logger.error(f"\t\t-[x] values not close enough, max diff: {max_diff} (atol: {atol})")
                value_failures.append((name, max_diff))
            else:
                logger.info(f"\t\t-[✓] all values close (atol: {atol})")
        except Exception:
            # If shapes do not match, it is possible that the np.allclose call fails, since we raise the proper issue
            # right after, we do not do anything here.
            pass

    if shape_failures:
        msg = "\n".join(f"- {t[0]}: got {t[1]} (reference) and {t[2]} (ONNX)" for t in shape_failures)
        raise ShapeError(f"Output shapes do not match between reference model and ONNX exported model:\n{msg}")

    if value_failures:
        msg = "\n".join(f"- {t[0]}: max diff = {t[1]}" for t in value_failures)
        raise AtolError(
            f"The maximum absolute difference between the output of the reference model and the ONNX exported model is not within the set tolerance {atol}:\n{msg}"
        )


def export_pytorch(
    model: Union["PreTrainedModel", "ModelMixin"],
    config: OnnxConfig,
    opset: int,
    output: Path,
    device: str = "cpu",
    dtype: Optional["torch.dtype"] = None,
    input_shapes: Optional[Dict] = None,
) -> Tuple[List[str], List[str]]:
    """
    Exports a PyTorch model to an ONNX Intermediate Representation.

    Args:
        model ([`PreTrainedModel`]):
            The model to export.
        config ([`~exporters.onnx.config.OnnxConfig`]):
            The ONNX configuration associated with the exported model.
        opset (`int`):
            The version of the ONNX operator set to use.
        output (`Path`):
            Path to save the exported ONNX file to.
        device (`str`, defaults to `"cpu"`):
            The device on which the ONNX model will be exported. Either `cpu` or `cuda`. Only PyTorch is supported for
            export on CUDA devices.
        dtype (`Optional[torch.dtype]`, defaults to `None`):
            Data type to remap the model inputs to. PyTorch-only. Only `torch.float16` is supported.
        input_shapes (`Optional[Dict]`, defaults to `None`):
            If specified, allows to use specific shapes for the example input provided to the ONNX exporter.

    Returns:
        `Tuple[List[str], List[str]]`: A tuple with an ordered list of the model's inputs, and the named outputs from
        the ONNX configuration.
    """
    from torch.onnx import export as onnx_export
    from torch.utils._pytree import tree_map

    logger.info(f"Using framework PyTorch: {torch.__version__}")
    FORCE_ONNX_EXTERNAL_DATA = os.getenv("FORCE_ONNX_EXTERNAL_DATA", "0") == "1"

    with torch.no_grad():
        model.config.return_dict = True
        model.eval()

        # Check if we need to override certain configuration item
        if config.values_override is not None:
            logger.info(f"Overriding {len(config.values_override)} configuration item(s)")
            for override_config_key, override_config_value in config.values_override.items():
                logger.info(f"\t- {override_config_key} -> {override_config_value}")
                setattr(model.config, override_config_key, override_config_value)

        if input_shapes is None:
            input_shapes = {}  # will use the defaults from DEFAULT_DUMMY_SHAPES

        # Check that inputs match, and order them properly
        dummy_inputs = config.generate_dummy_inputs(framework="pt", **input_shapes)
        device = torch.device(device)

        def remap(value):
            if isinstance(value, torch.Tensor):
                value = value.to(device)
            if isinstance(value, torch.Tensor) and value.dtype == torch.float32:
                value = value.to(dtype=dtype)

            return value

        if device.type == "cuda" and torch.cuda.is_available():
<<<<<<< HEAD
            model.to(device)
            dummy_inputs = tree_map(remap, dummy_inputs)
=======
            model = model.to(device)
            dummy_inputs = tree_map(
                lambda value: value.to(device) if isinstance(value, torch.Tensor) else value, dummy_inputs
            )
>>>>>>> dbea6c0d
        check_dummy_inputs_are_allowed(model, dummy_inputs)
        inputs = config.ordered_inputs(model)
        input_names = list(inputs.keys())
        output_names = list(config.outputs.keys())

        # PyTorch deprecated the `enable_onnx_checker` and `use_external_data_format` arguments in v1.11,
        # so we check the torch version for backwards compatibility
        if is_torch_less_than_1_11:
            raise RuntimeError("The ONNX export using the PyTorch framework is only supported for v1.11+")
        else:
            with config.patch_model_for_export(model):
                # Export can work with named args but the dict containing named args has to be the last element of the args
                # tuple.
                onnx_export(
                    model,
                    (dummy_inputs,),
                    f=output.as_posix(),
                    input_names=input_names,
                    output_names=output_names,
                    dynamic_axes={name: axes for name, axes in chain(inputs.items(), config.outputs.items())},
                    do_constant_folding=True,
                    opset_version=opset,
                )

            # check if external data was exported
            onnx_model = onnx.load(str(output), load_external_data=False)
            model_uses_external_data = check_model_uses_external_data(onnx_model)

            if model_uses_external_data or FORCE_ONNX_EXTERNAL_DATA:
                tensors_paths = _get_onnx_external_data_tensors(onnx_model)
                logger.info("Saving external data to one file...")

                # try free model memory
                del model
                del onnx_model

                onnx_model = onnx.load(
                    str(output), load_external_data=True
                )  # this will probably be too memory heavy for large models
                onnx.save(
                    onnx_model,
                    str(output),
                    save_as_external_data=True,
                    all_tensors_to_one_file=True,
                    location=output.name + "_data",
                    size_threshold=1024 if not FORCE_ONNX_EXTERNAL_DATA else 0,
                )

                # delete previous external data
                for tensor in tensors_paths:
                    os.remove(output.parent / tensor)

    return input_names, output_names


@require_numpy_strictly_lower("1.24.0", "The Tensorflow ONNX export only supports numpy<1.24.0.")
def export_tensorflow(
    model: "TFPreTrainedModel",
    config: OnnxConfig,
    opset: int,
    output: Path,
) -> Tuple[List[str], List[str]]:
    """
    Exports a TensorFlow model to an ONNX Intermediate Representation.

    Args:
        model ([`TFPreTrainedModel`]):
            The model to export.
        config ([`~exporters.onnx.config.OnnxConfig`]):
            The ONNX configuration associated with the exported model.
        opset (`int`):
            The version of the ONNX operator set to use.
        output (`Path`):
            Directory to store the exported ONNX model.
        device (`str`, *optional*, defaults to `cpu`):
            The device on which the ONNX model will be exported. Either `cpu` or `cuda`. Only PyTorch is supported for
            export on CUDA devices.

    Returns:
        `Tuple[List[str], List[str]]`: A tuple with an ordered list of the model's inputs, and the named outputs from
        the ONNX configuration.
    """
    # This is needed to import onnx and tf2onnx because onnx is also the name of the current directory.
    import sys

    import tensorflow as tf

    sys_path_backup = sys.path
    sys.path.pop(0)
    import onnx
    import tf2onnx

    sys.path = sys_path_backup

    logger.info(f"Using framework TensorFlow: {tf.__version__}")

    model.config.return_dict = True

    # Check if we need to override certain configuration item
    if config.values_override is not None:
        logger.info(f"Overriding {len(config.values_override)} configuration item(s)")
        for override_config_key, override_config_value in config.values_override.items():
            logger.info(f"\t- {override_config_key} -> {override_config_value}")
            setattr(model.config, override_config_key, override_config_value)

    # Ensure inputs match
    dummy_inputs = config.generate_dummy_inputs(framework="tf")
    check_dummy_inputs_are_allowed(model, dummy_inputs)

    inputs = config.ordered_inputs(model)
    input_names = list(inputs.keys())
    output_names = list(config.outputs.keys())

    input_signature = []
    for key, tensor in dummy_inputs.items():
        shape = [tensor.shape[i] for i in range(tensor.ndim)]
        for idx, _ in config.inputs[key].items():
            shape[idx] = None

        input_signature.append(tf.TensorSpec(shape, dtype=tensor.dtype, name=key))

    with config.patch_model_for_export(model):
        onnx_model, _ = tf2onnx.convert.from_keras(model, input_signature, opset=opset)
    onnx.save(onnx_model, output.as_posix())

    return input_names, output_names


def export_models(
    models_and_onnx_configs: Dict[
        str, Tuple[Union["PreTrainedModel", "TFPreTrainedModel", "ModelMixin"], "OnnxConfig"]
    ],
    output_dir: Path,
    opset: Optional[int] = None,
    output_names: Optional[List[str]] = None,
    device: str = "cpu",
    input_shapes: Optional[Dict] = None,
    disable_dynamic_axes_fix: Optional[bool] = False,
    dtype: Optional[str] = None,
) -> Tuple[List[List[str]], List[List[str]]]:
    """
    Exports a Pytorch or TensorFlow encoder decoder model to an ONNX Intermediate Representation.
    The following method exports the encoder and decoder components of the model as separate
    ONNX files.

    Args:
        models_and_onnx_configs (`Dict[str, Tuple[Union[`PreTrainedModel`, `TFPreTrainedModel`, `ModelMixin`], `OnnxConfig`]]):
            A dictionnary containing the models to export and their corresponding onnx configs.
        output_dir (`Path`):
            Output directory to store the exported ONNX models.
        opset (`Optional[int]`, defaults to `None`):
            The version of the ONNX operator set to use.
        output_names (`Optional[List[str]]`, defaults to `None`):
            The names to use for the exported ONNX files. The order must be the same as the order of submodels in the ordered dict `models_and_onnx_configs`.
            If None, will use the keys from `models_and_onnx_configs` as names.
        device (`str`, defaults to `"cpu"`):
            The device on which the ONNX model will be exported. Either `cpu` or `cuda`. Only PyTorch is supported for
            export on CUDA devices.
        input_shapes (`Optional[Dict]`, defaults to `None`):
            If specified, allows to use specific shapes for the example input provided to the ONNX exporter.
        disable_dynamic_axes_fix (`Optional[bool]`, defaults to `False`):
            Whether to disable the default dynamic axes fixing.
        dtype (`Optional[str]`, defaults to `None`):
            Data type to remap the model inputs to. PyTorch-only. Only `fp16` is supported.
    Returns:
        `Tuple[List[List[str]], List[List[str]]]`: A tuple with an ordered list of the model's inputs, and the named
        outputs from the ONNX configuration.
    """
    outputs = []

    if output_names is not None and len(output_names) != len(models_and_onnx_configs):
        raise ValueError(
            f"Provided custom names {output_names} for the export of {len(models_and_onnx_configs)} models. Please provide the same number of names as models to export."
        )

    for i, model_name in enumerate(models_and_onnx_configs.keys()):
        submodel, sub_onnx_config = models_and_onnx_configs[model_name]
        output_name = output_names[i] if output_names is not None else Path(model_name + ".onnx")

        output_path = output_dir / output_name
        output_path.parent.mkdir(parents=True, exist_ok=True)

        outputs.append(
            export(
                model=submodel,
                config=sub_onnx_config,
                output=output_path,
                opset=opset,
                device=device,
                input_shapes=input_shapes,
                disable_dynamic_axes_fix=disable_dynamic_axes_fix,
                dtype=dtype,
            )
        )

    outputs = list(map(list, zip(*outputs)))
    return outputs


def export(
    model: Union["PreTrainedModel", "TFPreTrainedModel", "ModelMixin"],
    config: OnnxConfig,
    output: Path,
    opset: Optional[int] = None,
    device: str = "cpu",
    input_shapes: Optional[Dict] = None,
    disable_dynamic_axes_fix: Optional[bool] = False,
    dtype: Optional[str] = None,
) -> Tuple[List[str], List[str]]:
    """
    Exports a Pytorch or TensorFlow model to an ONNX Intermediate Representation.

    Args:
        model ([`PreTrainedModel`] or [`TFPreTrainedModel`]):
            The model to export.
        config ([`~exporters.onnx.config.OnnxConfig`]):
            The ONNX configuration associated with the exported model.
        output (`Path`):
            Directory to store the exported ONNX model.
        opset (`Optional[int]`, defaults to `None`):
            The version of the ONNX operator set to use.
        device (`str`, *optional*, defaults to `cpu`):
            The device on which the ONNX model will be exported. Either `cpu` or `cuda`. Only PyTorch is supported for
            export on CUDA devices.
        input_shapes (`Optional[Dict]`, defaults to `None`):
            If specified, allows to use specific shapes for the example input provided to the ONNX exporter.
        disable_dynamic_axes_fix (`Optional[bool]`, defaults to `False`):
            Whether to disable the default dynamic axes fixing.
        dtype (`Optional[str]`, defaults to `None`):
            Data type to remap the model inputs to. PyTorch-only. Only `fp16` is supported.

    Returns:
        `Tuple[List[str], List[str]]`: A tuple with an ordered list of the model's inputs, and the named outputs from
        the ONNX configuration.
    """
    if not (is_torch_available() or is_tf_available()):
        raise ImportError(
            "Cannot convert because neither PyTorch nor TensorFlow are installed. "
            "Please install torch or tensorflow first."
        )

    output.parent.mkdir(parents=True, exist_ok=True)

    export_output = None

    if opset is None:
        opset = config.DEFAULT_ONNX_OPSET

    if "diffusers" in str(model.__class__) and not is_diffusers_available():
        raise ImportError("The pip package `diffusers` is required to export stable diffusion models to ONNX.")

    if is_torch_available() and isinstance(model, nn.Module):
        from ...utils import torch_version

        if not is_torch_onnx_support_available():
            raise AssertionError(
                f"Unsupported PyTorch version, minimum required is {TORCH_MINIMUM_VERSION}, got: {torch_version}"
            )

        if not config.is_torch_support_available:
            logger.warning(
                f"Unsupported PyTorch version for this model. Minimum required is {config.MIN_TORCH_VERSION},"
                f" got: {torch.__version__}"
            )

        torch_dtype = None
        if dtype == "fp16":
            torch_dtype = torch.float16
        elif dtype is not None:
            raise ValueError("Unsupported dtype, supported dtypes are: `torch.float16`.")

        export_output = export_pytorch(
            model, config, opset, output, device=device, input_shapes=input_shapes, dtype=torch_dtype
        )

    elif is_tf_available() and issubclass(type(model), TFPreTrainedModel):
        if device == "cuda":
            raise RuntimeError("`tf2onnx` does not support export on CUDA device.")
        if input_shapes is not None:
            logger.info("`input_shapes` argument is not supported by the Tensorflow ONNX export and will be ignored.")
        export_output = export_tensorflow(model, config, opset, output)

    else:
        raise RuntimeError(
            "You either provided a PyTorch model with only TensorFlow installed, or a TensorFlow model with only PyTorch installed."
        )

    if not disable_dynamic_axes_fix:
        config.fix_dynamic_axes(output, device=device, input_shapes=input_shapes, dtype=dtype)
    return export_output<|MERGE_RESOLUTION|>--- conflicted
+++ resolved
@@ -408,6 +408,7 @@
 
         # Check that inputs match, and order them properly
         dummy_inputs = config.generate_dummy_inputs(framework="pt", **input_shapes)
+
         device = torch.device(device)
 
         def remap(value):
@@ -419,15 +420,8 @@
             return value
 
         if device.type == "cuda" and torch.cuda.is_available():
-<<<<<<< HEAD
             model.to(device)
             dummy_inputs = tree_map(remap, dummy_inputs)
-=======
-            model = model.to(device)
-            dummy_inputs = tree_map(
-                lambda value: value.to(device) if isinstance(value, torch.Tensor) else value, dummy_inputs
-            )
->>>>>>> dbea6c0d
         check_dummy_inputs_are_allowed(model, dummy_inputs)
         inputs = config.ordered_inputs(model)
         input_names = list(inputs.keys())
