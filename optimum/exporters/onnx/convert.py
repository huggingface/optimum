# coding=utf-8
# Copyright 2022 The HuggingFace Team. All rights reserved.
#
# Licensed under the Apache License, Version 2.0 (the "License");
# you may not use this file except in compliance with the License.
# You may obtain a copy of the License at
#
#     http://www.apache.org/licenses/LICENSE-2.0
#
# Unless required by applicable law or agreed to in writing, software
# distributed under the License is distributed on an "AS IS" BASIS,
# WITHOUT WARRANTIES OR CONDITIONS OF ANY KIND, either express or implied.
# See the License for the specific language governing permissions and
# limitations under the License.
"""ONNX model check and export functions."""

import os
from inspect import signature
from itertools import chain
from pathlib import Path
from typing import Dict, Iterable, List, Optional, Tuple, Union

import numpy as np
from transformers.utils import is_tf_available, is_torch_available

import onnx

from ...onnx.utils import _get_onnx_external_data_tensors, check_model_uses_external_data
from ...utils import TORCH_MINIMUM_VERSION, is_diffusers_available, is_torch_onnx_support_available, logging
from ..error_utils import AtolError, OutputMatchError, ShapeError
from .base import OnnxConfig
from .utils import recursive_to_device


if is_torch_available():
    import torch.nn as nn
    from transformers.modeling_utils import PreTrainedModel
    from transformers.pytorch_utils import is_torch_less_than_1_11

if is_diffusers_available():
    from diffusers import ModelMixin

if is_tf_available():
    from transformers.modeling_tf_utils import TFPreTrainedModel


logger = logging.get_logger(__name__)  # pylint: disable=invalid-name


<<<<<<< HEAD
=======
class NumberOfInputsMatchError(ValueError):
    pass


class NumberOfOutputsMatchError(ValueError):
    pass


class ShapeError(ValueError):
    pass


class AtolError(ValueError):
    pass


class OutputMatchError(ValueError):
    pass


>>>>>>> d2392b73
def check_dummy_inputs_are_allowed(
    model: Union["PreTrainedModel", "TFPreTrainedModel", "ModelMixin"], dummy_input_names: Iterable[str]
):
    """
    Checks that the dummy inputs from the ONNX config is a subset of the allowed inputs for `model`.
    Args:
        model (`Union[transformers.PreTrainedModel, transformers.TFPreTrainedModel`]):
            The model instance.
        model_inputs (`Iterable[str]`):
            The model input names.
    """

    forward = model.forward if is_torch_available() and isinstance(model, nn.Module) else model.call
    forward_parameters = signature(forward).parameters
    forward_inputs_set = set(forward_parameters.keys())
    dummy_input_names = set(dummy_input_names)

    # We are fine if config_inputs has more keys than model_inputs
    if not dummy_input_names.issubset(forward_inputs_set):
        raise ValueError(
            f"Config dummy inputs are not a subset of the model inputs: {dummy_input_names} vs {forward_inputs_set}"
        )


def validate_models_outputs(
    models_and_onnx_configs: Dict[
        str, Tuple[Union["PreTrainedModel", "TFPreTrainedModel", "ModelMixin"], "OnnxConfig"]
    ],
    onnx_named_outputs: List[str],
    output_dir: Path,
    atol: Optional[float] = None,
    output_names: Optional[List[str]] = None,
    input_shapes: Optional[Dict] = None,
    device: str = "cpu",
):
    """
    Validates the export of several models, by checking that the outputs from both the reference and the exported model match.
    The following method validates the ONNX models exported using the `export_models` method.

    Args:
        models_and_onnx_configs (`Dict[str, Tuple[Union[`PreTrainedModel`, `TFPreTrainedModel`], `OnnxConfig`]]):
            A dictionnary containing the models to validate and their corresponding onnx configs.
        onnx_named_outputs (`List[str]`):
            The names of the outputs to check.
        output_dir (`Path`):
            Output directory where the exported ONNX models are stored.
        atol (`Optional[float]`, defaults to `None`):
            The absolute tolerance in terms of outputs difference between the reference and the exported model.
        output_names (`Optional[List[str]]`, defaults to `None`):
            The names to use for the exported ONNX files. The order must be the same as the order of submodels in the ordered dict `models_and_onnx_configs`.
            If None, will use the keys from the `models_and_onnx_configs` as names.
        input_shapes (`Optional[Dict]`, defaults to `None`):
            If specified, allows to use specific shapes to validate the ONNX model on.
        device (`str`, defaults to `"cpu"`):
            The device on which the ONNX models will be validated. Either `cpu` or `cuda`. Validation on a CUDA device is supported only for PyTorch.

    Raises:
        ValueError: If the outputs shapes or values do not match between the reference and the exported model.
    """
    if len(onnx_named_outputs) != len(models_and_onnx_configs.keys()):
        raise ValueError(
            f"Invalid number of ONNX named outputs. Required {len(models_and_onnx_configs.keys())}, Provided {len(onnx_named_outputs)}"
        )

    if output_names is not None and len(output_names) != len(models_and_onnx_configs):
        raise ValueError(
            f"Provided custom names {output_names} for the validation of {len(models_and_onnx_configs)} models. Please provide the same number of ONNX file names as models to export."
        )

    for i, model_name in enumerate(models_and_onnx_configs.keys()):
        submodel, sub_onnx_config = models_and_onnx_configs[model_name]
        onnx_model_path = (
            output_dir.joinpath(output_names[i])
            if output_names is not None
            else output_dir.joinpath(model_name + ".onnx")
        )
        validate_model_outputs(
            config=sub_onnx_config,
            reference_model=submodel,
            onnx_model=onnx_model_path,
            onnx_named_outputs=onnx_named_outputs[i],
            atol=atol,
            input_shapes=input_shapes,
            device=device,
        )


def validate_model_outputs(
    config: OnnxConfig,
    reference_model: Union["PreTrainedModel", "TFPreTrainedModel", "ModelMixin"],
    onnx_model: Path,
    onnx_named_outputs: List[str],
    atol: Optional[float] = None,
    input_shapes: Optional[Dict] = None,
    device: str = "cpu",
):
    """
    Validates the export by checking that the outputs from both the reference and the exported model match.

    Args:
        config ([`~OnnxConfig`]:
            The configuration used to export the model.
        reference_model ([`~PreTrainedModel`] or [`~TFPreTrainedModel`]):
            The model used for the export.
        onnx_model (`Path`):
            The path to the exported model.
        onnx_named_outputs (`List[str]`):
            The names of the outputs to check.
        atol (`Optional[float]`, defaults to `None`):
            The absolute tolerance in terms of outputs difference between the reference and the exported model.
        input_shapes (`Optional[Dict]`, defaults to `None`):
            If specified, allows to use specific shapes to validate the ONNX model on.
        device (`str`, defaults to `"cpu"`):
            The device on which the ONNX model will be validated. Either `cpu` or `cuda`. Validation on a CUDA device is supported only for PyTorch.

    Raises:
        ValueError: If the outputs shapes or values do not match between the reference and the exported model.
    """
    from onnxruntime import InferenceSession, SessionOptions

    logger.info("Validating ONNX model...")

    if atol is None:
        atol = config.ATOL_FOR_VALIDATION

    if "diffusers" in str(reference_model.__class__) and not is_diffusers_available():
        raise ImportError("The pip package `diffusers` is required to validate stable diffusion ONNX models.")

    framework = "pt" if is_torch_available() and isinstance(reference_model, nn.Module) else "tf"

    if input_shapes is None:
        input_shapes = {}  # will use the defaults from DEFAULT_DUMMY_SHAPES
    reference_model_inputs = config.generate_dummy_inputs(framework=framework, **input_shapes)

    # Create ONNX Runtime session
    options = SessionOptions()

    if device.startswith("cuda"):
        provider = "CUDAExecutionProvider"
    else:
        provider = "CPUExecutionProvider"

    session = InferenceSession(onnx_model.as_posix(), options, providers=[provider])

    # Compute outputs from the reference model
    if is_torch_available() and isinstance(reference_model, nn.Module):
        reference_model.to(device)

        for key, value in reference_model_inputs.items():
            reference_model_inputs[key] = recursive_to_device(value=value, device=device)

    ref_outputs = reference_model(**reference_model_inputs)
    ref_outputs_dict = {}

    # We flatten potential collection of outputs (i.e. past_keys) to a flat structure
    for name, value in ref_outputs.items():
        # Overwriting the output name as "present" since it is the name used for the ONNX outputs
        # ("past_key_values" being taken for the ONNX inputs)
        if name == "past_key_values":
            name = "present"
        if isinstance(value, (list, tuple)):
            value = config.flatten_output_collection_property(name, value)
            ref_outputs_dict.update(value)
        else:
            ref_outputs_dict[name] = value

    # Create onnxruntime inputs from the reference model inputs
    reference_model_inputs_for_validation = config.generate_dummy_inputs_for_validation(reference_model_inputs)

    # We flatten potential collection of inputs (i.e. past_keys)
    onnx_inputs = {}
    for name, value in reference_model_inputs_for_validation.items():
        if isinstance(value, (list, tuple)):
            value = config.flatten_output_collection_property(name, value)
            onnx_inputs.update({tensor_name: pt_tensor.cpu().numpy() for tensor_name, pt_tensor in value.items()})
        else:
            onnx_inputs[name] = value.cpu().numpy()

    # Compute outputs from the ONNX model
    onnx_outputs = session.run(onnx_named_outputs, onnx_inputs)

    # Modify the ONNX output names to match the reference model output names
    onnx_named_outputs = config.output_names_for_validation(onnx_named_outputs)

    # Check we have a subset of the keys into onnx_outputs against ref_outputs
    ref_outputs_set, onnx_outputs_set = set(ref_outputs_dict.keys()), set(onnx_named_outputs)
    if not onnx_outputs_set.issubset(ref_outputs_set):
        raise OutputMatchError(
            "ONNX model output names do not match reference model output names.\n"
            f"Reference model output names: {ref_outputs_set}\n"
            f"ONNX model output names: {onnx_outputs_set}"
            f"Difference: {onnx_outputs_set.difference(ref_outputs_set)}"
        )
    else:
        onnx_output_names = ", ".join(onnx_outputs_set)
        logger.info(f"\t-[✓] ONNX model output names match reference model ({onnx_output_names})")

    if "diffusers" in str(reference_model.__class__) and not is_diffusers_available():
        raise ImportError("The pip package `diffusers` is required to validate stable diffusion ONNX models.")

    # Check the shape and values match
    shape_failures = []
    value_failures = []
    for name, ort_value in zip(onnx_named_outputs, onnx_outputs):
        if is_torch_available() and isinstance(reference_model, nn.Module):
            ref_value = ref_outputs_dict[name].detach().cpu().numpy()
        else:
            ref_value = ref_outputs_dict[name].cpu().numpy()
        logger.info(f'\t- Validating ONNX Model output "{name}":')

        # Shape
        if not ort_value.shape == ref_value.shape:
            logger.error(f"\t\t-[x] shape {ort_value.shape} doesn't match {ref_value.shape}")
            shape_failures.append((name, ref_value.shape, ort_value.shape))
        else:
            logger.info(f"\t\t-[✓] {ort_value.shape} matches {ref_value.shape}")

        # Values
        if not np.allclose(ref_value, ort_value, atol=atol):
            max_diff = np.amax(np.abs(ref_value - ort_value))
            logger.error(f"\t\t-[x] values not close enough, max diff: {max_diff} (atol: {atol})")
            value_failures.append((name, max_diff))
        else:
            logger.info(f"\t\t-[✓] all values close (atol: {atol})")

    if shape_failures:
        msg = "\n".join(f"- {t[0]}: got {t[1]} (reference) and {t[2]} (ONNX)" for t in shape_failures)
        raise ShapeError(f"Output shapes do not match between reference model and ONNX exported model:\n{msg}")

    if value_failures:
        msg = "\n".join(f"- {t[0]}: max diff = {t[1]}" for t in value_failures)
        raise AtolError(
            f"The maximum absolute difference between the output of the reference model and the ONNX exported model is not within the set tolerance {atol}:\n{msg}"
        )


def export_pytorch(
    model: Union["PreTrainedModel", "ModelMixin"],
    config: OnnxConfig,
    opset: int,
    output: Path,
    device: str = "cpu",
    input_shapes: Optional[Dict] = None,
) -> Tuple[List[str], List[str]]:
    """
    Exports a PyTorch model to an ONNX Intermediate Representation.

    Args:
        model ([`PreTrainedModel`]):
            The model to export.
        config ([`~exporters.onnx.config.OnnxConfig`]):
            The ONNX configuration associated with the exported model.
        opset (`int`):
            The version of the ONNX operator set to use.
        output (`Path`):
            Directory to store the exported ONNX model.
        device (`str`, defaults to `"cpu"`):
            The device on which the ONNX model will be exported. Either `cpu` or `cuda`. Only PyTorch is supported for
            export on CUDA devices.
        input_shapes (`optional[Dict]`, defaults to `None`):
            If specified, allows to use specific shapes for the example input provided to the ONNX exporter.

    Returns:
        `Tuple[List[str], List[str]]`: A tuple with an ordered list of the model's inputs, and the named inputs from
        the ONNX configuration.
    """
    import torch
    from torch.onnx import export as onnx_export
    from torch.utils._pytree import tree_map

    logger.info(f"Using framework PyTorch: {torch.__version__}")
    FORCE_ONNX_EXTERNAL_DATA = os.getenv("FORCE_ONNX_EXTERNAL_DATA", "0") == "1"

    with torch.no_grad():
        model.config.return_dict = True
        model.eval()

        # Check if we need to override certain configuration item
        if config.values_override is not None:
            logger.info(f"Overriding {len(config.values_override)} configuration item(s)")
            for override_config_key, override_config_value in config.values_override.items():
                logger.info(f"\t- {override_config_key} -> {override_config_value}")
                setattr(model.config, override_config_key, override_config_value)

        if input_shapes is None:
            input_shapes = {}  # will use the defaults from DEFAULT_DUMMY_SHAPES

        # Check that inputs match, and order them properly
        dummy_inputs = config.generate_dummy_inputs(framework="pt", **input_shapes)
        device = torch.device(device)
        if device.type == "cuda" and torch.cuda.is_available():
            model.to(device)
            dummy_inputs = tree_map(
                lambda value: value.to(device) if isinstance(value, torch.Tensor) else value, dummy_inputs
            )
        check_dummy_inputs_are_allowed(model, dummy_inputs)
        inputs = config.ordered_inputs(model)
        input_names = list(inputs.keys())
        output_names = list(config.outputs.keys())

        config.patch_ops()

        # PyTorch deprecated the `enable_onnx_checker` and `use_external_data_format` arguments in v1.11,
        # so we check the torch version for backwards compatibility
        if is_torch_less_than_1_11:
            raise RuntimeError("The ONNX export using the PyTorch framework is only supported for v1.11+")
        else:
            # Export can work with named args but the dict containing named args has to be the last element of the args
            # tuple.
            onnx_export(
                model,
                (dummy_inputs,),
                f=output.as_posix(),
                input_names=input_names,
                output_names=output_names,
                dynamic_axes={name: axes for name, axes in chain(inputs.items(), config.outputs.items())},
                do_constant_folding=True,
                opset_version=opset,
            )

            # check if external data was exported
            onnx_model = onnx.load(str(output), load_external_data=False)
            model_uses_external_data = check_model_uses_external_data(onnx_model)

            if model_uses_external_data or FORCE_ONNX_EXTERNAL_DATA:
                tensors_paths = _get_onnx_external_data_tensors(onnx_model)
                logger.info("Saving external data to one file...")

                # try free model memory
                del model
                del onnx_model

                onnx_model = onnx.load(
                    str(output), load_external_data=True
                )  # this will probably be too memory heavy for large models
                onnx.save(
                    onnx_model,
                    str(output),
                    save_as_external_data=True,
                    all_tensors_to_one_file=True,
                    location=output.name + "_data",
                    size_threshold=1024 if not FORCE_ONNX_EXTERNAL_DATA else 0,
                )

                # delete previous external data
                for tensor in tensors_paths:
                    os.remove(output.parent / tensor)

        config.restore_ops()

    return input_names, output_names


def export_tensorflow(
    model: "TFPreTrainedModel",
    config: OnnxConfig,
    opset: int,
    output: Path,
) -> Tuple[List[str], List[str]]:
    """
    Exports a TensorFlow model to an ONNX Intermediate Representation.

    Args:
        model ([`TFPreTrainedModel`]):
            The model to export.
        config ([`~exporters.onnx.config.OnnxConfig`]):
            The ONNX configuration associated with the exported model.
        opset (`int`):
            The version of the ONNX operator set to use.
        output (`Path`):
            Directory to store the exported ONNX model.
        device (`str`, *optional*, defaults to `cpu`):
            The device on which the ONNX model will be exported. Either `cpu` or `cuda`. Only PyTorch is supported for
            export on CUDA devices.

    Returns:
        `Tuple[List[str], List[str]]`: A tuple with an ordered list of the model's inputs, and the named inputs from
        the ONNX configuration.
    """
    # This is needed to import onnx and tf2onnx because onnx is also the name of the current directory.
    import sys

    import tensorflow as tf

    sys_path_backup = sys.path
    sys.path.pop(0)
    import onnx
    import tf2onnx

    sys.path = sys_path_backup

    logger.info(f"Using framework TensorFlow: {tf.__version__}")

    model.config.return_dict = True

    # Check if we need to override certain configuration item
    if config.values_override is not None:
        logger.info(f"Overriding {len(config.values_override)} configuration item(s)")
        for override_config_key, override_config_value in config.values_override.items():
            logger.info(f"\t- {override_config_key} -> {override_config_value}")
            setattr(model.config, override_config_key, override_config_value)

    # Ensure inputs match
    dummy_inputs = config.generate_dummy_inputs(framework="tf")
    check_dummy_inputs_are_allowed(model, dummy_inputs)

    inputs = config.ordered_inputs(model)
    input_names = list(inputs.keys())
    output_names = list(config.outputs.keys())

    config.patch_ops()
    input_signature = []
    for key, tensor in dummy_inputs.items():
        shape = [tensor.shape[i] for i in range(tensor.ndim)]
        for idx, _ in config.inputs[key].items():
            shape[idx] = None

        input_signature.append(tf.TensorSpec(shape, dtype=tensor.dtype, name=key))

    onnx_model, _ = tf2onnx.convert.from_keras(model, input_signature, opset=opset)
    onnx.save(onnx_model, output.as_posix())
    config.restore_ops()

    return input_names, output_names


def export_models(
    models_and_onnx_configs: Dict[
        str, Tuple[Union["PreTrainedModel", "TFPreTrainedModel", "ModelMixin"], "OnnxConfig"]
    ],
    output_dir: Path,
    opset: Optional[int] = None,
    output_names: Optional[List[str]] = None,
    device: str = "cpu",
    input_shapes: Optional[Dict] = None,
) -> Tuple[List[List[str]], List[List[str]]]:
    """
    Exports a Pytorch or TensorFlow encoder decoder model to an ONNX Intermediate Representation.
    The following method exports the encoder and decoder components of the model as separate
    ONNX files.

    Args:
        models_and_onnx_configs (`Dict[str, Tuple[Union[`PreTrainedModel`, `TFPreTrainedModel`], `OnnxConfig`]]):
            A dictionnary containing the models to export and their corresponding onnx configs.
        output_dir (`Path`):
            Output directory to store the exported ONNX models.
        opset (`Optional[int]`, defaults to `None`):
            The version of the ONNX operator set to use.
        output_names (`Optional[List[str]]`, defaults to `None`):
            The names to use for the exported ONNX files. The order must be the same as the order of submodels in the ordered dict `models_and_onnx_configs`.
            If None, will use the keys from `models_and_onnx_configs` as names.
        device (`str`, defaults to `"cpu"`):
            The device on which the ONNX model will be exported. Either `cpu` or `cuda`. Only PyTorch is supported for
            export on CUDA devices.
        input_shapes (`Optional[Dict]`, defaults to `None`):
            If specified, allows to use specific shapes for the example input provided to the ONNX exporter.
    Returns:
        `Tuple[List[List[str]], List[List[str]]]`: A tuple with an ordered list of the model's inputs, and the named
        inputs from the ONNX configuration.
    """
    outputs = []

    if output_names is not None and len(output_names) != len(models_and_onnx_configs):
        raise ValueError(
            f"Provided custom names {output_names} for the export of {len(models_and_onnx_configs)} models. Please provide the same number of names as models to export."
        )

    for i, model_name in enumerate(models_and_onnx_configs.keys()):
        submodel, sub_onnx_config = models_and_onnx_configs[model_name]
        output_name = output_names[i] if output_names is not None else Path(model_name + ".onnx")

        output_path = output_dir / output_name
        output_path.parent.mkdir(parents=True, exist_ok=True)

        outputs.append(
            export(
                model=submodel,
                config=sub_onnx_config,
                output=output_path,
                opset=opset,
                device=device,
                input_shapes=input_shapes,
            )
        )

    outputs = list(map(list, zip(*outputs)))
    return outputs


def export(
    model: Union["PreTrainedModel", "TFPreTrainedModel", "ModelMixin"],
    config: OnnxConfig,
    output: Path,
    opset: Optional[int] = None,
    device: str = "cpu",
    input_shapes: Optional[Dict] = None,
) -> Tuple[List[str], List[str]]:
    """
    Exports a Pytorch or TensorFlow model to an ONNX Intermediate Representation.

    Args:
        model ([`PreTrainedModel`] or [`TFPreTrainedModel`]):
            The model to export.
        config ([`~exporters.onnx.config.OnnxConfig`]):
            The ONNX configuration associated with the exported model.
        output (`Path`):
            Directory to store the exported ONNX model.
        opset (`Optional[int]`, defaults to `None`):
            The version of the ONNX operator set to use.
        device (`str`, *optional*, defaults to `cpu`):
            The device on which the ONNX model will be exported. Either `cpu` or `cuda`. Only PyTorch is supported for
            export on CUDA devices.
        input_shapes (`Optional[Dict]`, defaults to `None`):
            If specified, allows to use specific shapes for the example input provided to the ONNX exporter.

    Returns:
        `Tuple[List[str], List[str]]`: A tuple with an ordered list of the model's inputs, and the named inputs from
        the ONNX configuration.
    """
    if not (is_torch_available() or is_tf_available()):
        raise ImportError(
            "Cannot convert because neither PyTorch nor TensorFlow are installed. "
            "Please install torch or tensorflow first."
        )

    output.parent.mkdir(parents=True, exist_ok=True)

    if opset is None:
        opset = config.DEFAULT_ONNX_OPSET

    if "diffusers" in str(model.__class__) and not is_diffusers_available():
        raise ImportError("The pip package `diffusers` is required to export stable diffusion models to ONNX.")

    if is_torch_available() and isinstance(model, nn.Module):
        from ...utils import torch_version

        if not is_torch_onnx_support_available():
            raise AssertionError(
                f"Unsupported PyTorch version, minimum required is {TORCH_MINIMUM_VERSION}, got: {torch_version}"
            )

        if not config.is_torch_support_available:
            logger.warning(
                f"Unsupported PyTorch version for this model. Minimum required is {config.MIN_TORCH_VERSION},"
                f" got: {torch.__version__}"
            )
        return export_pytorch(model, config, opset, output, device=device, input_shapes=input_shapes)

    elif is_tf_available() and issubclass(type(model), TFPreTrainedModel):
        if device == "cuda":
            raise RuntimeError("`tf2onnx` does not support export on CUDA device.")
        if input_shapes is not None:
            logger.info("`input_shapes` argument is not supported by the Tensorflow ONNX export and will be ignored.")
        return export_tensorflow(model, config, opset, output)

    else:
        raise RuntimeError(
            "You either provided a PyTorch model with only TensorFlow installed, or a TensorFlow model with only PyTorch installed."
        )<|MERGE_RESOLUTION|>--- conflicted
+++ resolved
@@ -27,7 +27,7 @@
 
 from ...onnx.utils import _get_onnx_external_data_tensors, check_model_uses_external_data
 from ...utils import TORCH_MINIMUM_VERSION, is_diffusers_available, is_torch_onnx_support_available, logging
-from ..error_utils import AtolError, OutputMatchError, ShapeError
+from ..error_utils import AtolError, NumberOfInputsMatchError, NumberOfOutputsMatchError, OutputMatchError, ShapeError
 from .base import OnnxConfig
 from .utils import recursive_to_device
 
@@ -47,29 +47,6 @@
 logger = logging.get_logger(__name__)  # pylint: disable=invalid-name
 
 
-<<<<<<< HEAD
-=======
-class NumberOfInputsMatchError(ValueError):
-    pass
-
-
-class NumberOfOutputsMatchError(ValueError):
-    pass
-
-
-class ShapeError(ValueError):
-    pass
-
-
-class AtolError(ValueError):
-    pass
-
-
-class OutputMatchError(ValueError):
-    pass
-
-
->>>>>>> d2392b73
 def check_dummy_inputs_are_allowed(
     model: Union["PreTrainedModel", "TFPreTrainedModel", "ModelMixin"], dummy_input_names: Iterable[str]
 ):
