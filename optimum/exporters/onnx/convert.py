--- conflicted
+++ resolved
@@ -850,11 +850,7 @@
             output,
             device=device,
             input_shapes=input_shapes,
-<<<<<<< HEAD
-=======
-            dtype=torch_dtype,
             no_dynamic_axes=no_dynamic_axes,
->>>>>>> 36790792
             model_kwargs=model_kwargs,
         )
 
