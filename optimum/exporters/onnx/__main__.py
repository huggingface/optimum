--- conflicted
+++ resolved
@@ -19,12 +19,8 @@
 
 from transformers import AutoTokenizer
 
-<<<<<<< HEAD
 from ...commands.export.onnx import parse_args_onnx
-from ...utils import logging
-=======
 from ...utils import is_diffusers_available, logging
->>>>>>> d6956591
 from ...utils.save_utils import maybe_save_preprocessors
 from ..tasks import TasksManager
 from .base import OnnxConfigWithPast
