# coding=utf-8
# Copyright 2022 The HuggingFace Team. All rights reserved.
#
# Licensed under the Apache License, Version 2.0 (the "License");
# you may not use this file except in compliance with the License.
# You may obtain a copy of the License at
#
#     http://www.apache.org/licenses/LICENSE-2.0
#
# Unless required by applicable law or agreed to in writing, software
# distributed under the License is distributed on an "AS IS" BASIS,
# WITHOUT WARRANTIES OR CONDITIONS OF ANY KIND, either express or implied.
# See the License for the specific language governing permissions and
# limitations under the License.
"""Entry point to the optimum.exporters.onnx command line."""

from argparse import ArgumentParser

from transformers import AutoTokenizer
from transformers.utils import is_torch_available

from ...commands.export.onnx import parse_args_onnx
from ...onnxruntime import AutoOptimizationConfig, ORTOptimizer
from ...utils import DEFAULT_DUMMY_SHAPES, logging
from ...utils.save_utils import maybe_save_preprocessors
from ..error_utils import AtolError, OutputMatchError, ShapeError
from ..tasks import TasksManager
from .base import OnnxConfigWithPast
from .convert import export_models, validate_models_outputs
from .utils import (
    get_decoder_models_for_export,
    get_encoder_decoder_models_for_export,
    get_stable_diffusion_models_for_export,
)


if is_torch_available():
    import torch


logger = logging.get_logger()
logger.setLevel(logging.INFO)


def main():
    parser = ArgumentParser("Hugging Face Optimum ONNX exporter")

    parse_args_onnx(parser)

    # Retrieve CLI arguments
    args = parser.parse_args()

    if not args.output.exists():
        args.output.mkdir(parents=True)

    if args.for_ort:
        logger.warning(
            "The option --for-ort was passed, but its behavior is now the default in the ONNX exporter"
            " and passing it is not required anymore."
        )

    # Infer the task
    task = args.task
    if task == "auto":
        try:
            task = TasksManager.infer_task_from_model(args.model)
        except KeyError as e:
            raise KeyError(
                f"The task could not be automatically inferred. Please provide the argument --task with the task from {', '.join(TasksManager.get_all_tasks())}. Detailed error: {e}"
            )

    if (args.framework == "tf" and args.fp16 is True) or not is_torch_available():
        raise ValueError("The --fp16 option is supported only for PyTorch.")

    if args.fp16 is True and args.device == "cpu":
        raise ValueError(
            "The --fp16 option is supported only when exporting on GPU. Please pass the option `--device cuda`."
        )

    # get the shapes to be used to generate dummy inputs
    input_shapes = {}
    for input_name in DEFAULT_DUMMY_SHAPES.keys():
        input_shapes[input_name] = getattr(args, input_name)

    torch_dtype = None if args.fp16 is False else torch.float16
    model = TasksManager.get_model_from_task(
        task,
        args.model,
        framework=args.framework,
        cache_dir=args.cache_dir,
        trust_remote_code=args.trust_remote_code,
        torch_dtype=torch_dtype,
    )

    if task.endswith("-with-past") and args.monolith is True:
        task_non_past = task.replace("-with-past", "")
        raise ValueError(
            f"The task {task} is not compatible with the --monolith argument. Please either use"
            f" `--task {task_non_past} --monolith`, or `--task {task}` without the monolith argument."
        )

    if task != "stable-diffusion" and task + "-with-past" in TasksManager.get_supported_tasks_for_model_type(
        model.config.model_type.replace("_", "-"), "onnx"
    ):
        if args.task == "auto":  # Make -with-past the default if --task was not explicitely specified
            task = task + "-with-past"
        else:
            logger.info(
                f"The task `{task}` was manually specified, and past key values will not be reused in the decoding."
                f" if needed, please pass `--task {task}-with-past` to export using the past key values."
            )

    if args.task == "auto":
        logger.info(f"Automatic task detection to {task}.")

    if task != "stable-diffusion":
        onnx_config_constructor = TasksManager.get_exporter_config_constructor(model=model, exporter="onnx", task=task)
        onnx_config = onnx_config_constructor(model.config)

        needs_pad_token_id = (
            isinstance(onnx_config, OnnxConfigWithPast)
            and getattr(model.config, "pad_token_id", None) is None
            and task in ["sequence_classification"]
        )
        if needs_pad_token_id:
            if args.pad_token_id is not None:
                model.config.pad_token_id = args.pad_token_id
            else:
                try:
                    tok = AutoTokenizer.from_pretrained(args.model)
                    model.config.pad_token_id = tok.pad_token_id
                except Exception:
                    raise ValueError(
                        "Could not infer the pad token id, which is needed in this case, please provide it with the --pad_token_id argument"
                    )

        # Ensure the requested opset is sufficient
        if args.opset is None:
            args.opset = onnx_config.DEFAULT_ONNX_OPSET

        if args.opset < onnx_config.DEFAULT_ONNX_OPSET:
            raise ValueError(
                f"Opset {args.opset} is not sufficient to export {model.config.model_type}. "
                f"At least  {onnx_config.DEFAULT_ONNX_OPSET} is required."
            )
        if args.atol is None:
            args.atol = onnx_config.ATOL_FOR_VALIDATION
            if isinstance(args.atol, dict):
                args.atol = args.atol[task.replace("-with-past", "")]

        # Saving the model config and preprocessor as this is needed sometimes.
        model.config.save_pretrained(args.output)
        maybe_save_preprocessors(args.model, args.output)

    if task == "stable-diffusion":
        onnx_files_subpaths = [
            "text_encoder/model.onnx",
            "unet/model.onnx",
            "vae_encoder/model.onnx",
            "vae_decoder/model.onnx",
        ]
        models_and_onnx_configs = get_stable_diffusion_models_for_export(model)
        # Saving the additional components needed to perform inference.
        model.tokenizer.save_pretrained(args.output.joinpath("tokenizer"))
        model.scheduler.save_pretrained(args.output.joinpath("scheduler"))
        model.feature_extractor.save_pretrained(args.output.joinpath("feature_extractor"))
        model.save_config(args.output)
    else:
        if model.config.is_encoder_decoder and task.startswith("causal-lm"):
            raise ValueError(
                f"model.config.is_encoder_decoder is True and task is `{task}`, which are incompatible. If the task was auto-inferred, please fill a bug report"
                f"at https://github.com/huggingface/optimum, if --task was explicitely passed, make sure you selected the right task for the model,"
                f" referring to `optimum.exporters.tasks.TaskManager`'s `_TASKS_TO_AUTOMODELS`."
            )

        onnx_files_subpaths = None
        if (
            model.config.is_encoder_decoder
            and task.startswith(("seq2seq-lm", "speech2seq-lm", "vision2seq-lm", "default-with-past"))
            and not args.monolith
        ):
            models_and_onnx_configs = get_encoder_decoder_models_for_export(model, onnx_config)
        elif task.startswith("causal-lm") and not args.monolith:
            models_and_onnx_configs = get_decoder_models_for_export(model, onnx_config)
        else:
            models_and_onnx_configs = {"model": (model, onnx_config)}

    _, onnx_outputs = export_models(
        models_and_onnx_configs=models_and_onnx_configs,
        opset=args.opset,
        output_dir=args.output,
        output_names=onnx_files_subpaths,
        input_shapes=input_shapes,
        device=args.device,
        dtype="fp16" if args.fp16 is True else None,
    )

    if args.optimize == "O4" and args.device != "cuda":
        raise ValueError(
            "Requested O4 optimization, but this optimization requires to do the export on GPU."
            " Please pass the argument `--device cuda`."
        )

    if args.optimize is not None:
        if onnx_files_subpaths is None:
            onnx_files_subpaths = [key + ".onnx" for key in models_and_onnx_configs.keys()]
        optimizer = ORTOptimizer.from_pretrained(args.output, file_names=onnx_files_subpaths)

        optimization_config = AutoOptimizationConfig.with_optimization_level(optimization_level=args.optimize)

        optimization_config.disable_shape_inference = True
        optimizer.optimize(save_dir=args.output, optimization_config=optimization_config, file_suffix="")

    # Optionally post process the obtained ONNX file(s), for example to merge the decoder / decoder with past if any
    # TODO: treating stable diffusion separately is quite ugly
    if not args.no_post_process and task != "stable-diffusion":
        try:
            models_and_onnx_configs, onnx_files_subpaths = onnx_config.post_process_exported_models(
                args.output, models_and_onnx_configs, onnx_files_subpaths
            )
        except Exception as e:
            raise Exception(
                f"The post-processing of the ONNX export failed. The export can still be performed by passing the option --no-post-process. Detailed error: {e}"
            )

    try:
        validate_models_outputs(
            models_and_onnx_configs=models_and_onnx_configs,
            onnx_named_outputs=onnx_outputs,
            atol=args.atol,
            output_dir=args.output,
            onnx_files_subpaths=onnx_files_subpaths,
            input_shapes=input_shapes,
            device=args.device,
            dtype=torch_dtype,
        )
        logger.info(f"The ONNX export succeeded and the exported model was saved at: {args.output.as_posix()}")
    except ShapeError as e:
        raise e
    except AtolError as e:
        logger.warning(
            f"The ONNX export succeeded with the warning: {e}.\n The exported model was saved at: {args.output.as_posix()}"
        )
    except OutputMatchError as e:
        logger.warning(
            f"The ONNX export succeeded with the warning: {e}.\n The exported model was saved at: {args.output.as_posix()}"
        )
    except Exception as e:
        raise Exception(
<<<<<<< HEAD
            f"An error occured during validation with the error message: {e}.\n The exported model was saved at: {args.output.as_posix()}"
=======
            f"An error occured during validation, but the model was saved nonetheless at {args.output.as_posix()}. Detailed error: {e}."
>>>>>>> dbea6c0d
        )


if __name__ == "__main__":
    main()<|MERGE_RESOLUTION|>--- conflicted
+++ resolved
@@ -247,11 +247,7 @@
         )
     except Exception as e:
         raise Exception(
-<<<<<<< HEAD
-            f"An error occured during validation with the error message: {e}.\n The exported model was saved at: {args.output.as_posix()}"
-=======
             f"An error occured during validation, but the model was saved nonetheless at {args.output.as_posix()}. Detailed error: {e}."
->>>>>>> dbea6c0d
         )
 
 
