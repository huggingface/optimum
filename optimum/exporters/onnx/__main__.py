--- conflicted
+++ resolved
@@ -333,6 +333,7 @@
 
     custom_architecture = False
     loading_kwargs = {}
+
     if library_name == "transformers":
         config = AutoConfig.from_pretrained(
             model_name_or_path,
@@ -383,55 +384,11 @@
         **loading_kwargs,
     )
 
-<<<<<<< HEAD
-    if hasattr(model.config, "export_model_type"):
-        model_type = model.config.export_model_type.replace("_", "-")
-    else:
-        model_type = model.config.model_type.replace("_", "-")
-
-    # For MODEL_TO_PATCH_FOR_PAST architectures, when exporting the model with an input of sequence length of 1, a tracer that does not handle
-    # controlflows will trace incorrectly the mask generation, resulting in incorrect attention masks for other sequence lengthss.
-    # Reference: https://github.com/huggingface/transformers/blob/af3de8d87c717c4bb090f037d0d89413c195a42f/src/transformers/modeling_attn_mask_utils.py#L94
-    input_shapes = {}
-    for input_name in DEFAULT_DUMMY_SHAPES.keys():
-        input_shapes[input_name] = (
-            kwargs_shapes[input_name] if input_name in kwargs_shapes else DEFAULT_DUMMY_SHAPES[input_name]
-        )
-
-        # TODO: this may be moved rather to the OnnxConfig to avoid bloating this script.
-        if (
-            model_type in MODEL_TO_PATCH_FOR_PAST
-            and input_name == "sequence_length"
-            and kwargs_shapes.get(input_name) == 1
-        ):
-            raise ValueError(
-                f"Exporting with a sequence length of 1 a {model_type} model is not supported and can yield unexpected results."
-            )
-
-    if legacy and model_type in MODEL_TYPES_REQUIRING_POSITION_IDS and task.startswith("text-generation"):
-        logger.warning(
-            f"legacy=True was specified in the ONNX export, although the model {model_name_or_path} (model type {model_type}) requires position_ids for batched inference. Passing `legacy=True` is strongly discouraged, and this option will be removed in a future release. Reference: https://github.com/huggingface/optimum/pull/1381"
-        )
-
-    if library_name != "diffusers":
-        if model_type in TasksManager._UNSUPPORTED_CLI_MODEL_TYPE:
-            raise ValueError(
-                f"{model_type} is not supported yet. Only {list(TasksManager._SUPPORTED_CLI_MODEL_TYPE.keys())} are supported. "
-                f"If you want to support {model_type} please propose a PR or open up an issue."
-            )
-
-    # TODO: support onnx_config.py in the model repo
-    if custom_architecture and custom_onnx_configs is None:
-        raise ValueError(
-            f"Trying to export a {model.config.model_type} model, that is a custom or unsupported architecture for the task {task}, but no custom onnx configuration was passed as `custom_onnx_configs`. Please refer to https://huggingface.co/docs/optimum/main/en/exporters/onnx/usage_guides/export_a_model#custom-export-of-transformers-models for an example on how to export custom models. Please open an issue at https://github.com/huggingface/optimum/issues if you would like the model type {model.config.model_type} to be supported natively in the ONNX export."
-        )
-=======
     needs_pad_token_id = (
         task == "text-classification"
         and getattr(model.config, "pad_token_id", None)
         and getattr(model.config, "is_decoder", False)
     )
->>>>>>> a2aa0cae
 
     if needs_pad_token_id:
         if pad_token_id is not None:
@@ -611,26 +568,6 @@
     )
 
     if library_name != "diffusers":
-<<<<<<< HEAD
-        needs_pad_token_id = (
-            isinstance(onnx_config, OnnxConfigWithPast)
-            and getattr(model.config, "pad_token_id", None) is None
-            and task in ["text-classification"]
-        )
-        if needs_pad_token_id:
-            if pad_token_id is not None:
-                model.config.pad_token_id = pad_token_id
-            else:
-                try:
-                    tok = AutoTokenizer.from_pretrained(model_name_or_path)
-                    model.config.pad_token_id = tok.pad_token_id
-                except Exception:
-                    raise ValueError(
-                        "Could not infer the pad token id, which is needed in this case, please provide it with the --pad_token_id argument"
-                    )
-
-=======
->>>>>>> a2aa0cae
         # Ensure the requested opset is sufficient
         if opset is None:
             opset = onnx_config.DEFAULT_ONNX_OPSET
@@ -718,14 +655,8 @@
             )
 
     if library_name == "diffusers":
-<<<<<<< HEAD
-        use_subprocess = (
-            False  # TODO: fix Can't pickle local object 'get_stable_diffusion_models_for_export.<locals>.<lambda>'
-        )
-=======
         # TODO: fix Can't pickle local object 'get_stable_diffusion_models_for_export.<locals>.<lambda>'
         use_subprocess = False
->>>>>>> a2aa0cae
     elif model.config.model_type in UNPICKABLE_ARCHS:
         # Pickling is bugged for nn.utils.weight_norm: https://github.com/pytorch/pytorch/issues/102983
         # TODO: fix "Cowardly refusing to serialize non-leaf tensor" error for wav2vec2-conformer
