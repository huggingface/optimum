# coding=utf-8
# Copyright 2022 The HuggingFace Team. All rights reserved.
#
# Licensed under the Apache License, Version 2.0 (the "License");
# you may not use this file except in compliance with the License.
# You may obtain a copy of the License at
#
#     http://www.apache.org/licenses/LICENSE-2.0
#
# Unless required by applicable law or agreed to in writing, software
# distributed under the License is distributed on an "AS IS" BASIS,
# WITHOUT WARRANTIES OR CONDITIONS OF ANY KIND, either express or implied.
# See the License for the specific language governing permissions and
# limitations under the License.
"""Entry point to the optimum.exporters.onnx command line."""

from argparse import ArgumentParser

from transformers import AutoTokenizer

from ...commands.export.onnx import parse_args_onnx
from ...utils import DEFAULT_DUMMY_SHAPES, logging
from ...utils.save_utils import maybe_save_preprocessors
from ..error_utils import AtolError, OutputMatchError, ShapeError
from ..tasks import TasksManager
from .base import OnnxConfigWithPast
from .convert import export_models, validate_models_outputs
from .utils import (
    get_decoder_models_for_export,
    get_encoder_decoder_models_for_export,
    get_stable_diffusion_models_for_export,
)


logger = logging.get_logger()
logger.setLevel(logging.INFO)


def main():
    parser = ArgumentParser("Hugging Face Optimum ONNX exporter")

    parse_args_onnx(parser)

    # Retrieve CLI arguments
    args = parser.parse_args()

    if not args.output.exists():
        args.output.mkdir(parents=True)

    if args.for_ort:
        logger.warning(
            "The option --for-ort was passed, but its behavior is now the default in the ONNX exporter"
            " and passing it is not required anymore."
        )

    # Infer the task
    task = args.task
    if task == "auto":
        try:
            task = TasksManager.infer_task_from_model(args.model)
        except KeyError as e:
            raise KeyError(
                f"The task could not be automatically inferred. Please provide the argument --task with the task from {', '.join(TasksManager.get_all_tasks())}. Detailed error: {e}"
            )

    # get the shapes to be used to generate dummy inputs
    input_shapes = {}
    for input_name in DEFAULT_DUMMY_SHAPES.keys():
        input_shapes[input_name] = getattr(args, input_name)

    model = TasksManager.get_model_from_task(
        task, args.model, framework=args.framework, cache_dir=args.cache_dir, trust_remote_code=args.trust_remote_code
    )

    if task.endswith("-with-past") and args.monolith is True:
        task_non_past = task.replace("-with-past", "")
        raise ValueError(
            f"The task {task} is not compatible with the --monolith argument. Please either use"
            f" `--task {task_non_past} --monolith`, or `--task {task}` without the monolith argument."
        )

    if task != "stable-diffusion" and task + "-with-past" in TasksManager.get_supported_tasks_for_model_type(
        model.config.model_type.replace("_", "-"), "onnx"
    ):
        if args.task == "auto":  # Make -with-past the default if --task was not explicitely specified
            task = task + "-with-past"
        else:
            logger.info(
<<<<<<< HEAD
                f"The task `{args.task}` was manually specified, and past key values will not be reused in the decoding."
                f" if needed, please pass `--task {args.task}-with-past` to export using the past key values."
=======
                f"The task `{task}` was manually specified, and past key values will not be reused in the decoding."
                f"Please pass `--task {task}-with-past` to export using the past key values."
>>>>>>> 4f2ef17f
            )

    if task == "auto":
        logger.info(f"Automatic task detection to {task}.")

    if task != "stable-diffusion":
        onnx_config_constructor = TasksManager.get_exporter_config_constructor(model=model, exporter="onnx", task=task)
        onnx_config = onnx_config_constructor(model.config)

        needs_pad_token_id = (
            isinstance(onnx_config, OnnxConfigWithPast)
            and getattr(model.config, "pad_token_id", None) is None
            and task in ["sequence_classification"]
        )
        if needs_pad_token_id:
            if args.pad_token_id is not None:
                model.config.pad_token_id = args.pad_token_id
            else:
                try:
                    tok = AutoTokenizer.from_pretrained(args.model)
                    model.config.pad_token_id = tok.pad_token_id
                except Exception:
                    raise ValueError(
                        "Could not infer the pad token id, which is needed in this case, please provide it with the --pad_token_id argument"
                    )

        # Ensure the requested opset is sufficient
        if args.opset is None:
            args.opset = onnx_config.DEFAULT_ONNX_OPSET

        if args.opset < onnx_config.DEFAULT_ONNX_OPSET:
            raise ValueError(
                f"Opset {args.opset} is not sufficient to export {model.config.model_type}. "
                f"At least  {onnx_config.DEFAULT_ONNX_OPSET} is required."
            )
        if args.atol is None:
            args.atol = onnx_config.ATOL_FOR_VALIDATION
            if isinstance(args.atol, dict):
                args.atol = args.atol[task.replace("-with-past", "")]

        # Saving the model config and preprocessor as this is needed sometimes.
        model.config.save_pretrained(args.output)
        maybe_save_preprocessors(args.model, args.output)

    if task == "stable-diffusion":
        onnx_files_subpaths = [
            "text_encoder/model.onnx",
            "unet/model.onnx",
            "vae_encoder/model.onnx",
            "vae_decoder/model.onnx",
        ]
        models_and_onnx_configs = get_stable_diffusion_models_for_export(model)
        # Saving the additional components needed to perform inference.
        model.tokenizer.save_pretrained(args.output.joinpath("tokenizer"))
        model.scheduler.save_pretrained(args.output.joinpath("scheduler"))
        model.feature_extractor.save_pretrained(args.output.joinpath("feature_extractor"))
        model.save_config(args.output)
    else:
        if model.config.is_encoder_decoder and task.startswith("causal-lm"):
            raise ValueError(
                f"model.config.is_encoder_decoder is True and task is `{task}`, which are incompatible. If the task was auto-inferred, please fill a bug report"
                f"at https://github.com/huggingface/optimum, if --task was explicitely passed, make sure you selected the right task for the model,"
                f" referring to `optimum.exporters.tasks.TaskManager`'s `_TASKS_TO_AUTOMODELS`."
            )

        onnx_files_subpaths = None
        if (
            task.startswith(("seq2seq-lm", "speech2seq-lm", "vision2seq-lm", "default-with-past"))
            and not args.monolith
        ):
            models_and_onnx_configs = get_encoder_decoder_models_for_export(model, onnx_config)
        elif task.startswith("causal-lm") and not args.monolith:
            models_and_onnx_configs = get_decoder_models_for_export(model, onnx_config)
        else:
            models_and_onnx_configs = {"model": (model, onnx_config)}

    _, onnx_outputs = export_models(
        models_and_onnx_configs=models_and_onnx_configs,
        opset=args.opset,
        output_dir=args.output,
        output_names=onnx_files_subpaths,
        input_shapes=input_shapes,
        device=args.device,
    )

    # optionally post process the obtained ONNX file(s), for example to merge the decoder / decoder with past if any
    if not args.no_post_process:
        models_and_onnx_configs, onnx_files_subpaths = onnx_config.post_process_exported_models(
            args.output, models_and_onnx_configs, onnx_files_subpaths
        )

    try:
        validate_models_outputs(
            models_and_onnx_configs=models_and_onnx_configs,
            onnx_named_outputs=onnx_outputs,
            atol=args.atol,
            output_dir=args.output,
            onnx_files_subpaths=onnx_files_subpaths,
            input_shapes=input_shapes,
            device=args.device,
        )
        logger.info(f"The ONNX export succeeded and the exported model was saved at: {args.output.as_posix()}")
    except ShapeError as e:
        raise e
    except AtolError as e:
        logger.warning(
            f"The ONNX export succeeded with the warning: {e}.\n The exported model was saved at: {args.output.as_posix()}"
        )
    except OutputMatchError as e:
        logger.warning(
            f"The ONNX export succeeded with the warning: {e}.\n The exported model was saved at: {args.output.as_posix()}"
        )
    except Exception as e:
        logger.error(
            f"An error occured with the error message: {e}.\n The exported model was saved at: {args.output.as_posix()}"
        )


if __name__ == "__main__":
    main()<|MERGE_RESOLUTION|>--- conflicted
+++ resolved
@@ -79,20 +79,15 @@
             f" `--task {task_non_past} --monolith`, or `--task {task}` without the monolith argument."
         )
 
-    if task != "stable-diffusion" and task + "-with-past" in TasksManager.get_supported_tasks_for_model_type(
+    if task + "-with-past" in TasksManager.get_supported_tasks_for_model_type(
         model.config.model_type.replace("_", "-"), "onnx"
     ):
         if args.task == "auto":  # Make -with-past the default if --task was not explicitely specified
             task = task + "-with-past"
         else:
             logger.info(
-<<<<<<< HEAD
                 f"The task `{args.task}` was manually specified, and past key values will not be reused in the decoding."
                 f" if needed, please pass `--task {args.task}-with-past` to export using the past key values."
-=======
-                f"The task `{task}` was manually specified, and past key values will not be reused in the decoding."
-                f"Please pass `--task {task}-with-past` to export using the past key values."
->>>>>>> 4f2ef17f
             )
 
     if task == "auto":
