--- conflicted
+++ resolved
@@ -68,11 +68,8 @@
     float_dtype: str = "fp32",
     fn_get_submodels: Optional[Callable] = None,
     preprocessors: Optional[List[Any]] = None,
-<<<<<<< HEAD
+    no_position_ids: bool = False,
     legacy: bool = False,
-=======
-    no_position_ids: bool = False,
->>>>>>> 89d08c4c
 ):
     is_stable_diffusion = "stable-diffusion" in task
     if not custom_architecture:
@@ -188,11 +185,8 @@
     use_subprocess: bool = False,
     _variant: str = "default",
     library_name: Optional[str] = None,
-<<<<<<< HEAD
+    no_position_ids: bool = False,
     legacy: bool = False,
-=======
-    no_position_ids: bool = False,
->>>>>>> 89d08c4c
     **kwargs_shapes,
 ):
     """
@@ -432,11 +426,8 @@
         fn_get_submodels=fn_get_submodels,
         preprocessors=preprocessors,
         _variant=_variant,
-<<<<<<< HEAD
+        no_position_ids=no_position_ids,
         legacy=legacy,
-=======
-        no_position_ids=no_position_ids,
->>>>>>> 89d08c4c
     )
 
     if not is_stable_diffusion:
