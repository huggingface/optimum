# coding=utf-8
# Copyright 2022 The HuggingFace Team. All rights reserved.
#
# Licensed under the Apache License, Version 2.0 (the "License");
# you may not use this file except in compliance with the License.
# You may obtain a copy of the License at
#
#     http://www.apache.org/licenses/LICENSE-2.0
#
# Unless required by applicable law or agreed to in writing, software
# distributed under the License is distributed on an "AS IS" BASIS,
# WITHOUT WARRANTIES OR CONDITIONS OF ANY KIND, either express or implied.
# See the License for the specific language governing permissions and
# limitations under the License.
"""Entry point to the optimum.exporters.onnx command line."""

import argparse
import os
from pathlib import Path

from requests.exceptions import ConnectionError as RequestsConnectionError
from transformers import AutoTokenizer
from transformers.utils import is_torch_available

from ...commands.export.onnx import parse_args_onnx
from ...utils import DEFAULT_DUMMY_SHAPES, ONNX_WEIGHTS_NAME, logging
from ...utils.save_utils import maybe_load_preprocessors, maybe_save_preprocessors
from ..error_utils import AtolError, OutputMatchError, ShapeError
from ..tasks import TasksManager
from .base import OnnxConfigWithPast
from .constants import UNPICKABLE_ARCHS
from .convert import export_models, validate_models_outputs
from .utils import (
    _get_submodels_for_export_decoder,
    _get_submodels_for_export_encoder_decoder,
    _get_submodels_for_export_stable_diffusion,
    get_decoder_models_for_export,
    get_encoder_decoder_models_for_export,
    get_sam_models_for_export,
    get_stable_diffusion_models_for_export,
)


if is_torch_available():
    import torch

from typing import TYPE_CHECKING, Any, Callable, Dict, List, Optional, Union


if TYPE_CHECKING:
    from transformers import PreTrainedModel, TFPreTrainedModel

    from .base import OnnxConfig

logger = logging.get_logger()
logger.setLevel(logging.INFO)


def _get_submodels_and_onnx_configs(
    model: Union["PreTrainedModel", "TFPreTrainedModel"],
    task: str,
    monolith: bool,
    custom_onnx_configs: Dict,
    custom_architecture: bool,
<<<<<<< HEAD
    int_dtype: str = "int64",
    float_dtype: str = "fp32",
=======
    _variant: str,
>>>>>>> 0ee2dfac
    fn_get_submodels: Optional[Callable] = None,
    preprocessors: Optional[List[Any]] = None,
):
    is_stable_diffusion = "stable-diffusion" in task
    if not custom_architecture:
        if is_stable_diffusion:
            onnx_config = None
            models_and_onnx_configs = get_stable_diffusion_models_for_export(
                model, int_dtype=int_dtype, float_dtype=float_dtype
            )
        else:
            onnx_config_constructor = TasksManager.get_exporter_config_constructor(
                model=model, exporter="onnx", task=task, int_dtype=int_dtype, float_dtype=float_dtype
            )
            onnx_config = onnx_config_constructor(model.config, preprocessors=preprocessors)

            onnx_config.variant = _variant
            all_variants = "\n".join(
                [f"\t- {name}: {description}" for name, description in onnx_config.VARIANTS.items()]
            )
            logger.info(f"Using the export variant {onnx_config.variant}. Available variants are:\n{all_variants}")

            if (
                model.config.is_encoder_decoder
                and task.startswith(TasksManager._ENCODER_DECODER_TASKS)
                and not monolith
            ):
                models_and_onnx_configs = get_encoder_decoder_models_for_export(model, onnx_config)
            elif task.startswith("text-generation") and not monolith:
                models_and_onnx_configs = get_decoder_models_for_export(model, onnx_config)
            elif model.config.model_type == "sam":
                models_and_onnx_configs = get_sam_models_for_export(model, onnx_config)
            else:
                models_and_onnx_configs = {"model": (model, onnx_config)}

        # When specifying custom ONNX configs for supported transformers architectures, we do
        # not force to specify a custom ONNX config for each submodel.
        for key, custom_onnx_config in custom_onnx_configs.items():
            models_and_onnx_configs[key] = (models_and_onnx_configs[key][0], custom_onnx_config)
    else:
        onnx_config = None
        submodels_for_export = None
        models_and_onnx_configs = {}

        if fn_get_submodels is not None:
            submodels_for_export = fn_get_submodels(model)
        else:
            if is_stable_diffusion:
                submodels_for_export = _get_submodels_for_export_stable_diffusion(model)
            elif (
                model.config.is_encoder_decoder
                and task.startswith(TasksManager._ENCODER_DECODER_TASKS)
                and not monolith
            ):
                submodels_for_export = _get_submodels_for_export_encoder_decoder(
                    model, use_past=task.endswith("-with-past")
                )
            elif task.startswith("text-generation") and not monolith:
                submodels_for_export = _get_submodels_for_export_decoder(model, use_past=task.endswith("-with-past"))
            else:
                submodels_for_export = {"model": model}

        if submodels_for_export.keys() != custom_onnx_configs.keys():
            logger.error(f"ONNX custom configs for: {', '.join(custom_onnx_configs.keys())}")
            logger.error(f"Submodels to export: {', '.join(submodels_for_export.keys())}")
            raise ValueError(
                "Trying to export a custom model, but could not find as many custom ONNX configs as the number of submodels to export. Please specifiy the fn_get_submodels argument, that should return a dictionary of submodules with as many items as the provided custom_onnx_configs dictionary."
            )

        for key, custom_onnx_config in custom_onnx_configs.items():
            models_and_onnx_configs[key] = (submodels_for_export[key], custom_onnx_config)

    # Default to the first ONNX config for stable-diffusion and custom architecture case.
    if onnx_config is None:
        onnx_config = next(iter(models_and_onnx_configs.values()))[1]

    return onnx_config, models_and_onnx_configs


def main_export(
    model_name_or_path: str,
    output: Union[str, Path],
    task: str = "auto",
    opset: Optional[int] = None,
    device: str = "cpu",
    fp16: Optional[bool] = False,
    optimize: Optional[str] = None,
    monolith: bool = False,
    no_post_process: bool = False,
    framework: Optional[str] = None,
    atol: Optional[float] = None,
    cache_dir: Optional[str] = None,
    trust_remote_code: bool = False,
    pad_token_id: Optional[int] = None,
    subfolder: str = "",
    revision: str = "main",
    force_download: bool = False,
    local_files_only: bool = False,
    use_auth_token: Optional[Union[bool, str]] = None,
    for_ort: bool = False,
    do_validation: bool = True,
    model_kwargs: Optional[Dict[str, Any]] = None,
    custom_onnx_configs: Optional[Dict[str, "OnnxConfig"]] = None,
    fn_get_submodels: Optional[Callable] = None,
    use_subprocess: bool = False,
<<<<<<< HEAD
    int_dtype: str = "int64",
    float_dtype: str = "fp32",
=======
    _variant: str = "default",
>>>>>>> 0ee2dfac
    **kwargs_shapes,
):
    """
    Full-suite ONNX export.

    Args:
        > Required parameters

        model_name_or_path (`str`):
            Model ID on huggingface.co or path on disk to the model repository to export.
        output (`Union[str, Path]`):
            Path indicating the directory where to store the generated ONNX model.

        > Optional parameters

        task (`Optional[str]`, defaults to `None`):
            The task to export the model for. If not specified, the task will be auto-inferred based on the model. For decoder models,
            use `xxx-with-past` to export the model using past key values in the decoder.
        opset (`Optional[int]`, defaults to `None`):
            If specified, ONNX opset version to export the model with. Otherwise, the default opset for the given model architecture
            will be used.
        device (`str`, defaults to `"cpu"`):
            The device to use to do the export. Defaults to "cpu".
        fp16 (`Optional[bool]`, defaults to `"False"`):
            Use half precision during the export. PyTorch-only, requires `device="cuda"`.
        optimize (`Optional[str]`, defaults to `None`):
            Allows to run ONNX Runtime optimizations directly during the export. Some of these optimizations are specific to
            ONNX Runtime, and the resulting ONNX will not be usable with other runtime as OpenVINO or TensorRT.
            Available options: `"O1", "O2", "O3", "O4"`. Reference: [`~optimum.onnxruntime.AutoOptimizationConfig`]
        monolith (`bool`, defaults to `False`):
            Forces to export the model as a single ONNX file.
        no_post_process (`bool`, defaults to `False`):
            Allows to disable any post-processing done by default on the exported ONNX models.
        framework (`Optional[str]`, defaults to `None`):
            The framework to use for the ONNX export (`"pt"` or `"tf"`). If not provided, will attempt to automatically detect
            the framework for the checkpoint.
        atol (`Optional[float]`, defaults to `None`):
            If specified, the absolute difference tolerance when validating the model. Otherwise, the default atol for the model will be used.
        cache_dir (`Optional[str]`, defaults to `None`):
            Path indicating where to store cache. The default Hugging Face cache path will be used by default.
        trust_remote_code (`bool`, defaults to `False`):
            Allows to use custom code for the modeling hosted in the model repository. This option should only be set for repositories
            you trust and in which you have read the code, as it will execute on your local machine arbitrary code present in the
            model repository.
        pad_token_id (`Optional[int]`, defaults to `None`):
            This is needed by some models, for some tasks. If not provided, will attempt to use the tokenizer to guess it.
        subfolder (`str`, defaults to `""`):
            In case the relevant files are located inside a subfolder of the model repo either locally or on huggingface.co, you can
            specify the folder name here.
        revision (`str`, defaults to `"main"`):
            Revision is the specific model version to use. It can be a branch name, a tag name, or a commit id.
        force_download (`bool`, defaults to `False`):
            Whether or not to force the (re-)download of the model weights and configuration files, overriding the
            cached versions if they exist.
        local_files_only (`Optional[bool]`, defaults to `False`):
            Whether or not to only look at local files (i.e., do not try to download the model).
        use_auth_token (`Optional[str]`, defaults to `None`):
            The token to use as HTTP bearer authorization for remote files. If `True`, will use the token generated
            when running `transformers-cli login` (stored in `~/.huggingface`).
        model_kwargs (`Optional[Dict[str, Any]]`, defaults to `None`):
            Experimental usage: keyword arguments to pass to the model during
            the export. This argument should be used along the `custom_onnx_configs` argument
            in case, for example, the model inputs/outputs are changed (for example, if
            `model_kwargs={"output_attentions": True}` is passed).
        custom_onnx_configs (`Optional[Dict[str, OnnxConfig]]`, defaults to `None`):
            Experimental usage: override the default ONNX config used for the given model. This argument may be useful for advanced users that desire a finer-grained control on the export. An example is available [here](https://huggingface.co/docs/optimum/main/en/exporters/onnx/usage_guides/export_a_model).
        fn_get_submodels (`Optional[Callable]`, defaults to `None`):
            Experimental usage: Override the default submodels that are used at the export. This is
            especially useful when exporting a custom architecture that needs to split the ONNX (e.g. encoder-decoder). If unspecified with custom models, optimum will try to use the default submodels used for the given task, with no guarantee of success.
        use_subprocess (`bool`):
            Do the ONNX exported model validation in subprocesses. This is especially useful when
            exporting on CUDA device, where ORT does not release memory at inference session
            destruction. When set to `True`, the `main_export` call should be guarded in
            `if __name__ == "__main__":` block.
<<<<<<< HEAD
        int_dtype (`str`, defaults to `"int64"`):
            The data type of integer tensors, could be ["int64", "int32", "int8"], default to "int64".
        float_dtype (`str`, defaults to `"fp32"`):
            The data type of float tensors, could be ["fp32", "fp16", "bf16"], default to "fp32".
=======
        _variant (`str`, defaults to `default`):
            Specify the variant of the ONNX export to use.
>>>>>>> 0ee2dfac
        **kwargs_shapes (`Dict`):
            Shapes to use during inference. This argument allows to override the default shapes used during the ONNX export.

    Example usage:
    ```python
    >>> from optimum.exporters.onnx import main_export

    >>> main_export("gpt2", output="gpt2_onnx/")
    ```
    """
    if optimize == "O4" and device != "cuda":
        raise ValueError(
            "Requested O4 optimization, but this optimization requires to do the export on GPU."
            " Please pass the argument `--device cuda`."
        )

    if (framework == "tf" and fp16 is True) or not is_torch_available():
        raise ValueError("The --fp16 option is supported only for PyTorch.")

    if fp16 is True:
        logger.warning(
            "The option --fp16 is deprecated and will be removed in a future version. Please"
            " use `--float_dtype fp16` instead."
        )
        float_dtype = "fp16"
    if float_dtype == "fp16" and device == "cpu":
        raise ValueError("The fp16 is supported only when exporting on GPU. Please pass the option `--device cuda`.")

    output = Path(output)
    if not output.exists():
        output.mkdir(parents=True)

    if for_ort:
        logger.warning(
            "The option --for-ort was passed, but its behavior is now the default in the ONNX exporter"
            " and passing it is not required anymore."
        )

    original_task = task
    task = TasksManager.map_from_synonym(task)

    framework = TasksManager.determine_framework(model_name_or_path, subfolder=subfolder, framework=framework)

    # get the shapes to be used to generate dummy inputs
    input_shapes = {}
    for input_name in DEFAULT_DUMMY_SHAPES.keys():
        input_shapes[input_name] = (
            kwargs_shapes[input_name] if input_name in kwargs_shapes else DEFAULT_DUMMY_SHAPES[input_name]
        )

    torch_dtype = None if fp16 is False else torch.float16

    if task == "auto":
        try:
            task = TasksManager.infer_task_from_model(model_name_or_path)
        except KeyError as e:
            raise KeyError(
                f"The task could not be automatically inferred. Please provide the argument --task with the relevant task from {', '.join(TasksManager.get_all_tasks())}. Detailed error: {e}"
            )
        except RequestsConnectionError as e:
            raise RequestsConnectionError(
                f"The task could not be automatically inferred as this is available only for models hosted on the Hugging Face Hub. Please provide the argument --task with the relevant task from {', '.join(TasksManager.get_all_tasks())}. Detailed error: {e}"
            )

    model = TasksManager.get_model_from_task(
        task,
        model_name_or_path,
        subfolder=subfolder,
        revision=revision,
        cache_dir=cache_dir,
        use_auth_token=use_auth_token,
        local_files_only=local_files_only,
        force_download=force_download,
        trust_remote_code=trust_remote_code,
        framework=framework,
        torch_dtype=torch_dtype,
        device=device,
    )

    custom_architecture = False
    is_stable_diffusion = "stable-diffusion" in task
    model_type = "stable-diffusion" if is_stable_diffusion else model.config.model_type.replace("_", "-")

    if not is_stable_diffusion:
        if model_type in TasksManager._UNSUPPORTED_CLI_MODEL_TYPE:
            raise ValueError(
                f"{model_type} is not supported yet. Only {TasksManager._SUPPORTED_CLI_MODEL_TYPE} are supported. "
                f"If you want to support {model_type} please propose a PR or open up an issue."
            )
        if model.config.model_type.replace("-", "_") not in TasksManager.get_supported_model_type_for_task(
            task, exporter="onnx"
        ):
            custom_architecture = True

    # TODO: support onnx_config.py in the model repo
    if custom_architecture and custom_onnx_configs is None:
        raise ValueError(
            f"Trying to export a {model.config.model_type.replace('-', '_')} model, that is a custom or unsupported architecture for the task {task}, but no custom onnx configuration was passed as `custom_onnx_configs`. Please refer to https://huggingface.co/docs/optimum/main/en/exporters/onnx/usage_guides/export_a_model#custom-export-of-transformers-models for an example on how to export custom models. For the task {task}, the Optimum ONNX exporter supports natively the architectures: {TasksManager.get_supported_model_type_for_task(task, exporter='onnx')}."
        )

    if custom_architecture and original_task == "auto":
        raise ValueError(
            f'Automatic task detection is not supported with custom architectures. Please specify the `task` argument. Suggestion: task="{task}" (or task="{task}-with-past" if the model is decoder-based and supports KV cache)'
        )

    if (
        not custom_architecture
        and not is_stable_diffusion
        and task + "-with-past" in TasksManager.get_supported_tasks_for_model_type(model_type, "onnx")
    ):
        if original_task == "auto":  # Make -with-past the default if --task was not explicitely specified
            task = task + "-with-past"
        else:
            logger.info(
                f"The task `{task}` was manually specified, and past key values will not be reused in the decoding."
                f" if needed, please pass `--task {task}-with-past` to export using the past key values."
            )

    if task.endswith("-with-past") and monolith is True:
        task_non_past = task.replace("-with-past", "")
        raise ValueError(
            f"The task {task} is not compatible with the --monolith argument. Please either use"
            f" `--task {task_non_past} --monolith`, or `--task {task}` without the monolith argument."
        )

    if original_task == "auto":
        synonyms_for_task = sorted(TasksManager.synonyms_for_task(task))
        if synonyms_for_task:
            synonyms_for_task = ", ".join(synonyms_for_task)
            possible_synonyms = f" (possible synonyms are: {synonyms_for_task})"
        else:
            possible_synonyms = ""
        logger.info(f"Automatic task detection to {task}{possible_synonyms}.")

    # The preprocessors are loaded as they may be useful to export the model. Notably, some of the static input shapes may be stored in the
    # preprocessors config.
    preprocessors = maybe_load_preprocessors(
        model_name_or_path, subfolder=subfolder, trust_remote_code=trust_remote_code
    )
    onnx_config, models_and_onnx_configs = _get_submodels_and_onnx_configs(
        model=model,
        task=task,
        monolith=monolith,
        custom_onnx_configs=custom_onnx_configs if custom_onnx_configs is not None else {},
        custom_architecture=custom_architecture,
        int_dtype=int_dtype,
        float_dtype=float_dtype,
        fn_get_submodels=fn_get_submodels,
        preprocessors=preprocessors,
        _variant=_variant,
    )

    if not is_stable_diffusion:
        needs_pad_token_id = (
            isinstance(onnx_config, OnnxConfigWithPast)
            and getattr(model.config, "pad_token_id", None) is None
            and task in ["text-classification"]
        )
        if needs_pad_token_id:
            if pad_token_id is not None:
                model.config.pad_token_id = pad_token_id
            else:
                try:
                    tok = AutoTokenizer.from_pretrained(model_name_or_path)
                    model.config.pad_token_id = tok.pad_token_id
                except Exception:
                    raise ValueError(
                        "Could not infer the pad token id, which is needed in this case, please provide it with the --pad_token_id argument"
                    )

        # Ensure the requested opset is sufficient
        if opset is None:
            opset = onnx_config.DEFAULT_ONNX_OPSET

        if opset < onnx_config.DEFAULT_ONNX_OPSET:
            raise ValueError(
                f"Opset {opset} is not sufficient to export {model_type}. "
                f"At least {onnx_config.DEFAULT_ONNX_OPSET} is required."
            )
        if atol is None:
            atol = onnx_config.ATOL_FOR_VALIDATION
            if isinstance(atol, dict):
                atol = atol[task.replace("-with-past", "")]

        # Saving the model config and preprocessor as this is needed sometimes.
        model.config.save_pretrained(output)
        generation_config = getattr(model, "generation_config", None)
        if generation_config is not None:
            generation_config.save_pretrained(output)
        maybe_save_preprocessors(model_name_or_path, output)

        if model.config.is_encoder_decoder and task.startswith("text-generation"):
            raise ValueError(
                f"model.config.is_encoder_decoder is True and task is `{task}`, which are incompatible. If the task was auto-inferred, please fill a bug report"
                f"at https://github.com/huggingface/optimum, if --task was explicitely passed, make sure you selected the right task for the model,"
                f" referring to `optimum.exporters.tasks.TaskManager`'s `_TASKS_TO_AUTOMODELS`."
            )

        onnx_files_subpaths = None
    else:
        # save the subcomponent configuration
        for model_name in models_and_onnx_configs:
            subcomponent = models_and_onnx_configs[model_name][0]
            if hasattr(subcomponent, "save_config"):
                subcomponent.save_config(output / model_name)
            elif hasattr(subcomponent, "config") and hasattr(subcomponent.config, "save_pretrained"):
                subcomponent.config.save_pretrained(output / model_name)

        onnx_files_subpaths = [os.path.join(name_dir, ONNX_WEIGHTS_NAME) for name_dir in models_and_onnx_configs]

        # Saving the additional components needed to perform inference.
        model.scheduler.save_pretrained(output.joinpath("scheduler"))

        feature_extractor = getattr(model, "feature_extractor", None)
        if feature_extractor is not None:
            feature_extractor.save_pretrained(output.joinpath("feature_extractor"))

        tokenizer = getattr(model, "tokenizer", None)
        if tokenizer is not None:
            tokenizer.save_pretrained(output.joinpath("tokenizer"))

        tokenizer_2 = getattr(model, "tokenizer_2", None)
        if tokenizer_2 is not None:
            tokenizer_2.save_pretrained(output.joinpath("tokenizer_2"))

        model.save_config(output)

    _, onnx_outputs = export_models(
        models_and_onnx_configs=models_and_onnx_configs,
        opset=opset,
        output_dir=output,
        output_names=onnx_files_subpaths,
        input_shapes=input_shapes,
        device=device,
        dtype="fp16" if fp16 is True else None,
        model_kwargs=model_kwargs,
    )

    if optimize is not None:
        from ...onnxruntime import AutoOptimizationConfig, ORTOptimizer

        if onnx_files_subpaths is None:
            onnx_files_subpaths = [key + ".onnx" for key in models_and_onnx_configs.keys()]
        optimizer = ORTOptimizer.from_pretrained(output, file_names=onnx_files_subpaths)

        optimization_config = AutoOptimizationConfig.with_optimization_level(optimization_level=optimize)

        optimization_config.disable_shape_inference = True
        optimizer.optimize(save_dir=output, optimization_config=optimization_config, file_suffix="")

    # Optionally post process the obtained ONNX file(s), for example to merge the decoder / decoder with past if any
    # TODO: treating stable diffusion separately is quite ugly
    if not no_post_process and not is_stable_diffusion:
        try:
            logger.info("Post-processing the exported models...")
            models_and_onnx_configs, onnx_files_subpaths = onnx_config.post_process_exported_models(
                output, models_and_onnx_configs, onnx_files_subpaths
            )
        except Exception as e:
            raise Exception(
                f"The post-processing of the ONNX export failed. The export can still be performed by passing the option --no-post-process. Detailed error: {e}"
            )

    if is_stable_diffusion:
        use_subprocess = (
            False  # TODO: fix Can't pickle local object 'get_stable_diffusion_models_for_export.<locals>.<lambda>'
        )
    elif model.config.model_type in UNPICKABLE_ARCHS:
        # Pickling is bugged for nn.utils.weight_norm: https://github.com/pytorch/pytorch/issues/102983
        # TODO: fix "Cowardly refusing to serialize non-leaf tensor" error for wav2vec2-conformer
        use_subprocess = False

    if do_validation is True:
        try:
            validate_models_outputs(
                models_and_onnx_configs=models_and_onnx_configs,
                onnx_named_outputs=onnx_outputs,
                atol=atol,
                output_dir=output,
                onnx_files_subpaths=onnx_files_subpaths,
                input_shapes=input_shapes,
                device=device,
                dtype=torch_dtype,
                use_subprocess=use_subprocess,
                model_kwargs=model_kwargs,
            )
            logger.info(f"The ONNX export succeeded and the exported model was saved at: {output.as_posix()}")
        except ShapeError as e:
            raise e
        except AtolError as e:
            logger.warning(
                f"The ONNX export succeeded with the warning: {e}.\n The exported model was saved at: {output.as_posix()}"
            )
        except OutputMatchError as e:
            logger.warning(
                f"The ONNX export succeeded with the warning: {e}.\n The exported model was saved at: {output.as_posix()}"
            )
        except Exception as e:
            raise Exception(
                f"An error occured during validation, but the model was saved nonetheless at {output.as_posix()}. Detailed error: {e}."
            )


def main():
    parser = argparse.ArgumentParser("Hugging Face Optimum ONNX exporter")

    parse_args_onnx(parser)

    # Retrieve CLI arguments
    args = parser.parse_args()

    # get the shapes to be used to generate dummy inputs
    input_shapes = {}
    for input_name in DEFAULT_DUMMY_SHAPES.keys():
        input_shapes[input_name] = getattr(args, input_name)

    main_export(
        model_name_or_path=args.model,
        output=args.output,
        task=args.task,
        opset=args.opset,
        device=args.device,
        fp16=args.fp16,
        int_dtype=args.int_dtype,
        float_dtype=args.float_dtype,
        optimize=args.optimize,
        monolith=args.monolith,
        no_post_process=args.no_post_process,
        framework=args.framework,
        atol=args.atol,
        cache_dir=args.cache_dir,
        trust_remote_code=args.trust_remote_code,
        pad_token_id=args.pad_token_id,
        for_ort=args.for_ort,
        **input_shapes,
    )


if __name__ == "__main__":
    main()<|MERGE_RESOLUTION|>--- conflicted
+++ resolved
@@ -62,12 +62,9 @@
     monolith: bool,
     custom_onnx_configs: Dict,
     custom_architecture: bool,
-<<<<<<< HEAD
+    _variant: str,
     int_dtype: str = "int64",
     float_dtype: str = "fp32",
-=======
-    _variant: str,
->>>>>>> 0ee2dfac
     fn_get_submodels: Optional[Callable] = None,
     preprocessors: Optional[List[Any]] = None,
 ):
@@ -173,12 +170,9 @@
     custom_onnx_configs: Optional[Dict[str, "OnnxConfig"]] = None,
     fn_get_submodels: Optional[Callable] = None,
     use_subprocess: bool = False,
-<<<<<<< HEAD
     int_dtype: str = "int64",
     float_dtype: str = "fp32",
-=======
     _variant: str = "default",
->>>>>>> 0ee2dfac
     **kwargs_shapes,
 ):
     """
@@ -253,15 +247,12 @@
             exporting on CUDA device, where ORT does not release memory at inference session
             destruction. When set to `True`, the `main_export` call should be guarded in
             `if __name__ == "__main__":` block.
-<<<<<<< HEAD
         int_dtype (`str`, defaults to `"int64"`):
             The data type of integer tensors, could be ["int64", "int32", "int8"], default to "int64".
         float_dtype (`str`, defaults to `"fp32"`):
             The data type of float tensors, could be ["fp32", "fp16", "bf16"], default to "fp32".
-=======
         _variant (`str`, defaults to `default`):
             Specify the variant of the ONNX export to use.
->>>>>>> 0ee2dfac
         **kwargs_shapes (`Dict`):
             Shapes to use during inference. This argument allows to override the default shapes used during the ONNX export.
 
