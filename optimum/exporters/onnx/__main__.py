# coding=utf-8
# Copyright 2022 The HuggingFace Team. All rights reserved.
#
# Licensed under the Apache License, Version 2.0 (the "License");
# you may not use this file except in compliance with the License.
# You may obtain a copy of the License at
#
#     http://www.apache.org/licenses/LICENSE-2.0
#
# Unless required by applicable law or agreed to in writing, software
# distributed under the License is distributed on an "AS IS" BASIS,
# WITHOUT WARRANTIES OR CONDITIONS OF ANY KIND, either express or implied.
# See the License for the specific language governing permissions and
# limitations under the License.
"""Entry point to the optimum.exporters.onnx command line."""

from argparse import ArgumentParser
from pathlib import Path

from transformers import AutoTokenizer

from ...utils import is_diffusers_available, logging
from ...utils.save_utils import maybe_save_preprocessors
from ..tasks import TasksManager
from .base import OnnxConfigWithPast
from .convert import export, export_models, validate_model_outputs, validate_models_outputs
from .utils import (
    get_decoder_models_for_export,
    get_encoder_decoder_models_for_export,
    get_stable_diffusion_models_for_export,
)


logger = logging.get_logger()
logger.setLevel(logging.INFO)


def main():
    parser = ArgumentParser("Hugging Face Optimum ONNX exporter")
    parser.add_argument(
        "-m", "--model", type=str, required=True, help="Model ID on huggingface.co or path on disk to load model from."
    )
    parser.add_argument(
        "--task",
        default="auto",
        help="The type of task to export the model with.",
    )
    parser.add_argument("--opset", type=int, default=None, help="ONNX opset version to export the model with.")
    parser.add_argument(
        "--atol", type=float, default=None, help="Absolute difference tolerance when validating the model."
    )
    parser.add_argument(
        "--framework",
        type=str,
        choices=["pt", "tf"],
        default=None,
        help=(
            "The framework to use for the ONNX export."
            " If not provided, will attempt to use the local checkpoint's original framework"
            " or what is available in the environment."
        ),
    )
    parser.add_argument(
        "--pad_token_id",
        type=int,
        default=None,
        help=(
            "This is needed by some models, for some tasks. If not provided, will attempt to use the tokenizer to guess"
            " it."
        ),
    )
    parser.add_argument("--cache_dir", type=str, default=None, help="Path indicating where to store cache.")
    parser.add_argument(
        "--for-ort",
        action="store_true",
        help=(
            "This exports models ready to be run with optimum.onnxruntime. Useful for encoder-decoder models for"
            "conditional generation. If enabled the encoder and decoder of the model are exported separately."
        ),
    )
    parser.add_argument("output", type=Path, help="Path indicating the directory where to store generated ONNX model.")

    # Retrieve CLI arguments
    args = parser.parse_args()
    args.output = args.output.joinpath("model.onnx")

    if not args.output.parent.exists():
        args.output.parent.mkdir(parents=True)

    # Infer the task
    task = args.task
    if task == "auto":
        try:
            task = TasksManager.infer_task_from_model(args.model)
        except KeyError as e:
            raise KeyError(
                f"The task could not be automatically inferred. Please provide the argument --task with the task from {', '.join(TasksManager.get_all_tasks())}. Detailed error: {e}"
            )

    # Allocate the model
    model = TasksManager.get_model_from_task(task, args.model, framework=args.framework, cache_dir=args.cache_dir)

    if task != "stable-diffusion":
        model_type = model.config.model_type.replace("_", "-")
        model_name = getattr(model, "name", None)

        onnx_config_constructor = TasksManager.get_exporter_config_constructor(
            model_type, "onnx", task=task, model_name=model_name
        )
        onnx_config = onnx_config_constructor(model.config)

        needs_pad_token_id = (
            isinstance(onnx_config, OnnxConfigWithPast)
            and getattr(model.config, "pad_token_id", None) is None
            and task in ["sequence_classification"]
        )
        if needs_pad_token_id:
            if args.pad_token_id is not None:
                model.config.pad_token_id = args.pad_token_id
            else:
                try:
                    tok = AutoTokenizer.from_pretrained(args.model)
                    model.config.pad_token_id = tok.pad_token_id
                except Exception:
                    raise ValueError(
                        "Could not infer the pad token id, which is needed in this case, please provide it with the --pad_token_id argument"
                    )

        # Ensure the requested opset is sufficient
        if args.opset is None:
            args.opset = onnx_config.DEFAULT_ONNX_OPSET

        if args.opset < onnx_config.DEFAULT_ONNX_OPSET:
            raise ValueError(
                f"Opset {args.opset} is not sufficient to export {model.config.model_type}. "
                f"At least  {onnx_config.DEFAULT_ONNX_OPSET} is required."
            )
        if args.atol is None:
            args.atol = onnx_config.ATOL_FOR_VALIDATION
            if isinstance(args.atol, dict):
                args.atol = args.atol[task.replace("-with-past", "")]

        # Saving the model config and preprocessor as this is needed sometimes.
        model.config.save_pretrained(args.output.parent)
        maybe_save_preprocessors(args.model, args.output.parent)

    if task == "stable-diffusion" or (
        args.for_ort and (model.config.is_encoder_decoder or task.startswith("causal-lm"))
    ):
        if task == "stable-diffusion":
            output_names = ["text_encoder/model.onnx", "unet/model.onnx", "vae_decoder/model.onnx"]
            models_and_onnx_configs = get_stable_diffusion_models_for_export(model)
            # Saving the model preprocessor as this is needed sometimes.
            model.tokenizer.save_pretrained(args.output.parent.joinpath("tokenizer"))
        else:
            if model.config.is_encoder_decoder and task.startswith("causal-lm"):
                raise ValueError(
                    f"model.config.is_encoder_decoder is True and task is `{task}`, which are incompatible. If the task was auto-inferred, please fill a bug report"
                    f"at https://github.com/huggingface/optimum, if --task was explicitely passed, make sure you selected the right task for the model,"
                    f" referring to `optimum.exporters.tasks.TaskManager`'s `_TASKS_TO_AUTOMODELS`."
                )
            if model.config.is_encoder_decoder:
                models_and_onnx_configs = get_encoder_decoder_models_for_export(model, onnx_config)
            else:
                models_and_onnx_configs = get_decoder_models_for_export(model, onnx_config)
            output_names = None

        onnx_inputs, onnx_outputs = export_models(
            models_and_onnx_configs=models_and_onnx_configs,
            opset=args.opset,
            output_dir=args.output.parent,
            output_names=output_names,
        )
    else:
        onnx_inputs, onnx_outputs = export(model=model, config=onnx_config, output=args.output, opset=args.opset)

    try:
        if task == "stable-diffusion" or (
            args.for_ort and (model.config.is_encoder_decoder or task.startswith("causal-lm"))
        ):
            validate_models_outputs(
                models_and_onnx_configs=models_and_onnx_configs,
                onnx_named_outputs=onnx_outputs,
                atol=args.atol,
                output_dir=args.output.parent,
                output_names=output_names,
            )
        else:
<<<<<<< HEAD
            validate_model_outputs(onnx_config, model, args.output, onnx_outputs, args.atol)
    except ValueError as e:
        logger.error(f"An error occured, but the model was saved at: {args.output.parent.as_posix()}. Error: {e}")
=======
            validate_model_outputs(
                config=onnx_config,
                reference_model=model,
                onnx_model=args.output,
                onnx_named_outputs=onnx_outputs,
                atol=args.atol,
            )

    except ValueError:
        logger.error(f"An error occured, but the model was saved at: {args.output.parent.as_posix()}")
>>>>>>> d6956591
        return
    logger.info(f"All good, model saved at: {args.output.parent.as_posix()}")


if __name__ == "__main__":
    main()<|MERGE_RESOLUTION|>--- conflicted
+++ resolved
@@ -186,11 +186,6 @@
                 output_names=output_names,
             )
         else:
-<<<<<<< HEAD
-            validate_model_outputs(onnx_config, model, args.output, onnx_outputs, args.atol)
-    except ValueError as e:
-        logger.error(f"An error occured, but the model was saved at: {args.output.parent.as_posix()}. Error: {e}")
-=======
             validate_model_outputs(
                 config=onnx_config,
                 reference_model=model,
@@ -201,7 +196,6 @@
 
     except ValueError:
         logger.error(f"An error occured, but the model was saved at: {args.output.parent.as_posix()}")
->>>>>>> d6956591
         return
     logger.info(f"All good, model saved at: {args.output.parent.as_posix()}")
 
