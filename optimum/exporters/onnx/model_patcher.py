# coding=utf-8
# Copyright 2022 The HuggingFace Team. All rights reserved.
#
# Licensed under the Apache License, Version 2.0 (the "License");
# you may not use this file except in compliance with the License.
# You may obtain a copy of the License at
#
#     http://www.apache.org/licenses/LICENSE-2.0
#
# Unless required by applicable law or agreed to in writing, software
# distributed under the License is distributed on an "AS IS" BASIS,
# WITHOUT WARRANTIES OR CONDITIONS OF ANY KIND, either express or implied.
# See the License for the specific language governing permissions and
# limitations under the License.
import dataclasses
import functools
import importlib.util
import inspect
import math
import sys
import types
from typing import TYPE_CHECKING, Any, Callable, Dict, List, Optional, Tuple, Union

import transformers
from packaging import version
from transformers.models.speecht5.modeling_speecht5 import SpeechT5EncoderWithSpeechPrenet
from transformers.utils import is_torch_available

<<<<<<< HEAD
from ...utils.modeling_utils import (
    _prepare_attn_mask,
    _prepare_decoder_attention_mask,
    _prepare_decoder_sliding_window_attention_mask,
)

from ...utils.import_utils import is_open_clip_available

=======
>>>>>>> c0354ea9

if is_torch_available():
    import torch

from ...configuration_utils import _transformers_version
from ...utils import logging


if _transformers_version > version.parse("4.34.99"):
    from transformers.modeling_attn_mask_utils import AttentionMaskConverter, _prepare_4d_causal_attention_mask
if _transformers_version >= version.parse("4.36"):
    from transformers.modeling_attn_mask_utils import _prepare_4d_causal_attention_mask_for_sdpa
else:
    _prepare_4d_causal_attention_mask = None
    _prepare_4d_causal_attention_mask_for_sdpa = None
    AttentionMaskConverter = None

if TYPE_CHECKING:
    from transformers import PreTrainedModel, TFPreTrainedModel

    from .base import OnnxConfig

logger = logging.get_logger(__name__)


def patch_everywhere(attribute_name: str, patch: Any, module_name_prefix: Optional[str] = None):
    """
    Finds all occurences of `attribute_name` in the loaded modules and patches them with `patch`.

    Args:
        attribute_name (`str`):
            The name of attribute to patch.
        patch (`Any`):
            The patch for the attribute.
        module_name_prefix (`Optional[str]`, defaults to `None`):
            If set, only module names starting with this prefix will be considered for patching.
    """
    for name, module in sys.modules.items():
        if module_name_prefix is not None and not name.startswith(module_name_prefix):
            continue
        if hasattr(module, attribute_name):
            setattr(module, attribute_name, patch)


def override_arguments(args, kwargs, forward_signature, model_kwargs: Dict[str, Any]):
    """
    Override the args and kwargs with the argument values from model_kwargs, following the signature forward_signature corresponding to args and kwargs.
    """
    args = list(args)

    for argument in model_kwargs:
        if argument in forward_signature.parameters:
            argument_index = list(forward_signature.parameters.keys()).index(argument)
            if argument in kwargs or len(args) <= argument_index:
                kwargs[argument] = model_kwargs[argument]
            else:
                args[argument_index] = model_kwargs[argument]
        else:
            kwargs[argument] = model_kwargs[argument]

    return args, kwargs


@dataclasses.dataclass
class PatchingSpec:
    """
    Data class that holds patching specifications.

    Args:
        o: Module / object where the op to patch is located
        name: Name of the op to monkey patch
        custom_op: Custom op that patches the original op
        orig_op: Original op that is being patched
        op_wrapper: Wrapper (optional) that wraps both the original and custom ops.
            It is useful for ops that are class or static methods for instance.
    """

    o: Any
    name: str
    custom_op: Callable
    orig_op: Optional[Callable] = None
    op_wrapper: Optional[Callable] = None


class ModelPatcher:
    def __init__(
        self,
        config: "OnnxConfig",
        model: Union["PreTrainedModel", "TFPreTrainedModel"],
        model_kwargs: Optional[Dict[str, Any]] = None,
    ):
        self._model = model

        patching_specs = config.PATCHING_SPECS
        self._patching_specs = []
        for spec in patching_specs if patching_specs is not None else []:
            final_spec = spec
            if spec.orig_op is None:
                final_spec = dataclasses.replace(spec, orig_op=getattr(spec.o, spec.name))
            self._patching_specs.append(final_spec)

        self.orig_forward_name = "forward" if hasattr(self._model, "forward") else "call"
        self.orig_forward = getattr(self._model, self.orig_forward_name)

        self.model_kwargs = model_kwargs if model_kwargs is not None else {}

        # TODO: remove that once we got rid of OnnxConfigWithLoss or we implemented it better.
        if config.__class__.__name__ == "OnnxConfigWithLoss":
            self.real_config = config._onnx_config
        else:
            self.real_config = config

        allow_past_in_outputs = hasattr(self.real_config, "use_past") and self.real_config.use_past

        @functools.wraps(self.orig_forward)
        def patched_forward(*args, **kwargs):
            signature = inspect.signature(self.orig_forward)
            args, kwargs = override_arguments(args, kwargs, signature, model_kwargs=self.model_kwargs)

            outputs = self.orig_forward(*args, **kwargs)

            # This code block handles different cases of the filterd_outputs input to align it with the expected
            # format of outputs. It is common for the output type of a model to vary, such as tensor, list,
            # tuple, etc. For Transformers models, the output is encapsulated in a ModelOutput object that
            # contains the output names of the model. In the case of Timm classification models, the output
            # is of type tensor. By default, it is assumed that the output names mentioned in the ONNX config
            # match the outputs in order.
            filterd_outputs = {}
            if isinstance(outputs, dict):
                for name, value in outputs.items():
                    onnx_output_name = config.torch_to_onnx_output_map.get(name, name)
                    if (
                        onnx_output_name in config.outputs
                        or (allow_past_in_outputs and name.startswith("past_key_values"))
                        or any(key.startswith(onnx_output_name) for key in config.outputs.keys())
                    ):
                        filterd_outputs[name] = value
            elif isinstance(outputs, (list, tuple)):
                outputs_list = list(config.outputs.keys())
                dict(zip(outputs_list, outputs))
            else:
                if len(config.outputs) > 1:
                    num_outputs = len(config.outputs)
                    outputs_str = ", ".join(config.outputs.keys())
                    raise ValueError(
                        f"config.outputs should have only one outputs, but it has {num_outputs} keys: {outputs_str}"
                    )
                else:
                    name = list(config.outputs.keys())[0]
                    filterd_outputs[name] = outputs
                name = list(config.outputs.keys())[0]
                filterd_outputs[name] = outputs
            return filterd_outputs

        self.patched_forward = patched_forward

    def patch_ops(self):
        for spec in self._patching_specs:
            custom_op = spec.custom_op if spec.op_wrapper is None else spec.op_wrapper(spec.custom_op)
            setattr(spec.o, spec.name, custom_op)

    def restore_ops(self):
        for spec in self._patching_specs:
            orig_op = spec.orig_op if spec.op_wrapper is None else spec.op_wrapper(spec.orig_op)
            setattr(spec.o, spec.name, orig_op)

    def __enter__(self):
        self.patch_ops()
        setattr(self._model, self.orig_forward_name, self.patched_forward)

    def __exit__(self, exc_type, exc_value, traceback):
        self.restore_ops()
        setattr(self._model, self.orig_forward_name, self.orig_forward)

    def __call__(self, *args, **kwargs):
        if getattr(self._model, self.orig_forward_name) is self.orig_forward:
            logger.warning("Running the non-patched model")
        return self._model(*args, **kwargs)


class Seq2SeqModelPatcher(ModelPatcher):
    def __init__(
        self,
        config: "OnnxConfig",
        model: Union["PreTrainedModel", "TFPreTrainedModel"],
        model_kwargs: Optional[Dict[str, Any]] = None,
    ):
        super().__init__(config, model, model_kwargs)

        allow_past_in_outputs = hasattr(self.real_config, "use_past") and self.real_config.use_past

        # use_cache is by default set to False with pix2struct, so we need to set it to
        # True to export with past key value
        if model.config.model_type == "pix2struct" and allow_past_in_outputs:
            model.config.text_config.use_cache = True

        @functools.wraps(self.orig_forward)
        def patched_forward(*args, **kwargs):
            signature = inspect.signature(self.orig_forward)
            args, kwargs = override_arguments(args, kwargs, signature, model_kwargs=self.model_kwargs)

            outputs = self.orig_forward(*args, **kwargs)

            # Filter out cross attention past key values output from the decoder using KV cache, as they are constants.
            filterd_outputs = {}
            for name, value in outputs.items():
                onnx_output_name = config.torch_to_onnx_output_map.get(name, name)
                if (
                    onnx_output_name in config.outputs
                    or (allow_past_in_outputs and name.startswith("past_key_values"))
                    or any(key.startswith(onnx_output_name) for key in config.outputs.keys())
                ):
                    if name != "past_key_values":
                        if self.real_config._behavior == "decoder" and name == "encoder_last_hidden_state":
                            # Who cares about the encoder outputs in the decoder?
                            continue
                        else:
                            filterd_outputs[name] = value
                    else:
                        if self.real_config._behavior == "monolith" or (
                            self.real_config._behavior == "decoder"
                            and (self.real_config.is_merged or not self.real_config.use_past_in_inputs)
                        ):
                            filterd_outputs[name] = value
                        elif self.real_config._behavior == "decoder" and self.real_config.use_past_in_inputs:
                            # The filtering happens here. The decoder with use_past_in_inputs=True corresponds to the autoregressive one.
                            filterd_outputs[name] = tuple([v[:2] for v in value])

            return filterd_outputs

        self.patched_forward = patched_forward


class VisionEncoderDecoderPatcher(Seq2SeqModelPatcher):
    def __init__(
        self,
        config: "OnnxConfig",
        model: Union["PreTrainedModel", "TFPreTrainedModel"],
        model_kwargs: Optional[Dict[str, Any]] = None,
    ):
        super().__init__(config, model, model_kwargs)
        use_cache = hasattr(self.real_config, "use_past")

        if config._behavior == "decoder" and model.config.decoder.model_type == "trocr" and use_cache:
            model.decoder.model.decoder.config.use_cache = True


def _unmask_unattended_patched(
    expanded_mask: torch.Tensor, attention_mask: torch.Tensor, unmasked_value: Union[bool, float]
):
    return expanded_mask


def _make_causal_mask_patched(
    input_ids_shape: torch.Size,
    dtype: torch.dtype,
    device: torch.device,
    past_key_values_length: int = 0,
    sliding_window: Optional[int] = None,
):
    """
    Make causal mask used for bi-directional self-attention.
    """
    # We add self in the signature because `self._make_causal_mask` is used elsewhere in the class definition, despite the method being a staticmethod.
    bsz, tgt_len = input_ids_shape
    mask = torch.full((tgt_len, tgt_len), torch.finfo(dtype).min, device=device)
    mask_cond = torch.arange(mask.size(-1), device=device)
    mask.masked_fill_(mask_cond < (mask_cond + 1).view(mask.size(-1), 1), 0)

    mask = mask.to(dtype)

    if past_key_values_length > 0:
        mask = torch.cat([torch.zeros(tgt_len, past_key_values_length, dtype=dtype, device=device), mask], dim=-1)

    # add lower triangular sliding window mask if necessary
    if sliding_window is not None:
        diagonal = past_key_values_length - sliding_window + 1

        # NOTE: adding dtype=torch.int64 here for triu to be supported by ORT: https://github.com/microsoft/onnxruntime/issues/16189
        context_mask = 1 - torch.triu(torch.ones_like(mask, dtype=torch.int64), diagonal=diagonal)
        mask.masked_fill_(context_mask.bool(), torch.finfo(dtype).min)

    return mask[None, None, :, :].expand(bsz, 1, tgt_len, tgt_len + past_key_values_length)


_make_causal_mask_patched_staticmethod = staticmethod(_make_causal_mask_patched)
_unmask_unattended_patched_staticmethod = staticmethod(_unmask_unattended_patched)


# Adapted from _prepare_4d_causal_attention_mask
def _prepare_4d_causal_attention_mask_for_sdpa_patched(
    attention_mask: Optional[torch.Tensor],
    input_shape: Union[torch.Size, Tuple, List],
    inputs_embeds: torch.Tensor,
    past_key_values_length: int,
    sliding_window: Optional[int] = None,
):
    """
    Prepares the correct `attn_mask` argument to be used by `torch.nn.functional.scaled_dot_product_attention`.

    In case no token is masked in the `attention_mask` argument, we simply set it to `None` for the cases `query_length == 1` and
    `key_value_length == query_length`, and rely instead on SDPA `is_causal` argument to use causal/non-causal masks,
    allowing to dispatch to the flash attention kernel (that can otherwise not be used if a custom `attn_mask` is passed).
    """
    attn_mask_converter = AttentionMaskConverter(is_causal=True, sliding_window=sliding_window)

    key_value_length = input_shape[-1] + past_key_values_length

    # 4d mask is passed through the layers
    if attention_mask is not None:
        attention_mask = attn_mask_converter.to_4d(
            attention_mask, input_shape[-1], key_value_length=key_value_length, dtype=inputs_embeds.dtype
        )
    else:
        attention_mask = attn_mask_converter.to_causal_4d(
            input_shape[0], input_shape[-1], key_value_length, dtype=inputs_embeds.dtype, device=inputs_embeds.device
        )

    # NOTE: For the ONNX export we remove the setting of attention_mask to None in some specific cases, and we do NOT call _unmask_unattended
    # that can not be exported to ONNX and is very specific to PyTorch memory-efficient attention backend anyway.

    return attention_mask


class DecoderModelPatcher(ModelPatcher):
    def __enter__(self):
        super().__enter__()
        if AttentionMaskConverter is not None:
            # TODO: Remove this _make_causal_mask patch if once transformers if much above 4.35
            AttentionMaskConverter._make_causal_mask = _make_causal_mask_patched_staticmethod

            if _transformers_version >= version.parse("4.36"):
                AttentionMaskConverter._unmask_unattended = _unmask_unattended_patched_staticmethod

        if _transformers_version >= version.parse("4.36"):
            patch_everywhere(
                "_prepare_4d_causal_attention_mask_for_sdpa", _prepare_4d_causal_attention_mask_for_sdpa_patched
            )

    def __exit__(self, exc_type, exc_value, traceback):
        super().__exit__(exc_type, exc_value, traceback)
        if AttentionMaskConverter is not None:
            # TODO: Remove this _make_causal_mask patch if once transformers if much above 4.35
            AttentionMaskConverter._make_causal_mask = staticmethod(self.original_make_causal)

            if _transformers_version >= version.parse("4.36"):
                AttentionMaskConverter._unmask_unattended = staticmethod(self.original_unmask_unattended)

        if _transformers_version >= version.parse("4.36"):
            patch_everywhere(
                "_prepare_4d_causal_attention_mask_for_sdpa", self.original_prepare_4d_causal_attention_mask_for_sdpa
            )

    def __init__(
        self,
        config: "OnnxConfig",
        model: Union["PreTrainedModel", "TFPreTrainedModel"],
        model_kwargs: Optional[Dict[str, Any]] = None,
    ):
        super().__init__(config, model, model_kwargs)

        if _transformers_version >= version.parse("4.36"):
            self.original_prepare_4d_causal_attention_mask_for_sdpa = _prepare_4d_causal_attention_mask_for_sdpa
            self.original_unmask_unattended = AttentionMaskConverter._unmask_unattended

        # TODO: Remove this if once transformers if much above 4.35
        if AttentionMaskConverter is not None:
            self.original_make_causal = AttentionMaskConverter._make_causal_mask


def falcon_build_alibi_tensor_patched(
    attention_mask: torch.Tensor, num_heads: int, dtype: torch.dtype
) -> torch.Tensor:
    batch_size, seq_length = attention_mask.shape
    closest_power_of_2 = 2 ** math.floor(math.log2(num_heads))
    base = torch.tensor(
        2 ** (-(2 ** -(math.log2(closest_power_of_2) - 3))), device=attention_mask.device, dtype=torch.float32
    )
    powers = torch.arange(1, 1 + closest_power_of_2, device=attention_mask.device, dtype=torch.int32)
    slopes = torch.pow(base, powers)

    if closest_power_of_2 != num_heads:
        extra_base = torch.tensor(
            2 ** (-(2 ** -(math.log2(2 * closest_power_of_2) - 3))), device=attention_mask.device, dtype=torch.float32
        )
        num_remaining_heads = min(closest_power_of_2, num_heads - closest_power_of_2)
        extra_powers = torch.arange(1, 1 + 2 * num_remaining_heads, 2, device=attention_mask.device, dtype=torch.int32)
        slopes = torch.cat([slopes, torch.pow(extra_base, extra_powers)], dim=0)

    # Note: alibi will added to the attention bias that will be applied to the query, key product of attention
    # => therefore alibi will have to be of shape (batch_size, num_heads, query_length, key_length)
    # => here we set (batch_size=1, num_heads=num_heads, query_length=1, key_length=max_length)
    # => the query_length dimension will then be broadcasted correctly
    # This is more or less identical to T5's relative position bias:
    # https://github.com/huggingface/transformers/blob/f681437203baa7671de3174b0fa583c349d9d5e1/src/transformers/models/t5/modeling_t5.py#L527
    # NOTE: remove the .bfloat16() cast here as PyTorch ONNX export rather casts to complex128 if this is used, resulting in a onnxruntime.capi.onnxruntime_pybind11_state.InvalidGraph error.
    arange_tensor = ((attention_mask.cumsum(dim=-1) - 1) * attention_mask)[:, None, :]
    alibi = slopes[..., None] * arange_tensor
    return alibi.reshape(batch_size * num_heads, 1, seq_length).to(dtype)


class FalconModelPatcher(DecoderModelPatcher):
    def __enter__(self):
        super().__enter__()
        self.patch_ops()

        if self.real_config.task == "text-generation":
            patch_everywhere(
                "build_alibi_tensor",
                falcon_build_alibi_tensor_patched,
                module_name_prefix="transformers.models.falcon.modeling_falcon",
            )

    def __exit__(self, exc_type, exc_value, traceback):
        super().__exit__(exc_type, exc_value, traceback)
        self.restore_ops()

        setattr(self._model, self.orig_forward_name, self.orig_forward)

        if self.real_config.task == "text-generation":
            patch_everywhere(
                "build_alibi_tensor",
                self.build_alibi_tensor_original,
                module_name_prefix="transformers.models.falcon.modeling_falcon",
            )

    def __init__(
        self,
        config: "OnnxConfig",
        model: Union["PreTrainedModel", "TFPreTrainedModel"],
        model_kwargs: Optional[Dict[str, Any]] = None,
    ):
        super().__init__(config, model, model_kwargs)
        self.build_alibi_tensor_original = transformers.models.falcon.modeling_falcon.build_alibi_tensor


class WavLMModelPatcher(ModelPatcher):
    def __init__(
        self,
        config: "OnnxConfig",
        model: Union["PreTrainedModel", "TFPreTrainedModel"],
        model_kwargs: Optional[Dict[str, Any]] = None,
    ):
        super().__init__(config, model, model_kwargs)

        allow_past_in_outputs = hasattr(self.real_config, "use_past") and self.real_config.use_past

        @functools.wraps(self.orig_forward)
        def patched_forward(*args, **kwargs):
            model_kwargs = self.model_kwargs
            # setting output_attentions=True in the model input to avoid calling torch.nn.functional.scaled_dot_product_attention
            # in https://github.com/huggingface/transformers/blob/v4.27.1/src/transformers/models/wavlm/modeling_wavlm.py#L496
            # that calls https://github.com/pytorch/pytorch/blob/v2.0.0/torch/nn/functional.py#L5334
            model_kwargs["output_attentions"] = True
            signature = inspect.signature(self.orig_forward)
            args, kwargs = override_arguments(args, kwargs, signature, model_kwargs=model_kwargs)

            outputs = self.orig_forward(*args, **kwargs)

            filterd_outputs = {}
            for name, value in outputs.items():
                onnx_output_name = config.torch_to_onnx_output_map.get(name, name)
                if (
                    onnx_output_name in config.outputs
                    or (allow_past_in_outputs and name.startswith("past_key_values"))
                    or any(key.startswith(onnx_output_name) for key in config.outputs.keys())
                ):
                    filterd_outputs[name] = value
            return filterd_outputs

        self.patched_forward = patched_forward


class SAMModelPatcher(ModelPatcher):
    def __init__(
        self,
        config: "OnnxConfig",
        model: Union["PreTrainedModel", "TFPreTrainedModel"],
        model_kwargs: Optional[Dict[str, Any]] = None,
    ):
        super().__init__(config, model, model_kwargs)

        def patched_forward(
            pixel_values=None,
            input_points=None,
            input_labels=None,
            image_embeddings=None,
            image_positional_embeddings=None,
            return_dict=True,
            **kwargs,
        ):
            if config.variant == "monolith":
                return self.orig_forward(
                    pixel_values=pixel_values,
                    input_points=input_points,
                    input_labels=input_labels,
                    image_embeddings=image_embeddings,
                    return_dict=return_dict,
                    **kwargs,
                )
            elif config.variant == "split":
                # return_dict = get_argument(args, kwargs, signature, "return_dict")
                if config.vision_encoder:
                    # pixel_values = get_argument(args, kwargs, signature, "pixel_values")
                    image_positional_embeddings = model.get_image_wide_positional_embeddings()

                    # repeat with batch size
                    batch_size = pixel_values.shape[0]
                    image_positional_embeddings = image_positional_embeddings.repeat(batch_size, 1, 1, 1)

                    vision_outputs = model.vision_encoder(
                        pixel_values,
                        output_attentions=False,
                        output_hidden_states=False,
                        return_dict=return_dict,
                    )
                    image_embeddings = vision_outputs[0]

                    if not return_dict:
                        return (image_embeddings, image_positional_embeddings)
                    else:
                        return {
                            "image_embeddings": image_embeddings,
                            "image_positional_embeddings": image_positional_embeddings,
                        }
                else:
                    if input_points is None:
                        raise ValueError("input_points is required to export the prompt encoder / mask decoder.")

                    sparse_embeddings, dense_embeddings = model.prompt_encoder(
                        input_points=input_points,
                        input_labels=input_labels,
                        input_boxes=None,  # Not supported in the ONNX export
                        input_masks=None,  # Not supported in the ONNX export
                    )

                    low_res_masks, iou_predictions, _ = model.mask_decoder(
                        image_embeddings=image_embeddings,
                        image_positional_embeddings=image_positional_embeddings,
                        sparse_prompt_embeddings=sparse_embeddings,
                        dense_prompt_embeddings=dense_embeddings,
                        multimask_output=True,  # Not supported in the ONNX export
                        attention_similarity=None,  # Not supported in the ONNX export
                        target_embedding=None,  # Not supported in the ONNX export
                        output_attentions=False,
                    )

                    if not return_dict:
                        return (iou_predictions, low_res_masks)
                    else:
                        return {"iou_scores": iou_predictions, "pred_masks": low_res_masks}

        self.patched_forward = patched_forward


def patched_speecht5_prenet_forward(
    self,
    input_values: torch.Tensor,
    speaker_embeddings: Optional[torch.Tensor] = None,
):
    # Dropout is always applied, even when evaluating. See §2.2 in https://arxiv.org/abs/1712.05884.

    inputs_embeds = input_values
    for layer in self.layers:
        inputs_embeds = torch.nn.functional.relu(layer(inputs_embeds))

        # NOTE: we patch the prenet to avoid using torch.nn.functional.dropout, that is exported as a `Dropout` node in the ONNX
        # that is ignored during inference by some runtimes as ONNX Runtime.
        # Reference: https://github.com/microsoft/onnxruntime/issues/9333 & https://github.com/microsoft/onnxruntime/issues/5549
        mask = torch.rand(inputs_embeds.shape, device=inputs_embeds.device) > self.config.speech_decoder_prenet_dropout
        inputs_embeds = inputs_embeds * mask / (1 - self.config.speech_decoder_prenet_dropout)

        # inputs_embeds = nn.functional.dropout(
        #     inputs_embeds, self.config.speech_decoder_prenet_dropout, training=True
        # )

    inputs_embeds = self.final_layer(inputs_embeds)
    inputs_embeds = self.encode_positions(inputs_embeds)

    if speaker_embeddings is not None:
        speaker_embeddings = torch.nn.functional.normalize(speaker_embeddings)
        speaker_embeddings = speaker_embeddings.unsqueeze(1)
        speaker_embeddings = speaker_embeddings.expand(-1, inputs_embeds.size(1), -1)
        inputs_embeds = torch.cat([inputs_embeds, speaker_embeddings], dim=-1)
        inputs_embeds = torch.nn.functional.relu(self.speaker_embeds_layer(inputs_embeds))

    return inputs_embeds


class SpeechT5ModelPatcher(ModelPatcher):
    def __enter__(self):
        self.patch_ops()
        self._model.speecht5.decoder.prenet.forward = types.MethodType(
            patched_speecht5_prenet_forward, self._model.speecht5.decoder.prenet
        )
        setattr(self._model, self.orig_forward_name, self.patched_forward)

    def __exit__(self, exc_type, exc_value, traceback):
        self.restore_ops()
        setattr(self._model, self.orig_forward_name, self.orig_forward)
        self._model.speecht5.decoder.prenet.forward = types.MethodType(
            self.original_speecht5_prenet_forward, self._model.speecht5.decoder.prenet
        )

    def __init__(
        self,
        config: "OnnxConfig",
        model: Union["PreTrainedModel", "TFPreTrainedModel"],
        model_kwargs: Dict[str, Any],
    ):
        super().__init__(config, model, model_kwargs)

        self.original_speecht5_prenet_forward = model.speecht5.decoder.prenet.forward

        model.vocoder = model_kwargs["vocoder_model"].eval()

        def patched_forward(
            input_ids=None,
            speaker_embeddings=None,
            encoder_outputs=None,
            past_key_values=None,
            output_sequence=None,
            spectrogram=None,
            encoder_attention_mask=None,
        ):
            use_cache = self.real_config.use_past and self.real_config.variant == "with-past"
            if self.real_config._behavior == "encoder":
                encoder_attention_mask = torch.ones_like(input_ids)

                encoder_out = model.speecht5.encoder(
                    input_values=input_ids,
                    attention_mask=encoder_attention_mask,
                    return_dict=True,
                )
                # downsample encoder attention mask
                if isinstance(model.speecht5.encoder, SpeechT5EncoderWithSpeechPrenet):
                    encoder_attention_mask = model.speecht5.encoder.prenet._get_feature_vector_attention_mask(
                        encoder_out[0].shape[1], encoder_attention_mask
                    )

                result = {
                    "encoder_outputs": encoder_out.last_hidden_state,
                    "encoder_attention_mask": encoder_attention_mask,
                }

            elif self.real_config._behavior == "decoder":
                # TODO: and self.real_config.use_past_in_inputs
                encoder_hidden_states = encoder_outputs[0]

                decoder_hidden_states = model.speecht5.decoder.prenet(output_sequence, speaker_embeddings)

                # Run the decoder layers on the last element of the prenet output.
                decoder_out = model.speecht5.decoder.wrapped_decoder(
                    hidden_states=decoder_hidden_states[:, -1:],
                    attention_mask=None,
                    encoder_hidden_states=encoder_hidden_states,
                    encoder_attention_mask=encoder_attention_mask,
                    past_key_values=past_key_values,
                    use_cache=use_cache,
                    output_attentions=False,
                    return_dict=True,
                )

                last_decoder_output = decoder_out.last_hidden_state[0, -1]
                past_key_values = decoder_out.past_key_values

                # Predict the new mel spectrum for this step in the sequence.
                spectrum = model.speech_decoder_postnet.feat_out(last_decoder_output)
                spectrum = spectrum.view(model.config.reduction_factor, model.config.num_mel_bins)

                # NOTE: extending the spectrogram should is to be handled outside of the ONNX.
                # spectrogram.append(spectrum)

                # Extend the output sequence with the new mel spectrum.
                output_sequence = torch.cat(
                    (output_sequence, spectrum[-1].view(1, 1, model.config.num_mel_bins)), dim=1
                )

                # Predict the probability that this is the stop token.
                prob = torch.sigmoid(model.speech_decoder_postnet.prob_out(last_decoder_output))

                result = {
                    "output_sequence_out": output_sequence,
                    "spectrum": spectrum,
                    "prob": prob,
                    "past_key_values": past_key_values,
                }
            elif self.real_config.is_postnet_and_vocoder:
                # NOTE: the following concatenation is expected to be handled outside of the ONNX:
                # spectrogram = torch.cat(spectrogram, dim=0).unsqueeze(0)
                spectrogram = spectrogram.unsqueeze(0)
                spectrogram = model.speech_decoder_postnet.postnet(spectrogram)
                spectrogram = spectrogram.squeeze(0)

                waveform = model.vocoder(spectrogram)

                result = {"waveform": waveform}
            else:
                raise ValueError("Should not happen")

            # Filter out cross attention past key values output from the decoder using KV cache, as they are constants.
            filterd_outputs = {}
            for name, value in result.items():
                if name != "past_key_values":
                    filterd_outputs[name] = value
                else:
                    if self.real_config._behavior == "decoder" and (
                        self.real_config.is_merged or not self.real_config.use_past_in_inputs
                    ):
                        filterd_outputs[name] = value
                    elif self.real_config._behavior == "decoder" and self.real_config.use_past_in_inputs:
                        # The filtering happens here. The decoder with use_past_in_inputs=True corresponds to the autoregressive one.
                        filterd_outputs[name] = tuple([v[:2] for v in value])

            return filterd_outputs

        self.patched_forward = patched_forward


class SentenceTransformersTransformerPatcher(ModelPatcher):
    def __init__(
        self,
        config: "OnnxConfig",
        model: Union["PreTrainedModel", "TFPreTrainedModel"],
        model_kwargs: Dict[str, Any],
    ):
        super().__init__(config, model, model_kwargs)

        def patched_forward(input_ids, attention_mask):
            result = self.orig_forward({"input_ids": input_ids, "attention_mask": attention_mask})

            if "input_ids" in result:
                del result["input_ids"]
            if "attention_mask" in result:
                del result["attention_mask"]
            if "all_layer_embeddings" in result:
                del result["all_layer_embeddings"]

            return result

        self.patched_forward = patched_forward


class SentenceTransformersCLIPPatcher(ModelPatcher):
    def __init__(
        self,
        config: "OnnxConfig",
        model: Union["PreTrainedModel", "TFPreTrainedModel"],
        model_kwargs: Dict[str, Any],
    ):
        super().__init__(config, model, model_kwargs)

<<<<<<< HEAD
        if self.patch:
            self._model_to_patch = model.model.decoder
            self._patch_func = _prepare_decoder_attention_mask
            self._orig_func_name = "_prepare_decoder_attention_mask"
            self._orig_func = self._model_to_patch._prepare_decoder_attention_mask


if is_open_clip_available():
    import open_clip

def _text_global_pool_patched(x, text: Optional[torch.Tensor] = None, pool_type: str = 'argmax'):
    if pool_type == 'first':
        pooled, tokens = x[:, 0], x[:, 1:]
    elif pool_type == 'last':
        pooled, tokens = x[:, -1], x[:, :-1]
    elif pool_type == 'argmax':
        text = text.to(dtype=torch.int32)  # ONNX Runtime is unable to run argmax with int64 input, hence this cast.
        # take features from the eot embedding (eot_token is the highest number in each sequence)
        assert text is not None
        pooled, tokens = x[torch.arange(x.shape[0]), text.argmax(dim=-1)], x
    else:
        pooled = tokens = x
    return pooled, tokens


class OpenCLIPModelPatcher(CausalAttentionMaskModelPatcher):
    def __init__(
        self,
        config: "OnnxConfig",
        model: Union["PreTrainedModel", "TFPreTrainedModel"],
        model_kwargs: Optional[Dict[str, Any]] = None,
    ):
        self.original_text_global_pool = open_clip.transformer.text_global_pool

    def __enter__(self):
        open_clip.transformer.text_global_pool.__code__ = _text_global_pool_patched.__code__

    def __exit__(self, exc_type, exc_value, traceback):
        open_clip.transformer.text_global_pool.__code__ = self.original_text_global_pool.__code__
=======
        def patched_forward(input_ids, attention_mask, pixel_values):
            vision_outputs = model[0].model.vision_model(pixel_values=pixel_values)
            image_embeds = model[0].model.visual_projection(vision_outputs[1])

            text_outputs = model[0].model.text_model(
                input_ids=input_ids,
                attention_mask=attention_mask,
            )
            text_embeds = model[0].model.text_projection(text_outputs[1])

            if len(model) > 1:
                image_embeds = model[1:](image_embeds)
                text_embeds = model[1:](text_embeds)

            return {"text_embeds": text_embeds, "image_embeds": image_embeds}

        self.patched_forward = patched_forward
>>>>>>> c0354ea9
<|MERGE_RESOLUTION|>--- conflicted
+++ resolved
@@ -26,17 +26,7 @@
 from transformers.models.speecht5.modeling_speecht5 import SpeechT5EncoderWithSpeechPrenet
 from transformers.utils import is_torch_available
 
-<<<<<<< HEAD
-from ...utils.modeling_utils import (
-    _prepare_attn_mask,
-    _prepare_decoder_attention_mask,
-    _prepare_decoder_sliding_window_attention_mask,
-)
-
 from ...utils.import_utils import is_open_clip_available
-
-=======
->>>>>>> c0354ea9
 
 if is_torch_available():
     import torch
@@ -789,13 +779,23 @@
     ):
         super().__init__(config, model, model_kwargs)
 
-<<<<<<< HEAD
-        if self.patch:
-            self._model_to_patch = model.model.decoder
-            self._patch_func = _prepare_decoder_attention_mask
-            self._orig_func_name = "_prepare_decoder_attention_mask"
-            self._orig_func = self._model_to_patch._prepare_decoder_attention_mask
-
+        def patched_forward(input_ids, attention_mask, pixel_values):
+            vision_outputs = model[0].model.vision_model(pixel_values=pixel_values)
+            image_embeds = model[0].model.visual_projection(vision_outputs[1])
+
+            text_outputs = model[0].model.text_model(
+                input_ids=input_ids,
+                attention_mask=attention_mask,
+            )
+            text_embeds = model[0].model.text_projection(text_outputs[1])
+
+            if len(model) > 1:
+                image_embeds = model[1:](image_embeds)
+                text_embeds = model[1:](text_embeds)
+
+            return {"text_embeds": text_embeds, "image_embeds": image_embeds}
+
+        self.patched_forward = patched_forward
 
 if is_open_clip_available():
     import open_clip
@@ -815,7 +815,7 @@
     return pooled, tokens
 
 
-class OpenCLIPModelPatcher(CausalAttentionMaskModelPatcher):
+class OpenCLIPModelPatcher(ModelPatcher):
     def __init__(
         self,
         config: "OnnxConfig",
@@ -829,22 +829,3 @@
 
     def __exit__(self, exc_type, exc_value, traceback):
         open_clip.transformer.text_global_pool.__code__ = self.original_text_global_pool.__code__
-=======
-        def patched_forward(input_ids, attention_mask, pixel_values):
-            vision_outputs = model[0].model.vision_model(pixel_values=pixel_values)
-            image_embeds = model[0].model.visual_projection(vision_outputs[1])
-
-            text_outputs = model[0].model.text_model(
-                input_ids=input_ids,
-                attention_mask=attention_mask,
-            )
-            text_embeds = model[0].model.text_projection(text_outputs[1])
-
-            if len(model) > 1:
-                image_embeds = model[1:](image_embeds)
-                text_embeds = model[1:](text_embeds)
-
-            return {"text_embeds": text_embeds, "image_embeds": image_embeds}
-
-        self.patched_forward = patched_forward
->>>>>>> c0354ea9
