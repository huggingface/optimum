--- conflicted
+++ resolved
@@ -156,7 +156,6 @@
     return result
 
 
-<<<<<<< HEAD
 # An ONNX-export-compatible version of `tensor.repeat_interleave`.
 # Without this, we get the following error: https://github.com/pytorch/pytorch/issues/145100
 # NOTE: This implementation is only necessary for export with dynamo=False (dynamo=True works correctly).
@@ -202,38 +201,7 @@
     # TracerWarning: Using len to get tensor shape might cause the trace to be incorrect. Recommended usage would be tensor.shape[0]. Passing a tensor of different shape might lead to errors or silently give incorrect results.
     PatchingSpec(torch.Tensor, "__len__", lambda x: x.shape[0], torch.Tensor.__len__),
 ]
-
-
-def patched_module_call(self, *args, **kwargs):
-    if kwargs.get("past_key_values") is not None:
-        num_items = len(kwargs["past_key_values"][0])
-        if num_items == 2:
-            cls = transformers.DynamicCache
-        elif num_items == 4:
-            cls = transformers.EncoderDecoderCache
-        else:
-            raise ValueError(f"Unexpected number of items in past_key_values: {num_items}")
-        kwargs["past_key_values"] = cls.from_legacy_cache(kwargs["past_key_values"])
-
-    # NOTE: We cannot use .forward directly as this will
-    # lose optimization opportunities in the ONNX export.
-    output = self._wrapped_call_impl(*args, **kwargs)
-
-    # RuntimeError: Only tuples, lists and Variables are supported as JIT inputs/outputs.
-    # Dictionaries and strings are also accepted, but their usage is not recommended.
-    # Here, received an input of unsupported type: XXXCache
-    if getattr(output, "past_key_values", None) is not None and hasattr(output.past_key_values, "to_legacy_cache"):
-        output.past_key_values = output.past_key_values.to_legacy_cache()
-    return output
-
-
-MODULE_PATCHING_SPEC = [
-    PatchingSpec(torch.nn.Module, "__call__", patched_module_call, torch.nn.Module.__call__),
-]
-=======
-UNSUPPORTED_OPS_PATCHING_SPEC = [PatchingSpec(torch.Tensor, "unfold", onnx_compatible_unfold, torch.Tensor.unfold)]
 CACHE_PATCHING_SPEC = [PatchingSpec(transformers.cache_utils, "Cache", TraceableCache, transformers.cache_utils.Cache)]
->>>>>>> 856b2526
 
 
 class ModelPatcher:
@@ -247,11 +215,7 @@
 
         patching_specs = config.PATCHING_SPECS or []
         patching_specs.extend(UNSUPPORTED_OPS_PATCHING_SPEC)
-<<<<<<< HEAD
-        patching_specs.extend(MODULE_PATCHING_SPEC)
-=======
         patching_specs.extend(CACHE_PATCHING_SPEC)
->>>>>>> 856b2526
 
         self._patching_specs = []
         for spec in patching_specs:
