--- conflicted
+++ resolved
@@ -1296,16 +1296,12 @@
         "unet-2d-condition",
         "vae-encoder",
         "vae-decoder",
-<<<<<<< HEAD
         "clip-text-model",
         "clip-text-with-projection",
         "siglip-text-model",
         "siglip-text-with-projection",
-        "trocr",  # supported through the vision-encoder-decoder model type
-=======
         # redundant model types
         "trocr",  # same as vision-encoder-decoder
->>>>>>> 4daa4089
     }
     _SUPPORTED_CLI_MODEL_TYPE = (
         set(_SUPPORTED_MODEL_TYPE.keys())
