--- conflicted
+++ resolved
@@ -170,11 +170,8 @@
         ),
         "visual-bert": supported_tasks_mapping(
             "default",
-<<<<<<< HEAD
             "visual-question-answering",
-=======
-            "question-answering",
->>>>>>> 839b1dd3
+
             "multiple-choice",
             "visual-reasoning",
             "region-to-phrase-alignment",
