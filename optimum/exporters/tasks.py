# coding=utf-8
# Copyright 2022 The HuggingFace Team. All rights reserved.
#
# Licensed under the Apache License, Version 2.0 (the "License");
# you may not use this file except in compliance with the License.
# You may obtain a copy of the License at
#
#     http://www.apache.org/licenses/LICENSE-2.0
#
# Unless required by applicable law or agreed to in writing, software
# distributed under the License is distributed on an "AS IS" BASIS,
# WITHOUT WARRANTIES OR CONDITIONS OF ANY KIND, either express or implied.
# See the License for the specific language governing permissions and
# limitations under the License.
"""Model export tasks manager."""

import importlib
import os
from functools import partial
from pathlib import Path
from typing import TYPE_CHECKING, Callable, Dict, Optional, Type, Union

from transformers import PretrainedConfig, is_tf_available, is_torch_available
from transformers.utils import TF2_WEIGHTS_NAME, WEIGHTS_NAME, logging

import huggingface_hub


if TYPE_CHECKING:
    from transformers import PreTrainedModel, TFPreTrainedModel

    from .base import ExportConfig


logger = logging.get_logger(__name__)  # pylint: disable=invalid-name

if not is_torch_available() and not is_tf_available():
    logger.warning(
        "The export tasks are only supported for PyTorch or TensorFlow. You will not be able to export models"
        " without one of these libraries installed."
    )

ExportConfigConstructor = Callable[[PretrainedConfig], "ExportConfig"]
TaskNameToExportConfigDict = Dict[str, ExportConfigConstructor]


def supported_tasks_mapping(*supported_tasks: str, **exporters: str) -> Dict[str, TaskNameToExportConfigDict]:
    """
    Generates the mapping between supported tasks and their corresponding `ExportConfig` for a given model, for
    every backend.

    Args:
        supported_tasks (`Tuple[str]`):
            The names of the supported tasks.
        exporters (`Dict[str, str]`):
            The export backend name -> config class name mapping. For instance:
            ```python
            >>> kwargs = {
            >>>     "onnx": "BertOnnxConfig",
            >>>     "tflite": "BertTFLiteConfig",
            >>>     ...
            >>> }
            ```
    Returns:
        `Dict[str, TaskNameToExportConfigDict]`: The dictionary mapping a task to an `ExportConfig` constructor.
    """
    mapping = {}
    for backend, config_cls_name in exporters.items():
        config_cls = getattr(importlib.import_module(f"optimum.exporters.{backend}.model_configs"), config_cls_name)
        mapping[backend] = {}
        for task in supported_tasks:
            if "-with-past" in task:
                mapping[backend][task] = partial(config_cls.with_past, task=task.replace("-with-past", ""))
            else:
                mapping[backend][task] = partial(config_cls, task=task)

    return mapping


class TasksManager:
    """
    Handles the `task name -> model class` and `architecture -> configuration` mappings.
    """

    _TASKS_TO_AUTOMODELS = {}
    _TASKS_TO_TF_AUTOMODELS = {}
    if is_torch_available():
        _TASKS_TO_AUTOMODELS = {
            "default": "AutoModel",
            "masked-lm": "AutoModelForMaskedLM",
            "causal-lm": "AutoModelForCausalLM",
            "seq2seq-lm": "AutoModelForSeq2SeqLM",
            "sequence-classification": "AutoModelForSequenceClassification",
            "token-classification": "AutoModelForTokenClassification",
            "multiple-choice": "AutoModelForMultipleChoice",
            "object-detection": "AutoModelForObjectDetection",
            "question-answering": "AutoModelForQuestionAnswering",
            "image-classification": "AutoModelForImageClassification",
            "image-segmentation": "AutoModelForImageSegmentation",
            "masked-im": "AutoModelForMaskedImageModeling",
            "semantic-segmentation": "AutoModelForSemanticSegmentation",
            "speech2seq-lm": "AutoModelForSpeechSeq2Seq",
            "audio-classification": "AutoModelForAudioClassification",
            "audio-frame-classification": "AutoModelForAudioFrameClassification",
            "audio-ctc": "AutoModelForCTC",
            "audio-xvector": "AutoModelForAudioXVector",
            "stable-diffusion": "StableDiffusionPipeline",
        }
    if is_tf_available():
        _TASKS_TO_TF_AUTOMODELS = {
            "default": "TFAutoModel",
            "masked-lm": "TFAutoModelForMaskedLM",
            "causal-lm": "TFAutoModelForCausalLM",
            "seq2seq-lm": "TFAutoModelForSeq2SeqLM",
            "sequence-classification": "TFAutoModelForSequenceClassification",
            "token-classification": "TFAutoModelForTokenClassification",
            "multiple-choice": "TFAutoModelForMultipleChoice",
            "question-answering": "TFAutoModelForQuestionAnswering",
            "semantic-segmentation": "TFAutoModelForSemanticSegmentation",
        }

    _TASKS_TO_LIBRARY = {
        "default": "transformers",
        "masked-lm": "transformers",
        "causal-lm": "transformers",
        "seq2seq-lm": "transformers",
        "sequence-classification": "transformers",
        "token-classification": "transformers",
        "multiple-choice": "transformers",
        "object-detection": "transformers",
        "question-answering": "transformers",
        "image-classification": "transformers",
        "image-segmentation": "transformers",
        "masked-im": "transformers",
        "semantic-segmentation": "transformers",
        "speech2seq-lm": "transformers",
        "audio-ctc": "transformers",
        "audio-classification": "transformers",
        "audio-frame-classification": "transformers",
        "audio-xvector": "transformers",
        "stable-diffusion": "diffusers",
    }

    # Set of model topologies we support associated to the tasks supported by each topology and the factory
    _SUPPORTED_MODEL_TYPE = {
        "audio-spectrogram-transformer": supported_tasks_mapping(
            "default",
            "audio-classification",
            onnx="ASTOnnxConfig",
        ),
        "albert": supported_tasks_mapping(
            "default",
            "masked-lm",
            "sequence-classification",
            "multiple-choice",
            "token-classification",
            "question-answering",
            onnx="AlbertOnnxConfig",
        ),
        "bart": supported_tasks_mapping(
            "default",
            "default-with-past",
            "causal-lm",
            "causal-lm-with-past",
            "seq2seq-lm",
            "seq2seq-lm-with-past",
            "sequence-classification",
            "question-answering",
            onnx="BartOnnxConfig",
        ),
        # BEiT cannot be used with the masked image modeling autoclass, so this task is excluded here
        "beit": supported_tasks_mapping("default", "image-classification", onnx="BeitOnnxConfig"),
        "bert": supported_tasks_mapping(
            "default",
            "masked-lm",
            # the logic for causal-lm is not supported for BERT
            # "causal-lm",
            "sequence-classification",
            "multiple-choice",
            "token-classification",
            "question-answering",
            onnx="BertOnnxConfig",
        ),
        "big-bird": supported_tasks_mapping(
            "default",
            "masked-lm",
            # the logic for causal-lm is not supported for big-bird
            # "causal-lm",
            "sequence-classification",
            "multiple-choice",
            "token-classification",
            "question-answering",
            onnx="BigBirdOnnxConfig",
        ),
        "bigbird-pegasus": supported_tasks_mapping(
            "default",
            "default-with-past",
            "causal-lm",
            "causal-lm-with-past",
            "seq2seq-lm",
            "seq2seq-lm-with-past",
            "sequence-classification",
            "question-answering",
            onnx="BigBirdPegasusOnnxConfig",
        ),
        "blenderbot": supported_tasks_mapping(
            "default",
            "default-with-past",
            "causal-lm",
            "causal-lm-with-past",
            "seq2seq-lm",
            "seq2seq-lm-with-past",
            onnx="BlenderbotOnnxConfig",
        ),
        "blenderbot-small": supported_tasks_mapping(
            "default",
            "default-with-past",
            "causal-lm",
            "causal-lm-with-past",
            "seq2seq-lm",
            "seq2seq-lm-with-past",
            onnx="BlenderbotSmallOnnxConfig",
        ),
        "bloom": supported_tasks_mapping(
            "default",
            "default-with-past",
            "causal-lm",
            "causal-lm-with-past",
            "sequence-classification",
            "token-classification",
            onnx="BloomOnnxConfig",
        ),
        "camembert": supported_tasks_mapping(
            "default",
            "masked-lm",
            # the logic for causal-lm is not supported for camembert
            # "causal-lm",
            "sequence-classification",
            "multiple-choice",
            "token-classification",
            "question-answering",
            onnx="CamembertOnnxConfig",
        ),
        "clip": supported_tasks_mapping(
            "default",
            onnx="CLIPOnnxConfig",
        ),
        "clip-text-model": supported_tasks_mapping(
            "default",
            onnx="CLIPTextOnnxConfig",
        ),
        "codegen": supported_tasks_mapping(
            "default",
            # "default-with-past",
            "causal-lm",
            # "causal-lm-with-past",
            onnx="CodeGenOnnxConfig",
        ),
        "convbert": supported_tasks_mapping(
            "default",
            "masked-lm",
            "sequence-classification",
            "multiple-choice",
            "token-classification",
            "question-answering",
            onnx="ConvBertOnnxConfig",
        ),
        "convnext": supported_tasks_mapping(
            "default",
            "image-classification",
            onnx="ConvNextOnnxConfig",
        ),
        "data2vec-text": supported_tasks_mapping(
            "default",
            "masked-lm",
            "sequence-classification",
            "multiple-choice",
            "token-classification",
            "question-answering",
            onnx="Data2VecTextOnnxConfig",
        ),
        "data2vec-vision": supported_tasks_mapping(
            "default",
            "image-classification",
            # ONNX doesn't support `adaptive_avg_pool2d` yet
            # "semantic-segmentation",
            onnx="Data2VecVisionOnnxConfig",
        ),
        "data2vec-audio": supported_tasks_mapping(
            "default",
            "audio-ctc",
            "audio-classification",
            "audio-frame-classification",
            "audio-xvector",
            onnx="Data2VecAudioOnnxConfig",
        ),
        "deberta": supported_tasks_mapping(
            "default",
            "masked-lm",
            "sequence-classification",
            "token-classification",
            "question-answering",
            onnx="DebertaOnnxConfig",
        ),
        "deberta-v2": supported_tasks_mapping(
            "default",
            "masked-lm",
            "sequence-classification",
            "multiple-choice",
            "token-classification",
            "question-answering",
            onnx="DebertaV2OnnxConfig",
        ),
        "deit": supported_tasks_mapping("default", "image-classification", "masked-im", onnx="DeiTOnnxConfig"),
        "detr": supported_tasks_mapping(
            "default",
            "object-detection",
            "image-segmentation",
            onnx="DetrOnnxConfig",
        ),
        "distilbert": supported_tasks_mapping(
            "default",
            "masked-lm",
            "sequence-classification",
            "multiple-choice",
            "token-classification",
            "question-answering",
            onnx="DistilBertOnnxConfig",
        ),
        "electra": supported_tasks_mapping(
            "default",
            "masked-lm",
            # the logic for causal-lm is not supported for electra
            # "causal-lm",
            "sequence-classification",
            "multiple-choice",
            "token-classification",
            "question-answering",
            onnx="ElectraOnnxConfig",
        ),
        "flaubert": supported_tasks_mapping(
            "default",
            "masked-lm",
            "sequence-classification",
            "multiple-choice",
            "token-classification",
            "question-answering",
            onnx="FlaubertOnnxConfig",
        ),
        "gpt2": supported_tasks_mapping(
            "default",
            "default-with-past",
            "causal-lm",
            "causal-lm-with-past",
            "sequence-classification",
            "token-classification",
            onnx="GPT2OnnxConfig",
        ),
        "gptj": supported_tasks_mapping(
            "default",
            "default-with-past",
            "causal-lm",
            "causal-lm-with-past",
            "question-answering",
            "sequence-classification",
            onnx="GPTJOnnxConfig",
        ),
        "gpt-neo": supported_tasks_mapping(
            "default",
            "default-with-past",
            "causal-lm",
            "causal-lm-with-past",
            "sequence-classification",
            onnx="GPTNeoOnnxConfig",
        ),
        "groupvit": supported_tasks_mapping(
            "default",
            onnx="GroupViTOnnxConfig",
        ),
        "hubert": supported_tasks_mapping(
            "default",
            "audio-ctc",
            "audio-classification",
            onnx="HubertOnnxConfig",
        ),
        "ibert": supported_tasks_mapping(
            "default",
            "masked-lm",
            "sequence-classification",
            "multiple-choice",
            "token-classification",
            "question-answering",
            onnx="IBertOnnxConfig",
        ),
        "layoutlm": supported_tasks_mapping(
            "default",
            "masked-lm",
            "sequence-classification",
            "token-classification",
            onnx="LayoutLMOnnxConfig",
        ),
        # "layoutlmv2": supported_tasks_mapping(
        #     "default",
        #     "question-answering",
        #     "sequence-classification",
        #     "token-classification",
        #     onnx="LayoutLMv2OnnxConfig",
        # ),
        "layoutlmv3": supported_tasks_mapping(
            "default",
            "question-answering",
            "sequence-classification",
            "token-classification",
            onnx="LayoutLMv3OnnxConfig",
        ),
        "levit": supported_tasks_mapping("default", "image-classification", onnx="LevitOnnxConfig"),
        "longt5": supported_tasks_mapping(
            "default",
            "default-with-past",
            "seq2seq-lm",
            "seq2seq-lm-with-past",
            onnx="LongT5OnnxConfig",
        ),
        # "longformer": supported_tasks_mapping(
        #     "default",
        #     "masked-lm",
        #     "multiple-choice",
        #     "question-answering",
        #     "sequence-classification",
        #     "token-classification",
        #     onnx_config_cls="models.longformer.LongformerOnnxConfig",
        # ),
        "marian": supported_tasks_mapping(
            "default",
            "default-with-past",
            "seq2seq-lm",
            "seq2seq-lm-with-past",
            "causal-lm",
            "causal-lm-with-past",
            onnx="MarianOnnxConfig",
        ),
        "mbart": supported_tasks_mapping(
            "default",
            "default-with-past",
            "causal-lm",
            "causal-lm-with-past",
            "seq2seq-lm",
            "seq2seq-lm-with-past",
            "sequence-classification",
            "question-answering",
            onnx="MBartOnnxConfig",
        ),
        "mobilebert": supported_tasks_mapping(
            "default",
            "masked-lm",
            "sequence-classification",
            "multiple-choice",
            "token-classification",
            "question-answering",
            onnx="MobileBertOnnxConfig",
        ),
        "mobilevit": supported_tasks_mapping(
            "default",
            "image-classification",
            onnx="MobileViTOnnxConfig",
        ),
<<<<<<< HEAD
        # TODO: enable once the missing operator is supported.
        # "mctct": supported_tasks_mapping(
        #     "default",
        #     "audio-ctc",
        #     onnx="MCTCTOnnxConfig",
        # ),
=======
        "mobilenet-v1": supported_tasks_mapping(
            "default",
            "image-classification",
            onnx="MobileNetV1OnnxConfig",
        ),
        "mobilenet-v2": supported_tasks_mapping(
            "default",
            "image-classification",
            onnx="MobileNetV2OnnxConfig",
        ),
>>>>>>> 72e976b2
        "mt5": supported_tasks_mapping(
            "default",
            "default-with-past",
            "seq2seq-lm",
            "seq2seq-lm-with-past",
            onnx="MT5OnnxConfig",
        ),
        "m2m-100": supported_tasks_mapping(
            "default",
            "default-with-past",
            "seq2seq-lm",
            "seq2seq-lm-with-past",
            onnx="M2M100OnnxConfig",
        ),
        # TODO: owlvit is actually not yet supported in exporters
        # "owlvit": supported_tasks_mapping(
        #     "default",
        #     "zero-shot-object-detection",
        #     onnx="OwlViTOnnxConfig",
        # ),
        "pegasus": supported_tasks_mapping(
            "default",
            "default-with-past",
            "causal-lm",
            "causal-lm-with-past",
            "seq2seq-lm",
            "seq2seq-lm-with-past",
            onnx="PegasusOnnxConfig",
        ),
        "perceiver": supported_tasks_mapping(
            "masked-lm",
            "image-classification",
            "sequence-classification",
            onnx="PerceiverOnnxConfig",
        ),
        "poolformer": supported_tasks_mapping(
            "default",
            "image-classification",
            onnx="PoolFormerOnnxConfig",
        ),
        "resnet": supported_tasks_mapping(
            "default",
            "image-classification",
            onnx="ResNetOnnxConfig",
        ),
        "roberta": supported_tasks_mapping(
            "default",
            "masked-lm",
            # the logic for causal-lm is not supported for roberta
            # "causal-lm",
            "sequence-classification",
            "multiple-choice",
            "token-classification",
            "question-answering",
            onnx="RobertaOnnxConfig",
        ),
        "roformer": supported_tasks_mapping(
            "default",
            "masked-lm",
            # the logic for causal-lm is not supported for roformer
            # "causal-lm",
            "sequence-classification",
            "token-classification",
            "multiple-choice",
            "question-answering",
            "token-classification",
            onnx="RoFormerOnnxConfig",
        ),
        "segformer": supported_tasks_mapping(
            "default",
            "image-classification",
            "semantic-segmentation",
            onnx="SegformerOnnxConfig",
        ),
        "sew": supported_tasks_mapping(
            "default",
            "audio-ctc",
            "audio-classification",
            onnx="SEWOnnxConfig",
        ),
        "sew-d": supported_tasks_mapping(
            "default",
            "audio-ctc",
            "audio-classification",
            onnx="SEWDOnnxConfig",
        ),
        "speech-to-text": supported_tasks_mapping(
            "default",
            "default-with-past",
            "speech2seq-lm",
            "speech2seq-lm-with-past",
            onnx="Speech2TextOnnxConfig",
        ),
        "squeezebert": supported_tasks_mapping(
            "default",
            "masked-lm",
            "sequence-classification",
            "multiple-choice",
            "token-classification",
            "question-answering",
            onnx="SqueezeBertOnnxConfig",
        ),
        "swin": supported_tasks_mapping(
            "default",
            "image-classification",
            "masked-im",
            onnx="SwinOnnxConfig",
        ),
        "t5": supported_tasks_mapping(
            "default",
            "default-with-past",
            "seq2seq-lm",
            "seq2seq-lm-with-past",
            onnx="T5OnnxConfig",
        ),
        "unet": supported_tasks_mapping(
            "semantic-segmentation",
            onnx="UNetOnnxConfig",
        ),
        "unispeech": supported_tasks_mapping(
            "default",
            "audio-ctc",
            "audio-classification",
            onnx="UniSpeechOnnxConfig",
        ),
        "unispeech-sat": supported_tasks_mapping(
            "default",
            "audio-ctc",
            "audio-classification",
            "audio-frame-classification",
            "audio-xvector",
            onnx="UniSpeechSATOnnxConfig",
        ),
        "vae": supported_tasks_mapping(
            "semantic-segmentation",
            onnx="VaeOnnxConfig",
        ),
        "vit": supported_tasks_mapping("default", "image-classification", "masked-im", onnx="ViTOnnxConfig"),
        "wavlm": supported_tasks_mapping(
            "default",
            "audio-ctc",
            "audio-classification",
            "audio-frame-classification",
            "audio-xvector",
            onnx="WavLMOnnxConfig",
        ),
        "wav2vec2": supported_tasks_mapping(
            "default",
            "audio-ctc",
            "audio-classification",
            "audio-frame-classification",
            "audio-xvector",
            onnx="Wav2Vec2OnnxConfig",
        ),
        "wav2vec2-conformer": supported_tasks_mapping(
            "default",
            "audio-ctc",
            "audio-classification",
            "audio-frame-classification",
            "audio-xvector",
            onnx="Wav2Vec2ConformerOnnxConfig",
        ),
        "whisper": supported_tasks_mapping(
            "default",
            "default-with-past",
            "speech2seq-lm",
            "speech2seq-lm-with-past",
            onnx="WhisperOnnxConfig",
        ),
        "xlm": supported_tasks_mapping(
            "default",
            "masked-lm",
            # the logic for causal-lm is not supported for xlm
            # "causal-lm",
            "sequence-classification",
            "multiple-choice",
            "token-classification",
            "question-answering",
            onnx="XLMOnnxConfig",
        ),
        "xlm-roberta": supported_tasks_mapping(
            "default",
            "masked-lm",
            # the logic for causal-lm is not supported for xlm-roberta
            # "causal-lm",
            "sequence-classification",
            "multiple-choice",
            "token-classification",
            "question-answering",
            onnx="XLMRobertaOnnxConfig",
        ),
        "yolos": supported_tasks_mapping(
            "default",
            "object-detection",
            onnx="YolosOnnxConfig",
        ),
    }
    _UNSUPPORTED_CLI_MODEL_TYPE = {"unet", "vae", "clip-text-model"}
    _SUPPORTED_CLI_MODEL_TYPE = set(_SUPPORTED_MODEL_TYPE.keys()) - _UNSUPPORTED_CLI_MODEL_TYPE

    @staticmethod
    def get_supported_tasks_for_model_type(
        model_type: str, exporter: str, model_name: Optional[str] = None
    ) -> TaskNameToExportConfigDict:
        """
        Retrieves the `task -> exporter backend config constructors` map from the model type.

        Args:
            model_type (`str`):
                The model type to retrieve the supported tasks for.
            exporter (`str`):
                The name of the exporter.
            model_name (`Optional[str]`, *optional*):
                The name attribute of the model object, only used for the exception message.

        Returns:
            `TaskNameToExportConfigDict`: The dictionary mapping each task to a corresponding `ExportConfig`
            constructor.
        """
        model_type = model_type.lower()
        model_type_and_model_name = f"{model_type} ({model_name})" if model_name else model_type
        if model_type not in TasksManager._SUPPORTED_MODEL_TYPE:
            raise KeyError(
                f"{model_type_and_model_name} is not supported yet. "
                f"Only {TasksManager._SUPPORTED_CLI_MODEL_TYPE} are supported. "
                f"If you want to support {model_type} please propose a PR or open up an issue."
            )
        elif exporter not in TasksManager._SUPPORTED_MODEL_TYPE[model_type]:
            raise KeyError(
                f"{model_type_and_model_name} is not supported yet with the {exporter} backend. "
                f"Only {list(TasksManager._SUPPORTED_MODEL_TYPE[model_type].keys())} are supported. "
                f"If you want to support {exporter} please propose a PR or open up an issue."
            )
        else:
            return TasksManager._SUPPORTED_MODEL_TYPE[model_type][exporter]

    @staticmethod
    def format_task(task: str) -> str:
        return task.replace("-with-past", "")

    @staticmethod
    def _validate_framework_choice(framework: str):
        """
        Validates if the framework requested for the export is both correct and available, otherwise throws an
        exception.
        """
        if framework not in ["pt", "tf"]:
            raise ValueError(f"Only two frameworks are supported for export: pt or tf, but {framework} was provided.")
        elif framework == "pt" and not is_torch_available():
            raise RuntimeError("Cannot export model using PyTorch because no PyTorch package was found.")
        elif framework == "tf" and not is_tf_available():
            raise RuntimeError("Cannot export model using TensorFlow because no TensorFlow package was found.")

    @staticmethod
    def get_model_class_for_task(task: str, framework: str = "pt") -> Type:
        """
        Attempts to retrieve an AutoModel class from a task name.

        Args:
            task (`str`):
                The task required.
            framework (`str`, *optional*, defaults to `"pt"`):
                The framework to use for the export.

        Returns:
            The AutoModel class corresponding to the task.
        """
        task = TasksManager.format_task(task)
        TasksManager._validate_framework_choice(framework)
        if framework == "pt":
            tasks_to_automodel = TasksManager._TASKS_TO_AUTOMODELS
        else:
            tasks_to_automodel = TasksManager._TASKS_TO_TF_AUTOMODELS
        if task not in tasks_to_automodel:
            raise KeyError(
                f"Unknown task: {task}. Possible values are: "
                + ", ".join([f"`{key}` for {tasks_to_automodel[key]}" for key in tasks_to_automodel])
            )

        module = importlib.import_module(TasksManager._TASKS_TO_LIBRARY[task])
        return getattr(module, tasks_to_automodel[task])

    @staticmethod
    def determine_framework(
        model_name_or_path: Union[str, Path], subfolder: str = "", framework: Optional[str] = None
    ) -> str:
        """
        Determines the framework to use for the export.

        The priority is in the following order:
            1. User input via `framework`.
            2. If local checkpoint is provided, use the same framework as the checkpoint.
            3. If model repo, try to infer the framework from the Hub.
            4. If could not infer, use available framework in environment, with priority given to PyTorch.

        Args:
            model_name_or_path (`Union[str, Path]`):
                Can be either the model id of a model repo on the Hugging Face Hub, or a path to a local directory
                containing a model.
            subfolder (`str`, *optional*, defaults to `""`):
                In case the model files are located inside a subfolder of the model directory / repo on the Hugging
                Face Hub, you can specify the subfolder name here.
            framework (`Optional[str]`, *optional*):
                The framework to use for the export. See above for priority if none provided.

        Returns:
            `str`: The framework to use for the export.

        """
        if framework is not None:
            return framework

        framework_map = {"pt": "PyTorch", "tf": "TensorFlow"}

        full_model_path = Path(model_name_or_path) / subfolder
        if full_model_path.is_dir():
            if (full_model_path / WEIGHTS_NAME).is_file():
                framework = "pt"
            elif (full_model_path / TF2_WEIGHTS_NAME).is_file():
                framework = "tf"
            else:
                raise FileNotFoundError(
                    "Cannot determine framework from given checkpoint location."
                    f" There should be a {WEIGHTS_NAME} for PyTorch"
                    f" or {TF2_WEIGHTS_NAME} for TensorFlow."
                )
            logger.info(f"Local {framework_map[framework]} model found.")
        else:
            if not isinstance(model_name_or_path, str):
                model_name_or_path = str(model_name_or_path)
            try:
                url = huggingface_hub.hf_hub_url(model_name_or_path, WEIGHTS_NAME, subfolder=subfolder)
                huggingface_hub.get_hf_file_metadata(url)
                framework = "pt"
            except Exception:
                pass

            if framework is None:
                try:
                    url = huggingface_hub.hf_hub_url(model_name_or_path, TF2_WEIGHTS_NAME, subfolder=subfolder)
                    huggingface_hub.get_hf_file_metadata(url)
                    framework = "tf"
                except Exception:
                    pass

        if is_torch_available():
            framework = framework or "pt"
        elif is_tf_available():
            framework = framework or "tf"
        else:
            raise EnvironmentError("Neither PyTorch nor TensorFlow found in environment. Cannot export model.")

        logger.info(f"Framework not specified. Using {framework} to export to ONNX.")

        return framework

    @staticmethod
    def infer_task_from_model(model_name_or_path: str, subfolder: str = "", revision: Optional[str] = None) -> str:
        """
        Infers the task from the model repo.

        Args:
            model_name_or_path (`str`):
                The model repo or local path (not supported for now).
            subfolder (`str`, *optional*, defaults to `""`):
                In case the model files are located inside a subfolder of the model directory / repo on the Hugging
                Face Hub, you can specify the subfolder name here.
            revision (`Optional[str]`, *optional*):
                Revision is the specific model version to use. It can be a branch name, a tag name, or a commit id.

        Returns:
            `str`: The task name automatically detected from the model repo.
        """

        tasks_to_automodels = {}
        class_name_prefix = ""
        if is_torch_available():
            tasks_to_automodels = TasksManager._TASKS_TO_AUTOMODELS
        else:
            tasks_to_automodels = TasksManager._TASKS_TO_TF_AUTOMODELS
            class_name_prefix = "TF"

        inferred_task_name = None
        is_local = os.path.isdir(os.path.join(model_name_or_path, subfolder))

        if is_local:
            # TODO: maybe implement that.
            raise RuntimeError("Cannot infer the task from a local directory yet, please specify the task manually.")
        else:
            if subfolder != "":
                raise RuntimeError(
                    "Cannot infer the task from a model repo with a subfolder yet, please specify the task manually."
                )
            model_info = huggingface_hub.model_info(model_name_or_path, revision=revision)
            if model_info.library_name == "diffusers":
                # TODO : getattr(model_info, "model_index") defining auto_model_class_name currently set to None
                if "stable-diffusion" in model_info.tags:
                    inferred_task_name = "stable-diffusion"
            else:
                transformers_info = model_info.transformersInfo
                if transformers_info is None or transformers_info.get("auto_model") is None:
                    raise RuntimeError(f"Could not infer the task from the model repo {model_name_or_path}")
                auto_model_class_name = transformers_info["auto_model"]
                if not auto_model_class_name.startswith("TF"):
                    auto_model_class_name = f"{class_name_prefix}{auto_model_class_name}"
                for task_name, class_name_for_task in tasks_to_automodels.items():
                    if class_name_for_task == auto_model_class_name:
                        inferred_task_name = task_name
                        break
        if inferred_task_name is None:
            raise KeyError(f"Could not find the proper task name for {auto_model_class_name}.")
        logger.info(f"Automatic task detection to {inferred_task_name}.")
        return inferred_task_name

    @staticmethod
    def get_all_tasks():
        """
        Retrieves all the possible tasks.

        Returns:
            `List`: all the possible tasks.
        """
        tasks = []
        if is_torch_available():
            tasks = list(TasksManager._TASKS_TO_AUTOMODELS.keys())
        else:
            tasks = list(TasksManager._TASKS_TO_TF_AUTOMODELS)
        return tasks

    @staticmethod
    def get_model_from_task(
        task: str,
        model_name_or_path: Union[str, Path],
        subfolder: str = "",
        revision: Optional[str] = None,
        framework: Optional[str] = None,
        cache_dir: Optional[str] = None,
        **model_kwargs
    ) -> Union["PreTrainedModel", "TFPreTrainedModel"]:
        """
        Retrieves a model from its name and the task to be enabled.

        Args:
            task (`str`):
                The task required.
            model_name_or_path (`Union[str, Path]`):
                Can be either the model id of a model repo on the Hugging Face Hub, or a path to a local directory
                containing a model.
            subfolder (`str`, *optional*, defaults to `""`):
                In case the model files are located inside a subfolder of the model directory / repo on the Hugging
                Face Hub, you can specify the subfolder name here.
            revision (`Optional[str]`, *optional*):
                Revision is the specific model version to use. It can be a branch name, a tag name, or a commit id.
            framework (`Optional[str]`, *optional*):
                The framework to use for the export. See `TasksManager.determine_framework` for the priority should
                none be provided.
            cache_dir (`Optional[str]`, *optional*):
                Path to a directory in which a downloaded pretrained model weights have been cached if the standard cache should not be used.
            model_kwargs (`Dict[str, Any]`, *optional*):
                Keyword arguments to pass to the model `.from_pretrained()` method.

        Returns:
            The instance of the model.

        """
        framework = TasksManager.determine_framework(model_name_or_path, subfolder=subfolder, framework=framework)
        if task == "auto":
            task = TasksManager.infer_task_from_model(model_name_or_path, subfolder=subfolder, revision=revision)
        model_class = TasksManager.get_model_class_for_task(task, framework)
        kwargs = {"subfolder": subfolder, "revision": revision, "cache_dir": cache_dir, **model_kwargs}
        try:
            model = model_class.from_pretrained(model_name_or_path, **kwargs)
        except OSError:
            if framework == "pt":
                logger.info("Loading TensorFlow model in PyTorch before exporting.")
                kwargs["from_tf"] = True
                model = model_class.from_pretrained(model_name_or_path, **kwargs)
            else:
                logger.info("Loading PyTorch model in TensorFlow before exporting.")
                kwargs["from_pt"] = True
                model = model_class.from_pretrained(model_name_or_path, **kwargs)
        return model

    @staticmethod
    def get_exporter_config_constructor(
        exporter: str,
        model: Union["PreTrainedModel", "TFPreTrainedModel"] = None,
        task: str = "default",
        model_type: Optional[str] = None,
        model_name: Optional[str] = None,
    ) -> ExportConfigConstructor:
        """
        Gets the `ExportConfigConstructor` for a model (or alternatively for a model type) and task combination.

        Args:
            exporter (`str`):
                The exporter to use.
            model (`Optional[Union[PreTrainedModel, TFPreTrainedModel]]`, defaults to `None`):
                The instance of the model.
            task (`str`, defaults to `"default"`):
                The task to retrieve the config for.
            model_type (`Optional[str]`, defaults to `None`):
                The model type to retrieve the config for.
            model_name (`Optional[str]`, defaults to `None`):
                The name attribute of the model object, only used for the exception message.

        Returns:
            `ExportConfigConstructor`: The `ExportConfig` constructor for the requested backend.
        """
        if model is None:
            if model_type is None or model_name is None:
                raise ValueError("Either a model_type or model should be provided to retrieve the export config.")

        if model_type is None:
            model_type = getattr(model.config, "model_type", model_type)

            if model_type is None:
                raise ValueError("Model type cannot be inferred. Please provide the model_type for the model!")

            model_type = model_type.replace("_", "-")
            model_name = getattr(model, "name", model_name)

        model_tasks = TasksManager.get_supported_tasks_for_model_type(model_type, exporter, model_name=model_name)
        if task not in model_tasks:
            raise ValueError(
                f"{model_type} doesn't support task {task} for the {exporter} backend."
                f" Supported values are: {model_tasks}"
            )
        return TasksManager._SUPPORTED_MODEL_TYPE[model_type][exporter][task]<|MERGE_RESOLUTION|>--- conflicted
+++ resolved
@@ -450,28 +450,26 @@
             "question-answering",
             onnx="MBartOnnxConfig",
         ),
-        "mobilebert": supported_tasks_mapping(
-            "default",
-            "masked-lm",
-            "sequence-classification",
-            "multiple-choice",
-            "token-classification",
-            "question-answering",
-            onnx="MobileBertOnnxConfig",
-        ),
-        "mobilevit": supported_tasks_mapping(
-            "default",
-            "image-classification",
-            onnx="MobileViTOnnxConfig",
-        ),
-<<<<<<< HEAD
         # TODO: enable once the missing operator is supported.
         # "mctct": supported_tasks_mapping(
         #     "default",
         #     "audio-ctc",
         #     onnx="MCTCTOnnxConfig",
         # ),
-=======
+        "mobilebert": supported_tasks_mapping(
+            "default",
+            "masked-lm",
+            "sequence-classification",
+            "multiple-choice",
+            "token-classification",
+            "question-answering",
+            onnx="MobileBertOnnxConfig",
+        ),
+        "mobilevit": supported_tasks_mapping(
+            "default",
+            "image-classification",
+            onnx="MobileViTOnnxConfig",
+        ),
         "mobilenet-v1": supported_tasks_mapping(
             "default",
             "image-classification",
@@ -482,7 +480,6 @@
             "image-classification",
             onnx="MobileNetV2OnnxConfig",
         ),
->>>>>>> 72e976b2
         "mt5": supported_tasks_mapping(
             "default",
             "default-with-past",
