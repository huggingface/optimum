--- conflicted
+++ resolved
@@ -34,45 +34,6 @@
 
 logger = logging.get_logger(__name__)  # pylint: disable=invalid-name
 
-<<<<<<< HEAD
-if is_torch_available():
-    from transformers.models.auto import (
-        AutoModel,
-        AutoModelForAudioClassification,
-        AutoModelForAudioFrameClassification,
-        AutoModelForAudioXVector,
-        AutoModelForCausalLM,
-        AutoModelForCTC,
-        AutoModelForImageClassification,
-        AutoModelForImageSegmentation,
-        AutoModelForMaskedImageModeling,
-        AutoModelForMaskedLM,
-        AutoModelForMultipleChoice,
-        AutoModelForObjectDetection,
-        AutoModelForQuestionAnswering,
-        AutoModelForSemanticSegmentation,
-        AutoModelForSeq2SeqLM,
-        AutoModelForSequenceClassification,
-        AutoModelForSpeechSeq2Seq,
-        AutoModelForTokenClassification,
-    )
-
-    from diffusers import StableDiffusionPipeline
-
-if is_tf_available():
-    from transformers.models.auto import (
-        TFAutoModel,
-        TFAutoModelForCausalLM,
-        TFAutoModelForMaskedLM,
-        TFAutoModelForMultipleChoice,
-        TFAutoModelForQuestionAnswering,
-        TFAutoModelForSemanticSegmentation,
-        TFAutoModelForSeq2SeqLM,
-        TFAutoModelForSequenceClassification,
-        TFAutoModelForTokenClassification,
-    )
-=======
->>>>>>> 178728b2
 if not is_torch_available() and not is_tf_available():
     logger.warning(
         "The export tasks are only supported for PyTorch or TensorFlow. You will not be able to export models"
@@ -125,27 +86,6 @@
     _TASKS_TO_TF_AUTOMODELS = {}
     if is_torch_available():
         _TASKS_TO_AUTOMODELS = {
-<<<<<<< HEAD
-            "default": AutoModel,
-            "masked-lm": AutoModelForMaskedLM,
-            "causal-lm": AutoModelForCausalLM,
-            "seq2seq-lm": AutoModelForSeq2SeqLM,
-            "sequence-classification": AutoModelForSequenceClassification,
-            "token-classification": AutoModelForTokenClassification,
-            "multiple-choice": AutoModelForMultipleChoice,
-            "object-detection": AutoModelForObjectDetection,
-            "question-answering": AutoModelForQuestionAnswering,
-            "image-classification": AutoModelForImageClassification,
-            "image-segmentation": AutoModelForImageSegmentation,
-            "masked-im": AutoModelForMaskedImageModeling,
-            "semantic-segmentation": AutoModelForSemanticSegmentation,
-            "speech2seq-lm": AutoModelForSpeechSeq2Seq,
-            "audio-classification": AutoModelForAudioClassification,
-            "audio-frame-classification": AutoModelForAudioFrameClassification,
-            "audio-xvector": AutoModelForAudioXVector,
-            "audio-ctc": AutoModelForCTC,
-            "stable-diffusion": StableDiffusionPipeline,
-=======
             "default": "AutoModel",
             "masked-lm": "AutoModelForMaskedLM",
             "causal-lm": "AutoModelForCausalLM",
@@ -161,7 +101,6 @@
             "semantic-segmentation": "AutoModelForSemanticSegmentation",
             "speech2seq-lm": "AutoModelForSpeechSeq2Seq",
             "stable-diffusion": "StableDiffusionPipeline",
->>>>>>> 178728b2
         }
     if is_tf_available():
         _TASKS_TO_TF_AUTOMODELS = {
