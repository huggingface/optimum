# coding=utf-8
# Copyright 2022 The HuggingFace Team. All rights reserved.
#
# Licensed under the Apache License, Version 2.0 (the "License");
# you may not use this file except in compliance with the License.
# You may obtain a copy of the License at
#
#     http://www.apache.org/licenses/LICENSE-2.0
#
# Unless required by applicable law or agreed to in writing, software
# distributed under the License is distributed on an "AS IS" BASIS,
# WITHOUT WARRANTIES OR CONDITIONS OF ANY KIND, either express or implied.
# See the License for the specific language governing permissions and
# limitations under the License.
"""Model export tasks manager."""

import importlib
import itertools
import os
from functools import partial
from pathlib import Path
from typing import TYPE_CHECKING, Any, Callable, Dict, List, Optional, Tuple, Type, Union

import huggingface_hub
from transformers import PretrainedConfig, is_tf_available, is_torch_available
from transformers.utils import TF2_WEIGHTS_NAME, WEIGHTS_NAME, logging

from ..utils.import_utils import is_onnx_available


if TYPE_CHECKING:
    import torch
    from transformers import PreTrainedModel, TFPreTrainedModel

    from .base import ExportConfig


logger = logging.get_logger(__name__)  # pylint: disable=invalid-name

if not is_torch_available() and not is_tf_available():
    logger.warning(
        "The export tasks are only supported for PyTorch or TensorFlow. You will not be able to export models"
        " without one of these libraries installed."
    )

ExportConfigConstructor = Callable[[PretrainedConfig], "ExportConfig"]
TaskNameToExportConfigDict = Dict[str, ExportConfigConstructor]


def is_backend_available(backend):
    backend_availablilty = {
        "onnx": is_onnx_available(),
        "tflite": is_tf_available(),
    }
    return backend_availablilty[backend]


def supported_tasks_mapping(
    *supported_tasks: Union[str, Tuple[str, Tuple[str, ...]]], **exporters: str
) -> Dict[str, TaskNameToExportConfigDict]:
    """
    Generates the mapping between supported tasks and their corresponding `ExportConfig` for a given model, for
    every backend.

    Args:
        supported_tasks (`Tuple[Union[str, Tuple[str, Tuple[str, ...]]]`):
            The names of the supported tasks.
            If some task is supported by only a subset of all the backends, it can be specified as follows:
                ```python
                >>> ("multiple-choice", ("onnx",))
                ```

            The line above means that the multiple-choice task will be supported only by the ONNX backend.

        exporters (`Dict[str, str]`):
            The export backend name -> config class name mapping. For instance:
            ```python
            >>> kwargs = {  # doctest: +SKIP
            ...     "onnx": "BertOnnxConfig",
            ...     "tflite": "BertTFLiteConfig",
            ...     ...
            ... }
            ```

    Returns:
        `Dict[str, TaskNameToExportConfigDict]`: The dictionary mapping a task to an `ExportConfig` constructor.
    """
    mapping = {}
    for backend, config_cls_name in exporters.items():
        if is_backend_available(backend):
            config_cls = getattr(
                importlib.import_module(f"optimum.exporters.{backend}.model_configs"), config_cls_name
            )
            mapping[backend] = {}
            for task in supported_tasks:
                if isinstance(task, tuple):
                    task, supported_backends_for_task = task
                    if backend not in supported_backends_for_task:
                        continue
                if "-with-past" in task:
                    mapping[backend][task] = partial(config_cls.with_past, task=task.replace("-with-past", ""))
                else:
                    mapping[backend][task] = partial(config_cls, task=task)

    return mapping


class TasksManager:
    """
    Handles the `task name -> model class` and `architecture -> configuration` mappings.
    """

    _TASKS_TO_AUTOMODELS = {}
    _TASKS_TO_TF_AUTOMODELS = {}
    if is_torch_available():
        _TASKS_TO_AUTOMODELS = {
            "default": "AutoModel",
            "masked-lm": "AutoModelForMaskedLM",
            "causal-lm": "AutoModelForCausalLM",
            "seq2seq-lm": "AutoModelForSeq2SeqLM",
            "sequence-classification": "AutoModelForSequenceClassification",
            "token-classification": "AutoModelForTokenClassification",
            "multiple-choice": "AutoModelForMultipleChoice",
            "object-detection": "AutoModelForObjectDetection",
            "question-answering": "AutoModelForQuestionAnswering",
            "image-classification": "AutoModelForImageClassification",
            "image-segmentation": "AutoModelForImageSegmentation",
            "masked-im": "AutoModelForMaskedImageModeling",
            "semantic-segmentation": "AutoModelForSemanticSegmentation",
            "speech2seq-lm": "AutoModelForSpeechSeq2Seq",
            "audio-classification": "AutoModelForAudioClassification",
            "audio-frame-classification": "AutoModelForAudioFrameClassification",
            "audio-ctc": "AutoModelForCTC",
            "audio-xvector": "AutoModelForAudioXVector",
            "vision2seq-lm": "AutoModelForVision2Seq",
            "stable-diffusion": "StableDiffusionPipeline",
<<<<<<< HEAD
            # TODO: available starting from Transformers 4.27
            # "zero-shot-image-classification": "AutoModelForZeroShotImageClassification",
=======
            "zero-shot-image-classification": "AutoModelForZeroShotImageClassification",
>>>>>>> 8ddad322
            "zero-shot-object-detection": "AutoModelForZeroShotObjectDetection",
        }
    if is_tf_available():
        _TASKS_TO_TF_AUTOMODELS = {
            "default": "TFAutoModel",
            "masked-lm": "TFAutoModelForMaskedLM",
            "causal-lm": "TFAutoModelForCausalLM",
            "image-classification": "TFAutoModelForImageClassification",
            "seq2seq-lm": "TFAutoModelForSeq2SeqLM",
            "sequence-classification": "TFAutoModelForSequenceClassification",
            "token-classification": "TFAutoModelForTokenClassification",
            "multiple-choice": "TFAutoModelForMultipleChoice",
            "object-detection": "TFAutoModelForObjectDetection",
            "question-answering": "TFAutoModelForQuestionAnswering",
            "image-segmentation": "TFAutoModelForImageSegmentation",
            "masked-im": "TFAutoModelForMaskedImageModeling",
            "semantic-segmentation": "TFAutoModelForSemanticSegmentation",
            "speech2seq-lm": "TFAutoModelForSpeechSeq2Seq",
            "audio-classification": "TFAutoModelForAudioClassification",
            "audio-frame-classification": "TFAutoModelForAudioFrameClassification",
            "audio-ctc": "TFAutoModelForCTC",
            "audio-xvector": "TFAutoModelForAudioXVector",
            "vision2seq-lm": "TFAutoModelForVision2Seq",
            # TODO: available starting from Transformers 4.27
            # "zero-shot-image-classification": "TFAutoModelForZeroShotImageClassification",
            "zero-shot-object-detection": "TFAutoModelForZeroShotObjectDetection",
        }

    _AUTOMODELS_TO_TASKS = {cls_name: task for task, cls_name in _TASKS_TO_AUTOMODELS.items()}
    _TF_AUTOMODELS_TO_TASKS = {cls_name: task for task, cls_name in _TASKS_TO_TF_AUTOMODELS.items()}

    _TASKS_TO_LIBRARY = {
        "default": "transformers",
        "masked-lm": "transformers",
        "causal-lm": "transformers",
        "seq2seq-lm": "transformers",
        "sequence-classification": "transformers",
        "token-classification": "transformers",
        "multiple-choice": "transformers",
        "object-detection": "transformers",
        "question-answering": "transformers",
        "image-classification": "transformers",
        "image-segmentation": "transformers",
        "masked-im": "transformers",
        "semantic-segmentation": "transformers",
        "speech2seq-lm": "transformers",
        "audio-ctc": "transformers",
        "audio-classification": "transformers",
        "audio-frame-classification": "transformers",
        "audio-xvector": "transformers",
        "vision2seq-lm": "transformers",
        "stable-diffusion": "diffusers",
        "zero-shot-image-classification": "transformers",
        "zero-shot-object-detection": "transformers",
    }

    # TODO: some models here support causal-lm export but are not supported in ORTModelForCausalLM
    # Set of model topologies we support associated to the tasks supported by each topology and the factory
    _SUPPORTED_MODEL_TYPE = {
        "audio-spectrogram-transformer": supported_tasks_mapping(
            "default",
            "audio-classification",
            onnx="ASTOnnxConfig",
        ),
        "albert": supported_tasks_mapping(
            "default",
            "masked-lm",
            "sequence-classification",
            "multiple-choice",
            "token-classification",
            "question-answering",
            onnx="AlbertOnnxConfig",
            tflite="AlbertTFLiteConfig",
        ),
        "bart": supported_tasks_mapping(
            "default",
            "default-with-past",
            "causal-lm",
            "causal-lm-with-past",
            "seq2seq-lm",
            "seq2seq-lm-with-past",
            "sequence-classification",
            "question-answering",
            onnx="BartOnnxConfig",
        ),
        # BEiT cannot be used with the masked image modeling autoclass, so this task is excluded here
        "beit": supported_tasks_mapping("default", "image-classification", onnx="BeitOnnxConfig"),
        "bert": supported_tasks_mapping(
            "default",
            "masked-lm",
            # the logic for causal-lm is not supported for BERT
            # "causal-lm",
            "sequence-classification",
            "multiple-choice",
            "token-classification",
            "question-answering",
            onnx="BertOnnxConfig",
            tflite="BertTFLiteConfig",
        ),
        # For big-bird and bigbird-pegasus being unsupported, refer to model_configs.py
        # "big-bird": supported_tasks_mapping(
        #     "default",
        #     "masked-lm",
        #     # the logic for causal-lm is not supported for big-bird
        #     # "causal-lm",
        #     "sequence-classification",
        #     "multiple-choice",
        #     "token-classification",
        #     "question-answering",
        #     onnx="BigBirdOnnxConfig",
        #     # TODO: check model_config.py to know why it cannot be enabled yet.
        #     # tflite="BigBirdTFLiteConfig",
        # ),
        # "bigbird-pegasus": supported_tasks_mapping(
        #     "default",
        #     "default-with-past",
        #     "causal-lm",
        #     "causal-lm-with-past",
        #     "seq2seq-lm",
        #     "seq2seq-lm-with-past",
        #     "sequence-classification",
        #     "question-answering",
        #     onnx="BigBirdPegasusOnnxConfig",
        # ),
        "blenderbot": supported_tasks_mapping(
            "default",
            "default-with-past",
            "causal-lm",
            "causal-lm-with-past",
            "seq2seq-lm",
            "seq2seq-lm-with-past",
            onnx="BlenderbotOnnxConfig",
        ),
        "blenderbot-small": supported_tasks_mapping(
            "default",
            "default-with-past",
            "causal-lm",
            "causal-lm-with-past",
            "seq2seq-lm",
            "seq2seq-lm-with-past",
            onnx="BlenderbotSmallOnnxConfig",
        ),
        "bloom": supported_tasks_mapping(
            "default",
            "default-with-past",
            "causal-lm",
            "causal-lm-with-past",
            "sequence-classification",
            "token-classification",
            onnx="BloomOnnxConfig",
        ),
        "camembert": supported_tasks_mapping(
            "default",
            "masked-lm",
            # the logic for causal-lm is not supported for camembert
            # "causal-lm",
            "sequence-classification",
            "multiple-choice",
            "token-classification",
            "question-answering",
            onnx="CamembertOnnxConfig",
            tflite="CamembertTFLiteConfig",
        ),
        "clip": supported_tasks_mapping(
            "default",
            "zero-shot-image-classification",
            onnx="CLIPOnnxConfig",
        ),
        "clip-text-model": supported_tasks_mapping(
            "default",
            onnx="CLIPTextOnnxConfig",
        ),
        "codegen": supported_tasks_mapping(
            "default",
            "default-with-past",
            "causal-lm",
            "causal-lm-with-past",
            onnx="CodeGenOnnxConfig",
        ),
        "convbert": supported_tasks_mapping(
            "default",
            "masked-lm",
            "sequence-classification",
            "multiple-choice",
            "token-classification",
            "question-answering",
            onnx="ConvBertOnnxConfig",
            tflite="ConvBertTFLiteConfig",
        ),
        "convnext": supported_tasks_mapping(
            "default",
            "image-classification",
            onnx="ConvNextOnnxConfig",
        ),
        "data2vec-text": supported_tasks_mapping(
            "default",
            "masked-lm",
            "sequence-classification",
            "multiple-choice",
            "token-classification",
            "question-answering",
            onnx="Data2VecTextOnnxConfig",
        ),
        "data2vec-vision": supported_tasks_mapping(
            "default",
            "image-classification",
            # ONNX doesn't support `adaptive_avg_pool2d` yet
            # "semantic-segmentation",
            onnx="Data2VecVisionOnnxConfig",
        ),
        "data2vec-audio": supported_tasks_mapping(
            "default",
            "audio-ctc",
            "audio-classification",
            "audio-frame-classification",
            "audio-xvector",
            onnx="Data2VecAudioOnnxConfig",
        ),
        "deberta": supported_tasks_mapping(
            "default",
            "masked-lm",
            "sequence-classification",
            "token-classification",
            "question-answering",
            onnx="DebertaOnnxConfig",
            tflite="DebertaTFLiteConfig",
        ),
        "deberta-v2": supported_tasks_mapping(
            "default",
            "masked-lm",
            "sequence-classification",
            ("multiple-choice", ("onnx",)),
            "token-classification",
            "question-answering",
            onnx="DebertaV2OnnxConfig",
            tflite="DebertaV2TFLiteConfig",
        ),
        "deit": supported_tasks_mapping("default", "image-classification", "masked-im", onnx="DeiTOnnxConfig"),
        "detr": supported_tasks_mapping(
            "default",
            "object-detection",
            "image-segmentation",
            onnx="DetrOnnxConfig",
        ),
        "distilbert": supported_tasks_mapping(
            "default",
            "masked-lm",
            "sequence-classification",
            "multiple-choice",
            "token-classification",
            "question-answering",
            onnx="DistilBertOnnxConfig",
            tflite="DistilBertTFLiteConfig",
        ),
        "donut-swin": supported_tasks_mapping(
            "default",
            onnx="DonutSwinOnnxConfig",
        ),
        "electra": supported_tasks_mapping(
            "default",
            "masked-lm",
            # the logic for causal-lm is not supported for electra
            # "causal-lm",
            "sequence-classification",
            "multiple-choice",
            "token-classification",
            "question-answering",
            onnx="ElectraOnnxConfig",
            tflite="ElectraTFLiteConfig",
        ),
        "flaubert": supported_tasks_mapping(
            "default",
            "masked-lm",
            "sequence-classification",
            "multiple-choice",
            "token-classification",
            "question-answering",
            onnx="FlaubertOnnxConfig",
            tflite="FlaubertTFLiteConfig",
        ),
        "gpt2": supported_tasks_mapping(
            "default",
            "default-with-past",
            "causal-lm",
            "causal-lm-with-past",
            "sequence-classification",
            "token-classification",
            onnx="GPT2OnnxConfig",
        ),
        "gptj": supported_tasks_mapping(
            "default",
            "default-with-past",
            "causal-lm",
            "causal-lm-with-past",
            "question-answering",
            "sequence-classification",
            onnx="GPTJOnnxConfig",
        ),
        "gpt-neo": supported_tasks_mapping(
            "default",
            "default-with-past",
            "causal-lm",
            "causal-lm-with-past",
            "sequence-classification",
            onnx="GPTNeoOnnxConfig",
        ),
        "gpt-neox": supported_tasks_mapping(
            "default",
            "default-with-past",
            "causal-lm",
            "causal-lm-with-past",
            onnx="GPTNeoXOnnxConfig",
        ),
        "groupvit": supported_tasks_mapping(
            "default",
            onnx="GroupViTOnnxConfig",
        ),
        "hubert": supported_tasks_mapping(
            "default",
            "audio-ctc",
            "audio-classification",
            onnx="HubertOnnxConfig",
        ),
        "ibert": supported_tasks_mapping(
            "default",
            "masked-lm",
            "sequence-classification",
            "multiple-choice",
            "token-classification",
            "question-answering",
            onnx="IBertOnnxConfig",
        ),
        "imagegpt": supported_tasks_mapping(
            "default",
            "image-classification",
            onnx="ImageGPTOnnxConfig",
        ),
        "layoutlm": supported_tasks_mapping(
            "default",
            "masked-lm",
            "sequence-classification",
            "token-classification",
            onnx="LayoutLMOnnxConfig",
        ),
        # "layoutlmv2": supported_tasks_mapping(
        #     "default",
        #     "question-answering",
        #     "sequence-classification",
        #     "token-classification",
        #     onnx="LayoutLMv2OnnxConfig",
        # ),
        "layoutlmv3": supported_tasks_mapping(
            "default",
            "question-answering",
            "sequence-classification",
            "token-classification",
            onnx="LayoutLMv3OnnxConfig",
        ),
        "levit": supported_tasks_mapping("default", "image-classification", onnx="LevitOnnxConfig"),
        "longt5": supported_tasks_mapping(
            "default",
            "default-with-past",
            "seq2seq-lm",
            "seq2seq-lm-with-past",
            onnx="LongT5OnnxConfig",
        ),
        # "longformer": supported_tasks_mapping(
        #     "default",
        #     "masked-lm",
        #     "multiple-choice",
        #     "question-answering",
        #     "sequence-classification",
        #     "token-classification",
        #     onnx_config_cls="models.longformer.LongformerOnnxConfig",
        # ),
        "marian": supported_tasks_mapping(
            "default",
            "default-with-past",
            "seq2seq-lm",
            "seq2seq-lm-with-past",
            "causal-lm",
            "causal-lm-with-past",
            onnx="MarianOnnxConfig",
        ),
        "mbart": supported_tasks_mapping(
            "default",
            "default-with-past",
            "causal-lm",
            "causal-lm-with-past",
            "seq2seq-lm",
            "seq2seq-lm-with-past",
            "sequence-classification",
            "question-answering",
            onnx="MBartOnnxConfig",
        ),
        # TODO: enable once the missing operator is supported.
        # "mctct": supported_tasks_mapping(
        #     "default",
        #     "audio-ctc",
        #     onnx="MCTCTOnnxConfig",
        # ),
        "mobilebert": supported_tasks_mapping(
            "default",
            "masked-lm",
            "sequence-classification",
            "multiple-choice",
            "token-classification",
            "question-answering",
            onnx="MobileBertOnnxConfig",
            tflite="MobileBertTFLiteConfig",
        ),
        "mobilevit": supported_tasks_mapping(
            "default",
            "image-classification",
            onnx="MobileViTOnnxConfig",
        ),
        "mobilenet-v1": supported_tasks_mapping(
            "default",
            "image-classification",
            onnx="MobileNetV1OnnxConfig",
        ),
        "mobilenet-v2": supported_tasks_mapping(
            "default",
            "image-classification",
            onnx="MobileNetV2OnnxConfig",
        ),
        "mpnet": supported_tasks_mapping(
            "default",
            "masked-lm",
            "sequence-classification",
            "multiple-choice",
            "token-classification",
            "question-answering",
            onnx="MPNetOnnxConfig",
            tflite="MPNetTFLiteConfig",
        ),
        "mt5": supported_tasks_mapping(
            "default",
            "default-with-past",
            "seq2seq-lm",
            "seq2seq-lm-with-past",
            onnx="MT5OnnxConfig",
        ),
        "m2m-100": supported_tasks_mapping(
            "default",
            "default-with-past",
            "seq2seq-lm",
            "seq2seq-lm-with-past",
            onnx="M2M100OnnxConfig",
        ),
        "nystromformer": supported_tasks_mapping(
            "default",
            "masked-lm",
            "multiple-choice",
            "question-answering",
            "sequence-classification",
            "token-classification",
            onnx="NystromformerOnnxConfig",
        ),
        # TODO: owlvit cannot be exported yet, check model_config.py to know why.
        # "owlvit": supported_tasks_mapping(
        #     "default",
        #     "zero-shot-object-detection",
        #     onnx="OwlViTOnnxConfig",
        # ),
        "pegasus": supported_tasks_mapping(
            "default",
            "default-with-past",
            "causal-lm",
            "causal-lm-with-past",
            "seq2seq-lm",
            "seq2seq-lm-with-past",
            onnx="PegasusOnnxConfig",
        ),
        "perceiver": supported_tasks_mapping(
            "masked-lm",
            "image-classification",
            "sequence-classification",
            onnx="PerceiverOnnxConfig",
        ),
        "poolformer": supported_tasks_mapping(
            "default",
            "image-classification",
            onnx="PoolFormerOnnxConfig",
        ),
        "regnet": supported_tasks_mapping(
            "default",
            "image-classification",
            onnx="RegNetOnnxConfig",
        ),
        "resnet": supported_tasks_mapping(
            "default", "image-classification", onnx="ResNetOnnxConfig", tflite="ResNetTFLiteConfig"
        ),
        "roberta": supported_tasks_mapping(
            "default",
            "masked-lm",
            # the logic for causal-lm is not supported for roberta
            # "causal-lm",
            "sequence-classification",
            "multiple-choice",
            "token-classification",
            "question-answering",
            onnx="RobertaOnnxConfig",
            tflite="RobertaTFLiteConfig",
        ),
        "roformer": supported_tasks_mapping(
            "default",
            "masked-lm",
            # the logic for causal-lm is not supported for roformer
            # "causal-lm",
            "sequence-classification",
            "token-classification",
            "multiple-choice",
            "question-answering",
            "token-classification",
            onnx="RoFormerOnnxConfig",
            tflite="RoFormerTFLiteConfig",
        ),
        "segformer": supported_tasks_mapping(
            "default",
            "image-classification",
            "semantic-segmentation",
            onnx="SegformerOnnxConfig",
        ),
        "sew": supported_tasks_mapping(
            "default",
            "audio-ctc",
            "audio-classification",
            onnx="SEWOnnxConfig",
        ),
        "sew-d": supported_tasks_mapping(
            "default",
            "audio-ctc",
            "audio-classification",
            onnx="SEWDOnnxConfig",
        ),
        "speech-to-text": supported_tasks_mapping(
            "default",
            "default-with-past",
            "speech2seq-lm",
            "speech2seq-lm-with-past",
            onnx="Speech2TextOnnxConfig",
        ),
        "splinter": supported_tasks_mapping(
            "default",
            "question-answering",
            onnx="SplinterOnnxConfig",
        ),
        "squeezebert": supported_tasks_mapping(
            "default",
            "masked-lm",
            "sequence-classification",
            "multiple-choice",
            "token-classification",
            "question-answering",
            onnx="SqueezeBertOnnxConfig",
        ),
        "swin": supported_tasks_mapping(
            "default",
            "image-classification",
            "masked-im",
            onnx="SwinOnnxConfig",
        ),
        "t5": supported_tasks_mapping(
            "default",
            "default-with-past",
            "seq2seq-lm",
            "seq2seq-lm-with-past",
            onnx="T5OnnxConfig",
        ),
        "trocr": supported_tasks_mapping(
            "default",
            "default-with-past",
            "vision2seq-lm",
            "vision2seq-lm-with-past",
            onnx="TrOCROnnxConfig",
        ),
        "unet": supported_tasks_mapping(
            "semantic-segmentation",
            onnx="UNetOnnxConfig",
        ),
        "unispeech": supported_tasks_mapping(
            "default",
            "audio-ctc",
            "audio-classification",
            onnx="UniSpeechOnnxConfig",
        ),
        "unispeech-sat": supported_tasks_mapping(
            "default",
            "audio-ctc",
            "audio-classification",
            "audio-frame-classification",
            "audio-xvector",
            onnx="UniSpeechSATOnnxConfig",
        ),
        "vae-encoder": supported_tasks_mapping(
            "semantic-segmentation",
            onnx="VaeEncoderOnnxConfig",
        ),
        "vae-decoder": supported_tasks_mapping(
            "semantic-segmentation",
            onnx="VaeDecoderOnnxConfig",
        ),
        "vision-encoder-decoder": supported_tasks_mapping(
            "vision2seq-lm",
            "vision2seq-lm-with-past",
            onnx="VisionEncoderDecoderOnnxConfig",
        ),
        "vit": supported_tasks_mapping("default", "image-classification", "masked-im", onnx="ViTOnnxConfig"),
        "wavlm": supported_tasks_mapping(
            "default",
            "audio-ctc",
            "audio-classification",
            "audio-frame-classification",
            "audio-xvector",
            onnx="WavLMOnnxConfig",
        ),
        "wav2vec2": supported_tasks_mapping(
            "default",
            "audio-ctc",
            "audio-classification",
            "audio-frame-classification",
            "audio-xvector",
            onnx="Wav2Vec2OnnxConfig",
        ),
        "wav2vec2-conformer": supported_tasks_mapping(
            "default",
            "audio-ctc",
            "audio-classification",
            "audio-frame-classification",
            "audio-xvector",
            onnx="Wav2Vec2ConformerOnnxConfig",
        ),
        "whisper": supported_tasks_mapping(
            "default",
            "default-with-past",
            "speech2seq-lm",
            "speech2seq-lm-with-past",
            onnx="WhisperOnnxConfig",
        ),
        "xlm": supported_tasks_mapping(
            "default",
            "masked-lm",
            # the logic for causal-lm is not supported for xlm
            # "causal-lm",
            "sequence-classification",
            "multiple-choice",
            "token-classification",
            "question-answering",
            onnx="XLMOnnxConfig",
            tflite="XLMTFLiteConfig",
        ),
        "xlm-roberta": supported_tasks_mapping(
            "default",
            "masked-lm",
            # the logic for causal-lm is not supported for xlm-roberta
            # "causal-lm",
            "sequence-classification",
            "multiple-choice",
            "token-classification",
            "question-answering",
            onnx="XLMRobertaOnnxConfig",
            tflite="XLMRobertaTFLiteConfig",
        ),
        "yolos": supported_tasks_mapping(
            "default",
            "object-detection",
            onnx="YolosOnnxConfig",
        ),
    }
    _UNSUPPORTED_CLI_MODEL_TYPE = {"unet", "vae-encoder", "vae-decoder", "clip-text-model", "trocr"}
    _SUPPORTED_CLI_MODEL_TYPE = set(_SUPPORTED_MODEL_TYPE.keys()) - _UNSUPPORTED_CLI_MODEL_TYPE

    @staticmethod
    def get_supported_tasks_for_model_type(
        model_type: str, exporter: str, model_name: Optional[str] = None
    ) -> TaskNameToExportConfigDict:
        """
        Retrieves the `task -> exporter backend config constructors` map from the model type.

        Args:
            model_type (`str`):
                The model type to retrieve the supported tasks for.
            exporter (`str`):
                The name of the exporter.
            model_name (`Optional[str]`, defaults to `None`):
                The name attribute of the model object, only used for the exception message.

        Returns:
            `TaskNameToExportConfigDict`: The dictionary mapping each task to a corresponding `ExportConfig`
            constructor.
        """
        model_type = model_type.lower()
        model_type_and_model_name = f"{model_type} ({model_name})" if model_name else model_type
        if model_type not in TasksManager._SUPPORTED_MODEL_TYPE:
            raise KeyError(
                f"{model_type_and_model_name} is not supported yet. "
                f"Only {TasksManager._SUPPORTED_CLI_MODEL_TYPE} are supported. "
                f"If you want to support {model_type} please propose a PR or open up an issue."
            )
        elif exporter not in TasksManager._SUPPORTED_MODEL_TYPE[model_type]:
            raise KeyError(
                f"{model_type_and_model_name} is not supported yet with the {exporter} backend. "
                f"Only {list(TasksManager._SUPPORTED_MODEL_TYPE[model_type].keys())} are supported. "
                f"If you want to support {exporter} please propose a PR or open up an issue."
            )
        else:
            return TasksManager._SUPPORTED_MODEL_TYPE[model_type][exporter]

    @staticmethod
    def get_supported_model_type_for_task(task: str, exporter: str) -> List[str]:
        """
        Returns the list of supported architectures by the exporter for a given task.
        """
        return [
            model_type.replace("-", "_")
            for model_type in TasksManager._SUPPORTED_MODEL_TYPE
            if task in TasksManager._SUPPORTED_MODEL_TYPE[model_type][exporter]
        ]

    @staticmethod
    def format_task(task: str) -> str:
        return task.replace("-with-past", "")

    @staticmethod
    def _validate_framework_choice(framework: str):
        """
        Validates if the framework requested for the export is both correct and available, otherwise throws an
        exception.
        """
        if framework not in ["pt", "tf"]:
            raise ValueError(f"Only two frameworks are supported for export: pt or tf, but {framework} was provided.")
        elif framework == "pt" and not is_torch_available():
            raise RuntimeError("Cannot export model using PyTorch because no PyTorch package was found.")
        elif framework == "tf" and not is_tf_available():
            raise RuntimeError("Cannot export model using TensorFlow because no TensorFlow package was found.")

    @staticmethod
    def get_model_class_for_task(task: str, framework: str = "pt") -> Type:
        """
        Attempts to retrieve an AutoModel class from a task name.

        Args:
            task (`str`):
                The task required.
            framework (`str`, *optional*, defaults to `"pt"`):
                The framework to use for the export.

        Returns:
            The AutoModel class corresponding to the task.
        """
        task = TasksManager.format_task(task)
        TasksManager._validate_framework_choice(framework)
        if framework == "pt":
            tasks_to_automodel = TasksManager._TASKS_TO_AUTOMODELS
        else:
            tasks_to_automodel = TasksManager._TASKS_TO_TF_AUTOMODELS
        if task not in tasks_to_automodel:
            raise KeyError(
                f"Unknown task: {task}. Possible values are: "
                + ", ".join([f"`{key}` for {tasks_to_automodel[key]}" for key in tasks_to_automodel])
            )

        module = importlib.import_module(TasksManager._TASKS_TO_LIBRARY[task])
        return getattr(module, tasks_to_automodel[task])

    @staticmethod
    def determine_framework(
        model_name_or_path: Union[str, Path], subfolder: str = "", framework: Optional[str] = None
    ) -> str:
        """
        Determines the framework to use for the export.

        The priority is in the following order:
            1. User input via `framework`.
            2. If local checkpoint is provided, use the same framework as the checkpoint.
            3. If model repo, try to infer the framework from the Hub.
            4. If could not infer, use available framework in environment, with priority given to PyTorch.

        Args:
            model_name_or_path (`Union[str, Path]`):
                Can be either the model id of a model repo on the Hugging Face Hub, or a path to a local directory
                containing a model.
            subfolder (`str`, *optional*, defaults to `""`):
                In case the model files are located inside a subfolder of the model directory / repo on the Hugging
                Face Hub, you can specify the subfolder name here.
            framework (`Optional[str]`, *optional*):
                The framework to use for the export. See above for priority if none provided.

        Returns:
            `str`: The framework to use for the export.

        """
        if framework is not None:
            return framework

        framework_map = {"pt": "PyTorch", "tf": "TensorFlow"}

        full_model_path = Path(model_name_or_path) / subfolder
        if full_model_path.is_dir():
            if (full_model_path / WEIGHTS_NAME).is_file():
                framework = "pt"
            elif (full_model_path / TF2_WEIGHTS_NAME).is_file():
                framework = "tf"
            else:
                raise FileNotFoundError(
                    "Cannot determine framework from given checkpoint location."
                    f" There should be a {WEIGHTS_NAME} for PyTorch"
                    f" or {TF2_WEIGHTS_NAME} for TensorFlow."
                )
            logger.info(f"Local {framework_map[framework]} model found.")
        else:
            if not isinstance(model_name_or_path, str):
                model_name_or_path = str(model_name_or_path)
            try:
                url = huggingface_hub.hf_hub_url(model_name_or_path, WEIGHTS_NAME, subfolder=subfolder)
                huggingface_hub.get_hf_file_metadata(url)
                framework = "pt"
            except Exception:
                pass

            if framework is None:
                try:
                    url = huggingface_hub.hf_hub_url(model_name_or_path, TF2_WEIGHTS_NAME, subfolder=subfolder)
                    huggingface_hub.get_hf_file_metadata(url)
                    framework = "tf"
                except Exception:
                    pass

        if is_torch_available():
            framework = framework or "pt"
        elif is_tf_available():
            framework = framework or "tf"
        else:
            raise EnvironmentError("Neither PyTorch nor TensorFlow found in environment. Cannot export model.")

        logger.info(f"Framework not specified. Using {framework} to export to ONNX.")

        return framework

    @staticmethod
    def infer_task_from_model(model_name_or_path: str, subfolder: str = "", revision: Optional[str] = None) -> str:
        """
        Infers the task from the model repo.

        Args:
            model_name_or_path (`str`):
                The model repo or local path (not supported for now).
            subfolder (`str`, *optional*, defaults to `""`):
                In case the model files are located inside a subfolder of the model directory / repo on the Hugging
                Face Hub, you can specify the subfolder name here.
            revision (`Optional[str]`, *optional*):
                Revision is the specific model version to use. It can be a branch name, a tag name, or a commit id.

        Returns:
            `str`: The task name automatically detected from the model repo.
        """

        tasks_to_automodels = {}
        class_name_prefix = ""
        if is_torch_available():
            tasks_to_automodels = TasksManager._TASKS_TO_AUTOMODELS
        else:
            tasks_to_automodels = TasksManager._TASKS_TO_TF_AUTOMODELS
            class_name_prefix = "TF"

        inferred_task_name = None
        is_local = os.path.isdir(os.path.join(model_name_or_path, subfolder))

        if is_local:
            # TODO: maybe implement that.
            raise RuntimeError("Cannot infer the task from a local directory yet, please specify the task manually.")
        else:
            if subfolder != "":
                raise RuntimeError(
                    "Cannot infer the task from a model repo with a subfolder yet, please specify the task manually."
                )
            model_info = huggingface_hub.model_info(model_name_or_path, revision=revision)
            if model_info.library_name == "diffusers":
                # TODO : getattr(model_info, "model_index") defining auto_model_class_name currently set to None
                if "stable-diffusion" in model_info.tags:
                    inferred_task_name = "stable-diffusion"
            else:
                transformers_info = model_info.transformersInfo
                if model_info.config["model_type"] == "vision-encoder-decoder":
                    inferred_task_name = "vision2seq-lm"
                # TODO: handle other possible special cases here.
                else:
                    if transformers_info is None or transformers_info.get("auto_model") is None:
                        raise RuntimeError(f"Could not infer the task from the model repo {model_name_or_path}")
                    auto_model_class_name = transformers_info["auto_model"]
                    if not auto_model_class_name.startswith("TF"):
                        auto_model_class_name = f"{class_name_prefix}{auto_model_class_name}"
                    for task_name, class_name_for_task in tasks_to_automodels.items():
                        if class_name_for_task == auto_model_class_name:
                            inferred_task_name = task_name
                            break
        if inferred_task_name is None:
            raise KeyError(f"Could not find the proper task name for {auto_model_class_name}.")
        return inferred_task_name

    @staticmethod
    def get_all_tasks():
        """
        Retrieves all the possible tasks.

        Returns:
            `List`: all the possible tasks.
        """
        tasks = []
        if is_torch_available():
            tasks = list(TasksManager._TASKS_TO_AUTOMODELS.keys())
        else:
            tasks = list(TasksManager._TASKS_TO_TF_AUTOMODELS)
        return tasks

    @staticmethod
    def get_model_from_task(
        task: str,
        model_name_or_path: Union[str, Path],
        subfolder: str = "",
        revision: Optional[str] = None,
        framework: Optional[str] = None,
        cache_dir: Optional[str] = None,
        torch_dtype: Optional["torch.dtype"] = None,
        **model_kwargs,
    ) -> Union["PreTrainedModel", "TFPreTrainedModel"]:
        """
        Retrieves a model from its name and the task to be enabled.

        Args:
            task (`str`):
                The task required.
            model_name_or_path (`Union[str, Path]`):
                Can be either the model id of a model repo on the Hugging Face Hub, or a path to a local directory
                containing a model.
            subfolder (`str`, *optional*, defaults to `""`):
                In case the model files are located inside a subfolder of the model directory / repo on the Hugging
                Face Hub, you can specify the subfolder name here.
            revision (`Optional[str]`, *optional*):
                Revision is the specific model version to use. It can be a branch name, a tag name, or a commit id.
            framework (`Optional[str]`, *optional*):
                The framework to use for the export. See `TasksManager.determine_framework` for the priority should
                none be provided.
            cache_dir (`Optional[str]`, *optional*):
                Path to a directory in which a downloaded pretrained model weights have been cached if the standard cache should not be used.
            torch_dtype (`Optional[torch.dtype]`, defaults to `None`):
                Data type to load the model on. PyTorch-only argument.
            model_kwargs (`Dict[str, Any]`, *optional*):
                Keyword arguments to pass to the model `.from_pretrained()` method.

        Returns:
            The instance of the model.

        """
        framework = TasksManager.determine_framework(model_name_or_path, subfolder=subfolder, framework=framework)
        if task == "auto":
            task = TasksManager.infer_task_from_model(model_name_or_path, subfolder=subfolder, revision=revision)
        model_class = TasksManager.get_model_class_for_task(task, framework)
        kwargs = {"subfolder": subfolder, "revision": revision, "cache_dir": cache_dir, **model_kwargs}
        try:
            if framework == "pt":
                kwargs["torch_dtype"] = torch_dtype
            model = model_class.from_pretrained(model_name_or_path, **kwargs)
        except OSError:
            if framework == "pt":
                logger.info("Loading TensorFlow model in PyTorch before exporting.")
                kwargs["from_tf"] = True
                model = model_class.from_pretrained(model_name_or_path, **kwargs)
            else:
                logger.info("Loading PyTorch model in TensorFlow before exporting.")
                kwargs["from_pt"] = True
                model = model_class.from_pretrained(model_name_or_path, **kwargs)
        return model

    @classmethod
    def get_task_from_model(
        cls, model: Optional[Union["PreTrainedModel", "TFPreTrainedModel"]] = None, model_class: Optional[Type] = None
    ) -> str:
        if model is not None and model_class is not None:
            raise ValueError("Either a model or a model class must be provided, but both were given here.")
        if model is None and model_class is None:
            raise ValueError("Either a model or a model class must be provided, but none were given here.")
        target_name = model.__class__.__name__ if model is not None else model_class.__name__
        task_name = None
        iterable = (cls._AUTOMODELS_TO_TASKS.items(), cls._TF_AUTOMODELS_TO_TASKS.items())
        pt_auto_module = importlib.import_module("transformers.models.auto.modeling_auto")
        tf_auto_module = importlib.import_module("transformers.models.auto.modeling_tf_auto")
        for auto_cls_name, task in itertools.chain.from_iterable(iterable):
            if any(
                (
                    target_name.startswith("Auto"),
                    target_name.startswith("TFAuto"),
                    target_name == "StableDiffusionPipeline",
                )
            ):
                if target_name == auto_cls_name:
                    task_name = task
                    break

                continue

            module = tf_auto_module if auto_cls_name.startswith("TF") else pt_auto_module
            # getattr(module, auto_cls_name)._model_mapping is a _LazyMapping, it also has an attribute called
            # "_model_mapping" that is what we want here: class names and not actual classes.
            auto_cls = getattr(module, auto_cls_name, None)
            # This is the case for StableDiffusionPipeline for instance.
            if auto_cls is None:
                continue
            model_mapping = auto_cls._model_mapping._model_mapping
            if target_name in model_mapping.values():
                task_name = task
                break
        if task_name is None:
            raise ValueError(f"Could not infer the task name for {target_name}.")
        return task_name

    @staticmethod
    def get_exporter_config_constructor(
        exporter: str,
        model: Optional[Union["PreTrainedModel", "TFPreTrainedModel"]] = None,
        task: str = "default",
        model_type: Optional[str] = None,
        model_name: Optional[str] = None,
        exporter_config_kwargs: Optional[Dict[str, Any]] = None,
    ) -> ExportConfigConstructor:
        """
        Gets the `ExportConfigConstructor` for a model (or alternatively for a model type) and task combination.

        Args:
            exporter (`str`):
                The exporter to use.
            model (`Optional[Union[PreTrainedModel, TFPreTrainedModel]]`, defaults to `None`):
                The instance of the model.
            task (`str`, defaults to `"default"`):
                The task to retrieve the config for.
            model_type (`Optional[str]`, defaults to `None`):
                The model type to retrieve the config for.
            model_name (`Optional[str]`, defaults to `None`):
                The name attribute of the model object, only used for the exception message.
            exporter_config_kwargs(`Optional[Dict[str, Any]]`, defaults to `None`):
                Arguments that will be passed to the exporter config class when building the config constructor.

        Returns:
            `ExportConfigConstructor`: The `ExportConfig` constructor for the requested backend.
        """
        if model is None and model_type is None:
            raise ValueError("Either a model_type or model should be provided to retrieve the export config.")

        if model_type is None:
            model_type = getattr(model.config, "model_type", model_type)

            if model_type is None:
                raise ValueError("Model type cannot be inferred. Please provide the model_type for the model!")

            model_type = model_type.replace("_", "-")
            model_name = getattr(model, "name", model_name)

        model_tasks = TasksManager.get_supported_tasks_for_model_type(model_type, exporter, model_name=model_name)
        if task not in model_tasks:
            raise ValueError(
                f"{model_type} doesn't support task {task} for the {exporter} backend."
                f" Supported tasks are: {', '.join(model_tasks.keys())}."
            )

        exporter_config_constructor = TasksManager._SUPPORTED_MODEL_TYPE[model_type][exporter][task]
        if exporter_config_kwargs is not None:
            exporter_config_constructor = partial(exporter_config_constructor, **exporter_config_kwargs)

        return exporter_config_constructor<|MERGE_RESOLUTION|>--- conflicted
+++ resolved
@@ -134,12 +134,7 @@
             "audio-xvector": "AutoModelForAudioXVector",
             "vision2seq-lm": "AutoModelForVision2Seq",
             "stable-diffusion": "StableDiffusionPipeline",
-<<<<<<< HEAD
-            # TODO: available starting from Transformers 4.27
-            # "zero-shot-image-classification": "AutoModelForZeroShotImageClassification",
-=======
             "zero-shot-image-classification": "AutoModelForZeroShotImageClassification",
->>>>>>> 8ddad322
             "zero-shot-object-detection": "AutoModelForZeroShotObjectDetection",
         }
     if is_tf_available():
@@ -163,8 +158,7 @@
             "audio-ctc": "TFAutoModelForCTC",
             "audio-xvector": "TFAutoModelForAudioXVector",
             "vision2seq-lm": "TFAutoModelForVision2Seq",
-            # TODO: available starting from Transformers 4.27
-            # "zero-shot-image-classification": "TFAutoModelForZeroShotImageClassification",
+            "zero-shot-image-classification": "TFAutoModelForZeroShotImageClassification",
             "zero-shot-object-detection": "TFAutoModelForZeroShotObjectDetection",
         }
 
