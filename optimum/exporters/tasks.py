# coding=utf-8
# Copyright 2022 The HuggingFace Team. All rights reserved.
#
# Licensed under the Apache License, Version 2.0 (the "License");
# you may not use this file except in compliance with the License.
# You may obtain a copy of the License at
#
#     http://www.apache.org/licenses/LICENSE-2.0
#
# Unless required by applicable law or agreed to in writing, software
# distributed under the License is distributed on an "AS IS" BASIS,
# WITHOUT WARRANTIES OR CONDITIONS OF ANY KIND, either express or implied.
# See the License for the specific language governing permissions and
# limitations under the License.
"""Model export tasks manager."""

import importlib
import os
import warnings
from functools import partial
from pathlib import Path
from typing import TYPE_CHECKING, Any, Callable, Dict, List, Optional, Set, Tuple, Type, Union

import huggingface_hub
from huggingface_hub.constants import HUGGINGFACE_HUB_CACHE
from huggingface_hub.errors import OfflineModeIsEnabled
from packaging import version
from requests.exceptions import ConnectionError as RequestsConnectionError
from transformers import AutoConfig, PretrainedConfig, is_tf_available, is_torch_available
from transformers.utils import SAFE_WEIGHTS_NAME, TF2_WEIGHTS_NAME, WEIGHTS_NAME, logging

from ..utils.import_utils import is_diffusers_available, is_onnx_available


if TYPE_CHECKING:
    from .base import ExportConfig

logger = logging.get_logger(__name__)  # pylint: disable=invalid-name

if not is_torch_available() and not is_tf_available():
    logger.warning(
        "The export tasks are only supported for PyTorch or TensorFlow. You will not be able to export models"
        " without one of these libraries installed."
    )

if is_torch_available():
    import torch
    from transformers import PreTrainedModel

if is_tf_available():
    from transformers import TFPreTrainedModel

if is_diffusers_available():
    from diffusers import DiffusionPipeline
    from diffusers.pipelines.auto_pipeline import (
        AUTO_IMAGE2IMAGE_PIPELINES_MAPPING,
        AUTO_INPAINT_PIPELINES_MAPPING,
        AUTO_TEXT2IMAGE_PIPELINES_MAPPING,
    )

ExportConfigConstructor = Callable[[PretrainedConfig], "ExportConfig"]
TaskNameToExportConfigDict = Dict[str, ExportConfigConstructor]


def is_backend_available(backend):
    backend_availablilty = {
        "onnx": is_onnx_available(),
        "tflite": is_tf_available(),
    }
    return backend_availablilty[backend]


def make_backend_config_constructor_for_task(config_cls: Type, task: str) -> ExportConfigConstructor:
    if "-with-past" in task:
        if not getattr(config_cls, "SUPPORTS_PAST", False):
            raise ValueError(f"{config_cls} does not support tasks with past.")
        constructor = partial(config_cls, use_past=True, task=task.replace("-with-past", ""))
    else:
        constructor = partial(config_cls, task=task)
    return constructor


def supported_tasks_mapping(
    *supported_tasks: Union[str, Tuple[str, Tuple[str, ...]]], **exporters: str
) -> Dict[str, TaskNameToExportConfigDict]:
    """
    Generates the mapping between supported tasks and their corresponding `ExportConfig` for a given model, for
    every backend.

    Args:
        supported_tasks (`Tuple[Union[str, Tuple[str, Tuple[str, ...]]]`):
            The names of the supported tasks.
            If some task is supported by only a subset of all the backends, it can be specified as follows:
                ```python
                >>> ("multiple-choice", ("onnx",))
                ```

            The line above means that the multiple-choice task will be supported only by the ONNX backend.

        exporters (`Dict[str, str]`):
            The export backend name -> config class name mapping. For instance:
            ```python
            >>> exporters = {  # doctest: +SKIP
            ...     "onnx": "BertOnnxConfig",
            ...     "tflite": "BertTFLiteConfig",
            ...     ...
            ... }
            ```

    Returns:
        `Dict[str, TaskNameToExportConfigDict]`: The dictionary mapping a task to an `ExportConfig` constructor.
    """
    mapping = {}
    for backend, config_cls_name in exporters.items():
        if is_backend_available(backend):
            config_cls = getattr(
                importlib.import_module(f"optimum.exporters.{backend}.model_configs"), config_cls_name
            )
            mapping[backend] = {}
            for task in supported_tasks:
                if isinstance(task, tuple):
                    task, supported_backends_for_task = task
                    if backend not in supported_backends_for_task:
                        continue
                config_constructor = make_backend_config_constructor_for_task(config_cls, task)
                mapping[backend][task] = config_constructor
    return mapping


def get_diffusers_tasks_to_model_mapping():
    """task -> model mapping (model type -> model class)"""

    tasks_to_model_mapping = {}

    for task_name, model_mapping in (
        ("text-to-image", AUTO_TEXT2IMAGE_PIPELINES_MAPPING),
        ("image-to-image", AUTO_IMAGE2IMAGE_PIPELINES_MAPPING),
        ("inpainting", AUTO_INPAINT_PIPELINES_MAPPING),
    ):
        tasks_to_model_mapping[task_name] = {}

        for model_type, model_class in model_mapping.items():
            tasks_to_model_mapping[task_name][model_type] = model_class.__name__

    return tasks_to_model_mapping


def get_transformers_tasks_to_model_mapping(tasks_to_model_loader, framework="pt"):
    """task -> model mapping (model type -> model class)"""

    if framework == "pt":
        auto_modeling_module = importlib.import_module("transformers.models.auto.modeling_auto")
    elif framework == "tf":
        auto_modeling_module = importlib.import_module("transformers.models.auto.modeling_tf_auto")

    tasks_to_model_mapping = {}
    for task_name, model_loaders in tasks_to_model_loader.items():
        if isinstance(model_loaders, str):
            model_loaders = (model_loaders,)

        tasks_to_model_mapping[task_name] = {}
        for model_loader in model_loaders:
            model_loader_class = getattr(auto_modeling_module, model_loader, None)
            if model_loader_class is not None:
                # we can just update the model_type to model_class mapping since
                # we can only have one task->model_type->model_class either way
                # e.g. we merge automatic-speech-recognition's SpeechSeq2Seq and CTC models
                tasks_to_model_mapping[task_name].update(model_loader_class._model_mapping._model_mapping)

    return tasks_to_model_mapping


class TasksManager:
    """
    Handles the `task name -> model class` and `architecture -> configuration` mappings.
    """

    # Torch model loaders
    _TRANSFORMERS_TASKS_TO_MODEL_LOADERS = {}
    _DIFFUSERS_TASKS_TO_MODEL_LOADERS = {}
    _TIMM_TASKS_TO_MODEL_LOADERS = {}
    _LIBRARY_TO_TASKS_TO_MODEL_LOADER_MAP = {}

    # Torch model mappings
    _TRANSFORMERS_TASKS_TO_MODEL_MAPPINGS = {}
    _DIFFUSERS_TASKS_TO_MODEL_MAPPINGS = {}

    # TF model loaders
    _TRANSFORMERS_TASKS_TO_TF_MODEL_LOADERS = {}
    _LIBRARY_TO_TF_TASKS_TO_MODEL_LOADER_MAP = {}

    # TF model mappings
    _TRANSFORMERS_TASKS_TO_MODEL_MAPPINGS = {}

    if is_torch_available():
        # Refer to https://huggingface.co/datasets/huggingface/transformers-metadata/blob/main/pipeline_tags.json
        # In case the same task (pipeline tag) may map to several loading classes, we use a tuple and the
        # auto-class _model_mapping to determine the right one.

        # TODO: having several tasks pointing to the same auto-model class is bug prone to auto-detect the
        # task in a Hub repo that has no pipeline_tag, and no transformersInfo.pipeline_tag, as we then rely on
        # on transformersInfo["auto_model"] and this dictionary.
        _TRANSFORMERS_TASKS_TO_MODEL_LOADERS = {
            "audio-classification": "AutoModelForAudioClassification",
            "audio-frame-classification": "AutoModelForAudioFrameClassification",
            "audio-xvector": "AutoModelForAudioXVector",
            "automatic-speech-recognition": ("AutoModelForSpeechSeq2Seq", "AutoModelForCTC"),
            "depth-estimation": "AutoModelForDepthEstimation",
            "feature-extraction": "AutoModel",
            "fill-mask": "AutoModelForMaskedLM",
            "image-classification": "AutoModelForImageClassification",
            "image-segmentation": ("AutoModelForImageSegmentation", "AutoModelForSemanticSegmentation", "AutoModelForInstanceSegmentation", "AutoModelForUniversalSegmentation"),
            "image-to-image": "AutoModelForImageToImage",
            "image-to-text": "AutoModelForVision2Seq",
            "mask-generation": "AutoModel",
            "masked-im": "AutoModelForMaskedImageModeling",
            "multiple-choice": "AutoModelForMultipleChoice",
            "object-detection": "AutoModelForObjectDetection",
            "question-answering": "AutoModelForQuestionAnswering",
            "semantic-segmentation": "AutoModelForSemanticSegmentation",
            "text-to-audio": ("AutoModelForTextToSpectrogram", "AutoModelForTextToWaveform"),
            "text-generation": "AutoModelForCausalLM",
            "text2text-generation": "AutoModelForSeq2SeqLM",
            "text-classification": "AutoModelForSequenceClassification",
            "token-classification": "AutoModelForTokenClassification",
            "visual-question-answering": "AutoModelForVisualQuestionAnswering",
            "zero-shot-image-classification": "AutoModelForZeroShotImageClassification",
            "zero-shot-object-detection": "AutoModelForZeroShotObjectDetection",
        }

        _TRANSFORMERS_TASKS_TO_MODEL_MAPPINGS = get_transformers_tasks_to_model_mapping(
            _TRANSFORMERS_TASKS_TO_MODEL_LOADERS, framework="pt"
        )

        _TIMM_TASKS_TO_MODEL_LOADERS = {
            "image-classification": "create_model",
        }

        _SENTENCE_TRANSFORMERS_TASKS_TO_MODEL_LOADERS = {
            "feature-extraction": "SentenceTransformer",
            "sentence-similarity": "SentenceTransformer",
        }

        if is_diffusers_available():
            _DIFFUSERS_TASKS_TO_MODEL_LOADERS = {
                "image-to-image": "AutoPipelineForImage2Image",
                "inpainting": "AutoPipelineForInpainting",
                "text-to-image": "AutoPipelineForText2Image",
            }

            _DIFFUSERS_TASKS_TO_MODEL_MAPPINGS = get_diffusers_tasks_to_model_mapping()

        _LIBRARY_TO_TASKS_TO_MODEL_LOADER_MAP = {
            "diffusers": _DIFFUSERS_TASKS_TO_MODEL_LOADERS,
            "sentence_transformers": _SENTENCE_TRANSFORMERS_TASKS_TO_MODEL_LOADERS,
            "timm": _TIMM_TASKS_TO_MODEL_LOADERS,
            "transformers": _TRANSFORMERS_TASKS_TO_MODEL_LOADERS,
        }

    if is_tf_available():
        _TRANSFORMERS_TASKS_TO_TF_MODEL_LOADERS = {
            "document-question-answering": "TFAutoModelForDocumentQuestionAnswering",
            "feature-extraction": "TFAutoModel",
            "fill-mask": "TFAutoModelForMaskedLM",
            "text-generation": "TFAutoModelForCausalLM",
            "image-classification": "TFAutoModelForImageClassification",
            "text2text-generation": "TFAutoModelForSeq2SeqLM",
            "text-classification": "TFAutoModelForSequenceClassification",
            "token-classification": "TFAutoModelForTokenClassification",
            "multiple-choice": "TFAutoModelForMultipleChoice",
            "question-answering": "TFAutoModelForQuestionAnswering",
            "image-segmentation": "TFAutoModelForImageSegmentation",
            "masked-im": "TFAutoModelForMaskedImageModeling",
            "semantic-segmentation": "TFAutoModelForSemanticSegmentation",
            "automatic-speech-recognition": "TFAutoModelForSpeechSeq2Seq",
            "audio-classification": "TFAutoModelForAudioClassification",
            "image-to-text": "TFAutoModelForVision2Seq",
            "zero-shot-image-classification": "TFAutoModelForZeroShotImageClassification",
            "zero-shot-object-detection": "TFAutoModelForZeroShotObjectDetection",
        }

        _LIBRARY_TO_TF_TASKS_TO_MODEL_LOADER_MAP = {
            "transformers": _TRANSFORMERS_TASKS_TO_TF_MODEL_LOADERS,
        }

        _TRANSFORMERS_TASKS_TO_TF_MODEL_MAPPINGS = get_transformers_tasks_to_model_mapping(
            _TRANSFORMERS_TASKS_TO_TF_MODEL_LOADERS, framework="tf"
        )

    _SYNONYM_TASK_MAP = {
        "audio-ctc": "automatic-speech-recognition",
        "causal-lm": "text-generation",
        "causal-lm-with-past": "text-generation-with-past",
        "default": "feature-extraction",
        "default-with-past": "feature-extraction-with-past",
        "masked-lm": "fill-mask",
        "mask-generation": "feature-extraction",
        "sentence-similarity": "feature-extraction",
        "seq2seq-lm": "text2text-generation",
        "seq2seq-lm-with-past": "text2text-generation-with-past",
        "sequence-classification": "text-classification",
        "speech2seq-lm": "automatic-speech-recognition",
        "speech2seq-lm-with-past": "automatic-speech-recognition-with-past",
        "summarization": "text2text-generation",
        "text-to-speech": "text-to-audio",
        "translation": "text2text-generation",
        "vision2seq-lm": "image-to-text",
        "zero-shot-classification": "text-classification",
        "image-feature-extraction": "feature-extraction",
        # for backward compatibility and testing (where
        # model task and model type are still the same)
        "stable-diffusion": "text-to-image",
        "stable-diffusion-xl": "text-to-image",
<<<<<<< HEAD
        "pretraining": "feature-extraction",
=======
        "latent-consistency": "text-to-image",
>>>>>>> 35eebfe6
    }

    _CUSTOM_CLASSES = {
        ("pt", "pix2struct", "image-to-text"): ("transformers", "Pix2StructForConditionalGeneration"),
        ("pt", "pix2struct", "visual-question-answering"): ("transformers", "Pix2StructForConditionalGeneration"),
        ("pt", "visual-bert", "question-answering"): ("transformers", "VisualBertForQuestionAnswering"),
        # VisionEncoderDecoderModel is not registered in AutoModelForDocumentQuestionAnswering
        ("pt", "vision-encoder-decoder", "document-question-answering"): ("transformers", "VisionEncoderDecoderModel"),
    }

    _ENCODER_DECODER_TASKS = (
        "automatic-speech-recognition",
        "document-question-answering",
        "feature-extraction-with-past",
        "image-to-text",
        "text2text-generation",
        "visual-question-answering",
    )

    _MODEL_TYPE_FOR_DEFAULT_CONFIG = {
        "timm": "default-timm-config",
    }

    _DIFFUSERS_SUPPORTED_MODEL_TYPE = {
        "clip-text-model": supported_tasks_mapping(
            "feature-extraction",
            onnx="CLIPTextOnnxConfig",
        ),
        "clip-text-with-projection": supported_tasks_mapping(
            "feature-extraction",
            onnx="CLIPTextWithProjectionOnnxConfig",
        ),
        "unet": supported_tasks_mapping(
            "semantic-segmentation",
            onnx="UNetOnnxConfig",
        ),
        "vae-encoder": supported_tasks_mapping(
            "semantic-segmentation",
            onnx="VaeEncoderOnnxConfig",
        ),
        "vae-decoder": supported_tasks_mapping(
            "semantic-segmentation",
            onnx="VaeDecoderOnnxConfig",
        ),
    }

    _TIMM_SUPPORTED_MODEL_TYPE = {
        "default-timm-config": supported_tasks_mapping("image-classification", onnx="TimmDefaultOnnxConfig"),
    }

    _SENTENCE_TRANSFORMERS_SUPPORTED_MODEL_TYPE = {
        "clip": supported_tasks_mapping(
            "feature-extraction",
            "sentence-similarity",
            onnx="SentenceTransformersCLIPOnnxConfig",
        ),
        "transformer": supported_tasks_mapping(
            "feature-extraction",
            "sentence-similarity",
            onnx="SentenceTransformersTransformerOnnxConfig",
        ),
    }

    # TODO: some models here support text-generation export but are not supported in ORTModelForCausalLM
    # Set of model topologies we support associated to the tasks supported by each topology and the factory
    # TODO: remove `-with-past` tasks and rather rely on `variant`.
    _SUPPORTED_MODEL_TYPE = {
        "audio-spectrogram-transformer": supported_tasks_mapping(
            "feature-extraction",
            "audio-classification",
            onnx="ASTOnnxConfig",
        ),
        "albert": supported_tasks_mapping(
            "feature-extraction",
            "fill-mask",
            "text-classification",
            "multiple-choice",
            "token-classification",
            "question-answering",
            onnx="AlbertOnnxConfig",
            tflite="AlbertTFLiteConfig",
        ),
        "bart": supported_tasks_mapping(
            "feature-extraction",
            "feature-extraction-with-past",
            "text-generation",
            "text-generation-with-past",
            "text2text-generation",
            "text2text-generation-with-past",
            "text-classification",
            "question-answering",
            onnx="BartOnnxConfig",
        ),
        # BEiT cannot be used with the masked image modeling autoclass, so this task is excluded here
        "beit": supported_tasks_mapping("feature-extraction", "image-classification", onnx="BeitOnnxConfig"),
        "bert": supported_tasks_mapping(
            "feature-extraction",
            "fill-mask",
            # the logic for text-generation is not supported for BERT
            # "text-generation",
            "text-classification",
            "multiple-choice",
            "token-classification",
            "question-answering",
            onnx="BertOnnxConfig",
            tflite="BertTFLiteConfig",
        ),
        # For big-bird and bigbird-pegasus being unsupported, refer to model_configs.py
        # "big-bird": supported_tasks_mapping(
        #     "feature-extraction",
        #     "fill-mask",
        #     # the logic for text-generation is not supported for big-bird
        #     # "text-generation",
        #     "text-classification",
        #     "multiple-choice",
        #     "token-classification",
        #     "question-answering",
        #     onnx="BigBirdOnnxConfig",
        #     # TODO: check model_config.py to know why it cannot be enabled yet.
        #     # tflite="BigBirdTFLiteConfig",
        # ),
        # "bigbird-pegasus": supported_tasks_mapping(
        #     "feature-extraction",
        #     "feature-extraction-with-past",
        #     "text-generation",
        #     "text-generation-with-past",
        #     "text2text-generation",
        #     "text2text-generation-with-past",
        #     "text-classification",
        #     "question-answering",
        #     onnx="BigBirdPegasusOnnxConfig",
        # ),
        "blenderbot": supported_tasks_mapping(
            "feature-extraction",
            "feature-extraction-with-past",
            "text-generation",
            "text-generation-with-past",
            "text2text-generation",
            "text2text-generation-with-past",
            onnx="BlenderbotOnnxConfig",
        ),
        "blenderbot-small": supported_tasks_mapping(
            "feature-extraction",
            "feature-extraction-with-past",
            "text-generation",
            "text-generation-with-past",
            "text2text-generation",
            "text2text-generation-with-past",
            onnx="BlenderbotSmallOnnxConfig",
        ),
        "bloom": supported_tasks_mapping(
            "feature-extraction",
            "feature-extraction-with-past",
            "text-generation",
            "text-generation-with-past",
            "text-classification",
            "token-classification",
            onnx="BloomOnnxConfig",
        ),
        "camembert": supported_tasks_mapping(
            "feature-extraction",
            "fill-mask",
            # the logic for text-generation is not supported for camembert
            # "text-generation",
            "text-classification",
            "multiple-choice",
            "token-classification",
            "question-answering",
            onnx="CamembertOnnxConfig",
            tflite="CamembertTFLiteConfig",
        ),
        "clip": supported_tasks_mapping(
            "feature-extraction",
            "zero-shot-image-classification",
            onnx="CLIPOnnxConfig",
        ),
        "clip-vision-model": supported_tasks_mapping(
            "feature-extraction",
            onnx="CLIPVisionModelOnnxConfig",
        ),
        "codegen": supported_tasks_mapping(
            "feature-extraction",
            "feature-extraction-with-past",
            "text-generation",
            "text-generation-with-past",
            onnx="CodeGenOnnxConfig",
        ),
        "convbert": supported_tasks_mapping(
            "feature-extraction",
            "fill-mask",
            "text-classification",
            "multiple-choice",
            "token-classification",
            "question-answering",
            onnx="ConvBertOnnxConfig",
            tflite="ConvBertTFLiteConfig",
        ),
        "convnext": supported_tasks_mapping(
            "feature-extraction",
            "image-classification",
            onnx="ConvNextOnnxConfig",
        ),
        "convnextv2": supported_tasks_mapping(
            "feature-extraction",
            "image-classification",
            onnx="ConvNextV2OnnxConfig",
        ),
        "cvt": supported_tasks_mapping("feature-extraction", "image-classification", onnx="CvTOnnxConfig"),
        "data2vec-text": supported_tasks_mapping(
            "feature-extraction",
            "fill-mask",
            "text-classification",
            "multiple-choice",
            "token-classification",
            "question-answering",
            onnx="Data2VecTextOnnxConfig",
        ),
        "data2vec-vision": supported_tasks_mapping(
            "feature-extraction",
            "image-classification",
            # ONNX doesn't support `adaptive_avg_pool2d` yet
            # "semantic-segmentation",
            onnx="Data2VecVisionOnnxConfig",
        ),
        "data2vec-audio": supported_tasks_mapping(
            "feature-extraction",
            "automatic-speech-recognition",
            "audio-classification",
            "audio-frame-classification",
            "audio-xvector",
            onnx="Data2VecAudioOnnxConfig",
        ),
        "deberta": supported_tasks_mapping(
            "feature-extraction",
            "fill-mask",
            "text-classification",
            "token-classification",
            "question-answering",
            onnx="DebertaOnnxConfig",
            tflite="DebertaTFLiteConfig",
        ),
        "deberta-v2": supported_tasks_mapping(
            "feature-extraction",
            "fill-mask",
            "text-classification",
            ("multiple-choice", ("onnx",)),
            "token-classification",
            "question-answering",
            onnx="DebertaV2OnnxConfig",
            tflite="DebertaV2TFLiteConfig",
        ),
        "deit": supported_tasks_mapping(
            "feature-extraction",
            "image-classification",
            "masked-im",
            onnx="DeiTOnnxConfig",
        ),
        "detr": supported_tasks_mapping(
            "feature-extraction",
            "object-detection",
            "image-segmentation",
            onnx="DetrOnnxConfig",
        ),
        "dinov2": supported_tasks_mapping(
            "feature-extraction",
            "image-classification",
            onnx="Dinov2OnnxConfig",
        ),
        "distilbert": supported_tasks_mapping(
            "feature-extraction",
            "fill-mask",
            "text-classification",
            "multiple-choice",
            "token-classification",
            "question-answering",
            onnx="DistilBertOnnxConfig",
            tflite="DistilBertTFLiteConfig",
        ),
        "donut": supported_tasks_mapping(
            "image-to-text",
            "image-to-text-with-past",
            "document-question-answering",
            "document-question-answering-with-past",
            onnx="VisionEncoderDecoderOnnxConfig",
        ),
        "donut-swin": supported_tasks_mapping(
            "feature-extraction",
            onnx="DonutSwinOnnxConfig",
        ),
        "dpt": supported_tasks_mapping(
            "feature-extraction",
            "depth-estimation",
            "image-segmentation",
            "semantic-segmentation",
            onnx="DptOnnxConfig",
        ),
        "electra": supported_tasks_mapping(
            "feature-extraction",
            "fill-mask",
            # the logic for text-generation is not supported for electra
            # "text-generation",
            "text-classification",
            "multiple-choice",
            "token-classification",
            "question-answering",
            onnx="ElectraOnnxConfig",
            tflite="ElectraTFLiteConfig",
        ),
        "encoder-decoder": supported_tasks_mapping(
            "text2text-generation",
            "text2text-generation-with-past",
            onnx="EncoderDecoderOnnxConfig",
        ),
        "esm": supported_tasks_mapping(
            "feature-extraction",
            "fill-mask",
            "text-classification",
            "token-classification",
            onnx="EsmOnnxConfig",
        ),
        "falcon": supported_tasks_mapping(
            "feature-extraction",
            "feature-extraction-with-past",
            "question-answering",
            "text-generation",
            "text-generation-with-past",
            "token-classification",
            onnx="FalconOnnxConfig",
        ),
        "flaubert": supported_tasks_mapping(
            "feature-extraction",
            "fill-mask",
            "text-classification",
            "multiple-choice",
            "token-classification",
            "question-answering",
            onnx="FlaubertOnnxConfig",
            tflite="FlaubertTFLiteConfig",
        ),
        "gemma": supported_tasks_mapping(
            "feature-extraction",
            "feature-extraction-with-past",
            "text-generation",
            "text-generation-with-past",
            "text-classification",
            onnx="GemmaOnnxConfig",
        ),
        "glpn": supported_tasks_mapping(
            "feature-extraction",
            "depth-estimation",
            onnx="GlpnOnnxConfig",
        ),
        "gpt2": supported_tasks_mapping(
            "feature-extraction",
            "feature-extraction-with-past",
            "text-generation",
            "text-generation-with-past",
            "text-classification",
            "token-classification",
            onnx="GPT2OnnxConfig",
        ),
        "gpt-bigcode": supported_tasks_mapping(
            "feature-extraction",
            "feature-extraction-with-past",
            "text-generation",
            "text-generation-with-past",
            "text-classification",
            "token-classification",
            onnx="GPTBigCodeOnnxConfig",
        ),
        "gptj": supported_tasks_mapping(
            "feature-extraction",
            "feature-extraction-with-past",
            "text-generation",
            "text-generation-with-past",
            "question-answering",
            "text-classification",
            onnx="GPTJOnnxConfig",
        ),
        "gpt-neo": supported_tasks_mapping(
            "feature-extraction",
            "feature-extraction-with-past",
            "text-generation",
            "text-generation-with-past",
            "text-classification",
            onnx="GPTNeoOnnxConfig",
        ),
        "gpt-neox": supported_tasks_mapping(
            "feature-extraction",
            "feature-extraction-with-past",
            "text-generation",
            "text-generation-with-past",
            "text-classification",
            onnx="GPTNeoXOnnxConfig",
        ),
        "groupvit": supported_tasks_mapping(
            "feature-extraction",
            onnx="GroupViTOnnxConfig",
        ),
        "hiera": supported_tasks_mapping(
            "feature-extraction",
            "image-classification",
            onnx="HieraOnnxConfig",
        ),
        "hubert": supported_tasks_mapping(
            "feature-extraction",
            "automatic-speech-recognition",
            "audio-classification",
            onnx="HubertOnnxConfig",
        ),
        "ibert": supported_tasks_mapping(
            "feature-extraction",
            "fill-mask",
            "text-classification",
            "multiple-choice",
            "token-classification",
            "question-answering",
            onnx="IBertOnnxConfig",
        ),
        "imagegpt": supported_tasks_mapping(
            "feature-extraction",
            "image-classification",
            onnx="ImageGPTOnnxConfig",
        ),
        "layoutlm": supported_tasks_mapping(
            "feature-extraction",
            "fill-mask",
            "text-classification",
            "token-classification",
            onnx="LayoutLMOnnxConfig",
        ),
        # "layoutlmv2": supported_tasks_mapping(
        #     "feature-extraction",
        #     "question-answering",
        #     "text-classification",
        #     "token-classification",
        #     onnx="LayoutLMv2OnnxConfig",
        # ),
        "layoutlmv3": supported_tasks_mapping(
            "feature-extraction",
            "question-answering",
            "text-classification",
            "token-classification",
            onnx="LayoutLMv3OnnxConfig",
        ),
        "lilt": supported_tasks_mapping(
            "feature-extraction",
            "question-answering",
            "text-classification",
            "token-classification",
            onnx="LiltOnnxConfig",
        ),
        "levit": supported_tasks_mapping("feature-extraction", "image-classification", onnx="LevitOnnxConfig"),
        "longt5": supported_tasks_mapping(
            "feature-extraction",
            "feature-extraction-with-past",
            "text2text-generation",
            "text2text-generation-with-past",
            onnx="LongT5OnnxConfig",
        ),
        # "longformer": supported_tasks_mapping(
        #     "feature-extraction",
        #     "fill-mask",
        #     "multiple-choice",
        #     "question-answering",
        #     "text-classification",
        #     "token-classification",
        #     onnx_config_cls="models.longformer.LongformerOnnxConfig",
        # ),
        "marian": supported_tasks_mapping(
            "feature-extraction",
            "feature-extraction-with-past",
            "text2text-generation",
            "text2text-generation-with-past",
            "text-generation",
            "text-generation-with-past",
            onnx="MarianOnnxConfig",
        ),
        "markuplm": supported_tasks_mapping(
            "feature-extraction",
            "text-classification",
            "token-classification",
            "question-answering",
            onnx="MarkupLMOnnxConfig",
        ),
        "maskformer": supported_tasks_mapping(
            "feature-extraction",
            "image-segmentation",
            onnx="MaskformerOnnxConfig",
        ),
        "mbart": supported_tasks_mapping(
            "feature-extraction",
            "feature-extraction-with-past",
            "text-generation",
            "text-generation-with-past",
            "text2text-generation",
            "text2text-generation-with-past",
            "text-classification",
            "question-answering",
            onnx="MBartOnnxConfig",
        ),
        "mistral": supported_tasks_mapping(
            "feature-extraction",
            "feature-extraction-with-past",
            "text-generation",
            "text-generation-with-past",
            "text-classification",
            onnx="MistralOnnxConfig",
        ),
        # TODO: enable once the missing operator is supported.
        # "mctct": supported_tasks_mapping(
        #     "feature-extraction",
        #     "automatic-speech-recognition",
        #     onnx="MCTCTOnnxConfig",
        # ),
        "mobilebert": supported_tasks_mapping(
            "feature-extraction",
            "fill-mask",
            "text-classification",
            "multiple-choice",
            "token-classification",
            "question-answering",
            onnx="MobileBertOnnxConfig",
            tflite="MobileBertTFLiteConfig",
        ),
        "mobilevit": supported_tasks_mapping(
            "feature-extraction",
            "image-classification",
            "image-segmentation",
            onnx="MobileViTOnnxConfig",
        ),
        "mobilenet-v1": supported_tasks_mapping(
            "feature-extraction",
            "image-classification",
            onnx="MobileNetV1OnnxConfig",
        ),
        "mobilenet-v2": supported_tasks_mapping(
            "feature-extraction",
            "image-classification",
            onnx="MobileNetV2OnnxConfig",
        ),
        "mpnet": supported_tasks_mapping(
            "feature-extraction",
            "fill-mask",
            "text-classification",
            "multiple-choice",
            "token-classification",
            "question-answering",
            onnx="MPNetOnnxConfig",
            tflite="MPNetTFLiteConfig",
        ),
        "mpt": supported_tasks_mapping(
            "text-generation",
            "text-generation-with-past",
            "text-classification",
            onnx="MPTOnnxConfig",
        ),
        "mt5": supported_tasks_mapping(
            "feature-extraction",
            "feature-extraction-with-past",
            "text2text-generation",
            "text2text-generation-with-past",
            onnx="MT5OnnxConfig",
        ),
        "musicgen": supported_tasks_mapping(
            "text-to-audio",  # "variant" handles the "-with-past". We should generalize that.
            onnx="MusicgenOnnxConfig",
        ),
        "m2m-100": supported_tasks_mapping(
            "feature-extraction",
            "feature-extraction-with-past",
            "text2text-generation",
            "text2text-generation-with-past",
            onnx="M2M100OnnxConfig",
        ),
        "nystromformer": supported_tasks_mapping(
            "feature-extraction",
            "fill-mask",
            "multiple-choice",
            "question-answering",
            "text-classification",
            "token-classification",
            onnx="NystromformerOnnxConfig",
        ),
        "owlv2": supported_tasks_mapping(
            "feature-extraction",
            "zero-shot-object-detection",
            onnx="OwlV2OnnxConfig",
        ),
        "owlvit": supported_tasks_mapping(
            "feature-extraction",
            "zero-shot-object-detection",
            onnx="OwlViTOnnxConfig",
        ),
        "opt": supported_tasks_mapping(
            "feature-extraction",
            "feature-extraction-with-past",
            "text-generation",
            "text-generation-with-past",
            "question-answering",
            "text-classification",
            onnx="OPTOnnxConfig",
        ),
        "qwen2": supported_tasks_mapping(
            "feature-extraction",
            "feature-extraction-with-past",
            "text-generation",
            "text-generation-with-past",
            "text-classification",
            onnx="Qwen2OnnxConfig",
        ),
        "llama": supported_tasks_mapping(
            "feature-extraction",
            "feature-extraction-with-past",
            "text-generation",
            "text-generation-with-past",
            "text-classification",
            onnx="LlamaOnnxConfig",
        ),
        "granite": supported_tasks_mapping(
            "feature-extraction",
            "feature-extraction-with-past",
            "text-generation",
            "text-generation-with-past",
            onnx="GraniteOnnxConfig",
        ),
        "pegasus": supported_tasks_mapping(
            "feature-extraction",
            "feature-extraction-with-past",
            "text-generation",
            "text-generation-with-past",
            "text2text-generation",
            "text2text-generation-with-past",
            onnx="PegasusOnnxConfig",
        ),
        "perceiver": supported_tasks_mapping(
            "fill-mask",
            "image-classification",
            "text-classification",
            onnx="PerceiverOnnxConfig",
        ),
        "phi": supported_tasks_mapping(
            "feature-extraction",
            "feature-extraction-with-past",
            "text-generation",
            "text-generation-with-past",
            "text-classification",
            onnx="PhiOnnxConfig",
        ),
        "phi3": supported_tasks_mapping(
            "feature-extraction",
            "feature-extraction-with-past",
            "text-generation",
            "text-generation-with-past",
            "text-classification",
            onnx="Phi3OnnxConfig",
        ),
        "pix2struct": supported_tasks_mapping(
            "image-to-text",
            "image-to-text-with-past",
            "visual-question-answering",
            "visual-question-answering-with-past",
            onnx="Pix2StructOnnxConfig",
        ),
        "poolformer": supported_tasks_mapping(
            "feature-extraction",
            "image-classification",
            onnx="PoolFormerOnnxConfig",
        ),
        "pvt": supported_tasks_mapping(
            "feature-extraction",
            "image-classification",
            onnx="PvtOnnxConfig",
        ),
        "regnet": supported_tasks_mapping(
            "feature-extraction",
            "image-classification",
            onnx="RegNetOnnxConfig",
        ),
        "resnet": supported_tasks_mapping(
            "feature-extraction",
            "image-classification",
            onnx="ResNetOnnxConfig",
            tflite="ResNetTFLiteConfig",
        ),
        "roberta": supported_tasks_mapping(
            "feature-extraction",
            "fill-mask",
            # the logic for text-generation is not supported for roberta
            # "text-generation",
            "text-classification",
            "multiple-choice",
            "token-classification",
            "question-answering",
            onnx="RobertaOnnxConfig",
            tflite="RobertaTFLiteConfig",
        ),
        "roformer": supported_tasks_mapping(
            "feature-extraction",
            "fill-mask",
            # the logic for text-generation is not supported for roformer
            # "text-generation",
            "text-classification",
            "token-classification",
            "multiple-choice",
            "question-answering",
            "token-classification",
            onnx="RoFormerOnnxConfig",
            tflite="RoFormerTFLiteConfig",
        ),
        "sam": supported_tasks_mapping(
            "feature-extraction",
            onnx="SamOnnxConfig",
        ),
        "segformer": supported_tasks_mapping(
            "feature-extraction",
            "image-classification",
            "image-segmentation",
            "semantic-segmentation",
            onnx="SegformerOnnxConfig",
        ),
        "sew": supported_tasks_mapping(
            "feature-extraction",
            "automatic-speech-recognition",
            "audio-classification",
            onnx="SEWOnnxConfig",
        ),
        "sew-d": supported_tasks_mapping(
            "feature-extraction",
            "automatic-speech-recognition",
            "audio-classification",
            onnx="SEWDOnnxConfig",
        ),
        "siglip": supported_tasks_mapping(
            "feature-extraction",
            "zero-shot-image-classification",
            onnx="SiglipOnnxConfig",
        ),
        "siglip-text-model": supported_tasks_mapping(
            "feature-extraction",
            onnx="SiglipTextOnnxConfig",
        ),
        "siglip-text-with-projection": supported_tasks_mapping(
            "feature-extraction",
            onnx="SiglipTextWithProjectionOnnxConfig",
        ),
        "siglip-vision-model": supported_tasks_mapping(
            "feature-extraction",
            onnx="SiglipVisionModelOnnxConfig",
        ),
        "speech-to-text": supported_tasks_mapping(
            "feature-extraction",
            "feature-extraction-with-past",
            "automatic-speech-recognition",
            "automatic-speech-recognition-with-past",
            onnx="Speech2TextOnnxConfig",
        ),
        # TODO: SpeechT5 can also support audio-to-audio and automatic-speech-recognition.
        "speecht5": supported_tasks_mapping(
            "text-to-audio",
            onnx="SpeechT5OnnxConfig",
        ),
        "splinter": supported_tasks_mapping(
            "feature-extraction",
            "question-answering",
            onnx="SplinterOnnxConfig",
        ),
        "squeezebert": supported_tasks_mapping(
            "feature-extraction",
            "fill-mask",
            "text-classification",
            "multiple-choice",
            "token-classification",
            "question-answering",
            onnx="SqueezeBertOnnxConfig",
        ),
        "swin": supported_tasks_mapping(
            "feature-extraction",
            "image-classification",
            "masked-im",
            onnx="SwinOnnxConfig",
        ),
        "swinv2": supported_tasks_mapping(
            "feature-extraction",
            "image-classification",
            "masked-im",
            onnx="SwinV2OnnxConfig",
        ),
        "swin2sr": supported_tasks_mapping(
            "feature-extraction",
            "image-to-image",
            onnx="Swin2srOnnxConfig",
        ),
        "t5": supported_tasks_mapping(
            "feature-extraction",
            "feature-extraction-with-past",
            "text2text-generation",
            "text2text-generation-with-past",
            onnx="T5OnnxConfig",
        ),
        "table-transformer": supported_tasks_mapping(
            "feature-extraction",
            "object-detection",
            onnx="TableTransformerOnnxConfig",
        ),
        "trocr": supported_tasks_mapping(
            "feature-extraction",
            "feature-extraction-with-past",
            "image-to-text",
            "image-to-text-with-past",
            onnx="TrOCROnnxConfig",
        ),
        "unispeech": supported_tasks_mapping(
            "feature-extraction",
            "automatic-speech-recognition",
            "audio-classification",
            onnx="UniSpeechOnnxConfig",
        ),
        "unispeech-sat": supported_tasks_mapping(
            "feature-extraction",
            "automatic-speech-recognition",
            "audio-classification",
            "audio-frame-classification",
            "audio-xvector",
            onnx="UniSpeechSATOnnxConfig",
        ),
        "vision-encoder-decoder": supported_tasks_mapping(
            "image-to-text",
            "image-to-text-with-past",
            "document-question-answering",
            "document-question-answering-with-past",
            onnx="VisionEncoderDecoderOnnxConfig",
        ),
        "vit": supported_tasks_mapping(
            "feature-extraction",
            "image-classification",
            "masked-im",
            onnx="ViTOnnxConfig",
        ),
        "vit-mae": supported_tasks_mapping(
            "feature-extraction",
            "masked-im",
            onnx="VitMAEOnnxConfig",
        ),
        "vit-msn": supported_tasks_mapping(
            "feature-extraction",
            "image-classification",
            "masked-im",
            onnx="VitMSNOnnxConfig",
        ),
        "vits": supported_tasks_mapping(
            "text-to-audio",
            onnx="VitsOnnxConfig",
        ),
        "wavlm": supported_tasks_mapping(
            "feature-extraction",
            "automatic-speech-recognition",
            "audio-classification",
            "audio-frame-classification",
            "audio-xvector",
            onnx="WavLMOnnxConfig",
        ),
        "wav2vec2": supported_tasks_mapping(
            "feature-extraction",
            "automatic-speech-recognition",
            "audio-classification",
            "audio-frame-classification",
            "audio-xvector",
            onnx="Wav2Vec2OnnxConfig",
        ),
        "wav2vec2-conformer": supported_tasks_mapping(
            "feature-extraction",
            "automatic-speech-recognition",
            "audio-classification",
            "audio-frame-classification",
            "audio-xvector",
            onnx="Wav2Vec2ConformerOnnxConfig",
        ),
        "whisper": supported_tasks_mapping(
            "feature-extraction",
            "feature-extraction-with-past",
            "audio-classification",
            "automatic-speech-recognition",
            "automatic-speech-recognition-with-past",
            onnx="WhisperOnnxConfig",
        ),
        "xlm": supported_tasks_mapping(
            "feature-extraction",
            "fill-mask",
            # the logic for text-generation is not supported for xlm
            # "text-generation",
            "text-classification",
            "multiple-choice",
            "token-classification",
            "question-answering",
            onnx="XLMOnnxConfig",
            tflite="XLMTFLiteConfig",
        ),
        "xlm-roberta": supported_tasks_mapping(
            "feature-extraction",
            "fill-mask",
            # the logic for text-generation is not supported for xlm-roberta
            # "text-generation",
            "text-classification",
            "multiple-choice",
            "token-classification",
            "question-answering",
            onnx="XLMRobertaOnnxConfig",
            tflite="XLMRobertaTFLiteConfig",
        ),
        "yolos": supported_tasks_mapping(
            "feature-extraction",
            "object-detection",
            onnx="YolosOnnxConfig",
        ),
    }
    _LIBRARY_TO_SUPPORTED_MODEL_TYPES = {
        "diffusers": _DIFFUSERS_SUPPORTED_MODEL_TYPE,
        "sentence_transformers": _SENTENCE_TRANSFORMERS_SUPPORTED_MODEL_TYPE,
        "timm": _TIMM_SUPPORTED_MODEL_TYPE,
        "transformers": _SUPPORTED_MODEL_TYPE,
    }
    _UNSUPPORTED_CLI_MODEL_TYPE = {
        "unet",
        "vae-encoder",
        "vae-decoder",
        "clip-text-model",
        "clip-text-with-projection",
        "siglip-text-model",
        "siglip-text-with-projection",
        "trocr",  # supported through the vision-encoder-decoder model type
    }
    _SUPPORTED_CLI_MODEL_TYPE = (
        set(_SUPPORTED_MODEL_TYPE.keys())
        | set(_DIFFUSERS_SUPPORTED_MODEL_TYPE.keys())
        | set(_TIMM_SUPPORTED_MODEL_TYPE.keys())
        | set(_SENTENCE_TRANSFORMERS_SUPPORTED_MODEL_TYPE.keys())
    ) - _UNSUPPORTED_CLI_MODEL_TYPE

    @classmethod
    def create_register(
        cls, backend: str, overwrite_existing: bool = False
    ) -> Callable[[str, Tuple[str, ...]], Callable[[Type], Type]]:
        """
        Creates a register function for the specified backend.

        Args:
            backend (`str`):
                The name of the backend that the register function will handle.
            overwrite_existing (`bool`, defaults to `False`):
                Whether or not the register function is allowed to overwrite an already existing config.

        Returns:
            `Callable[[str, Tuple[str, ...]], Callable[[Type], Type]]`: A decorator taking the model type and a the
            supported tasks.

        Example:
            ```python
            >>> register_for_new_backend = create_register("new-backend")

            >>> @register_for_new_backend("bert", "text-classification", "token-classification")
            >>> class BertNewBackendConfig(NewBackendConfig):
            >>>     pass
            ```
        """

        def wrapper(
            model_type: str, *supported_tasks: str, library_name: str = "transformers"
        ) -> Callable[[Type], Type]:
            def decorator(config_cls: Type) -> Type:
                supported_model_type_for_library = TasksManager._LIBRARY_TO_SUPPORTED_MODEL_TYPES[
                    library_name
                ]  # This is a pointer.

                mapping = supported_model_type_for_library.get(model_type, {})
                mapping_backend = mapping.get(backend, {})
                for task in supported_tasks:
                    normalized_task = task.replace("-with-past", "")
                    if normalized_task not in cls.get_all_tasks():
                        known_tasks = ", ".join(cls.get_all_tasks())
                        raise ValueError(
                            f'The TasksManager does not know the task called "{normalized_task}", known tasks: {known_tasks}.'
                        )
                    if not overwrite_existing and task in mapping_backend:
                        continue
                    mapping_backend[task] = make_backend_config_constructor_for_task(config_cls, task)
                mapping[backend] = mapping_backend
                supported_model_type_for_library[model_type] = mapping
                return config_cls

            return decorator

        return wrapper

    @staticmethod
    def get_supported_tasks_for_model_type(
        model_type: str, exporter: str, model_name: Optional[str] = None, library_name: Optional[str] = None
    ) -> TaskNameToExportConfigDict:
        """
        Retrieves the `task -> exporter backend config constructors` map from the model type.

        Args:
            model_type (`str`):
                The model type to retrieve the supported tasks for.
            exporter (`str`):
                The name of the exporter.
            model_name (`Optional[str]`, defaults to `None`):
                The name attribute of the model object, only used for the exception message.
            library_name (`Optional[str]`, defaults to `None`):
                The library name of the model. Can be any of "transformers", "timm", "diffusers", "sentence_transformers".

        Returns:
            `TaskNameToExportConfigDict`: The dictionary mapping each task to a corresponding `ExportConfig`
            constructor.
        """
        if library_name is None:
            logger.warning(
                'Not passing the argument `library_name` to `get_supported_tasks_for_model_type` is deprecated and the support will be removed in a future version of Optimum. Please specify a `library_name`. Defaulting to `"transformers`.'
            )

            # We are screwed if different dictionaries have the same keys.
            supported_model_type_for_library = {
                **TasksManager._DIFFUSERS_SUPPORTED_MODEL_TYPE,
                **TasksManager._TIMM_SUPPORTED_MODEL_TYPE,
                **TasksManager._SENTENCE_TRANSFORMERS_SUPPORTED_MODEL_TYPE,
                **TasksManager._SUPPORTED_MODEL_TYPE,
            }
            library_name = "transformers"
        else:
            supported_model_type_for_library = TasksManager._LIBRARY_TO_SUPPORTED_MODEL_TYPES[library_name]

        model_type = model_type.lower().replace("_", "-")
        model_type_and_model_name = f"{model_type} ({model_name})" if model_name else model_type

        default_model_type = None
        if library_name in TasksManager._MODEL_TYPE_FOR_DEFAULT_CONFIG:
            default_model_type = TasksManager._MODEL_TYPE_FOR_DEFAULT_CONFIG[library_name]

        if model_type not in supported_model_type_for_library:
            if default_model_type is not None:
                model_type = default_model_type
            else:
                raise KeyError(
                    f"{model_type_and_model_name} is not supported yet for {library_name}. "
                    f"Only {list(supported_model_type_for_library.keys())} are supported for the library {library_name}. "
                    f"If you want to support {model_type} please propose a PR or open up an issue."
                )
        if exporter not in supported_model_type_for_library[model_type]:
            raise KeyError(
                f"{model_type_and_model_name} is not supported yet with the {exporter} backend. "
                f"Only {list(supported_model_type_for_library[model_type].keys())} are supported. "
                f"If you want to support {exporter} please propose a PR or open up an issue."
            )

        return supported_model_type_for_library[model_type][exporter]

    @staticmethod
    def get_supported_model_type_for_task(task: str, exporter: str) -> List[str]:
        """
        Returns the list of supported architectures by the exporter for a given task. Transformers-specific.
        """
        return [
            model_type.replace("-", "_")
            for model_type in TasksManager._SUPPORTED_MODEL_TYPE
            if task in TasksManager._SUPPORTED_MODEL_TYPE[model_type][exporter]
        ]

    @staticmethod
    def synonyms_for_task(task: str) -> Set[str]:
        synonyms = [k for k, v in TasksManager._SYNONYM_TASK_MAP.items() if v == task]
        synonyms += [k for k, v in TasksManager._SYNONYM_TASK_MAP.items() if v == TasksManager.map_from_synonym(task)]
        synonyms = set(synonyms)
        try:
            synonyms.remove(task)
        except KeyError:
            pass
        return synonyms

    @staticmethod
    def map_from_synonym(task: str) -> str:
        if task in TasksManager._SYNONYM_TASK_MAP:
            task = TasksManager._SYNONYM_TASK_MAP[task]
        return task

    @staticmethod
    def _validate_framework_choice(framework: str):
        """
        Validates if the framework requested for the export is both correct and available, otherwise throws an
        exception.
        """
        if framework not in ["pt", "tf"]:
            raise ValueError(f"Only two frameworks are supported for export: pt or tf, but {framework} was provided.")
        elif framework == "pt" and not is_torch_available():
            raise RuntimeError("Cannot export model using PyTorch because no PyTorch package was found.")
        elif framework == "tf" and not is_tf_available():
            raise RuntimeError("Cannot export model using TensorFlow because no TensorFlow package was found.")

    @staticmethod
    def get_model_class_for_task(
        task: str,
        framework: str = "pt",
        model_type: Optional[str] = None,
        model_class_name: Optional[str] = None,
        library: str = "transformers",
    ) -> Type:
        """
        Attempts to retrieve an AutoModel class from a task name.

        Args:
            task (`str`):
                The task required.
            framework (`str`, defaults to `"pt"`):
                The framework to use for the export.
            model_type (`Optional[str]`, defaults to `None`):
                The model type to retrieve the model class for. Some architectures need a custom class to be loaded,
                and can not be loaded from auto class.
            model_class_name (`Optional[str]`, defaults to `None`):
                A model class name, allowing to override the default class that would be detected for the task. This
                parameter is useful for example for "automatic-speech-recognition", that may map to
                AutoModelForSpeechSeq2Seq or to AutoModelForCTC.
            library (`str`, defaults to `transformers`):
                The library name of the model. Can be any of "transformers", "timm", "diffusers", "sentence_transformers".

        Returns:
            The AutoModel class corresponding to the task.
        """
        task = task.replace("-with-past", "")
        task = TasksManager.map_from_synonym(task)

        TasksManager._validate_framework_choice(framework)

        if (framework, model_type, task) in TasksManager._CUSTOM_CLASSES:
            library, class_name = TasksManager._CUSTOM_CLASSES[(framework, model_type, task)]
            loaded_library = importlib.import_module(library)

            return getattr(loaded_library, class_name)
        else:
            if framework == "pt":
                tasks_to_model_loader = TasksManager._LIBRARY_TO_TASKS_TO_MODEL_LOADER_MAP[library]
            else:
                tasks_to_model_loader = TasksManager._LIBRARY_TO_TF_TASKS_TO_MODEL_LOADER_MAP[library]

            loaded_library = importlib.import_module(library)

            if model_class_name is None:
                if task not in tasks_to_model_loader:
                    raise KeyError(
                        f"Unknown task: {task}. Possible values are: "
                        + ", ".join([f"`{key}` for {tasks_to_model_loader[key]}" for key in tasks_to_model_loader])
                    )

                if isinstance(tasks_to_model_loader[task], str):
                    model_class_name = tasks_to_model_loader[task]
                else:
                    # automatic-speech-recognition case, which may map to several auto class
                    if library == "transformers":
                        if model_type is None:
                            logger.warning(
                                f"No model type passed for the task {task}, that may be mapped to several loading"
                                f" classes ({tasks_to_model_loader[task]}). Defaulting to {tasks_to_model_loader[task][0]}"
                                " to load the model."
                            )
                            model_class_name = tasks_to_model_loader[task][0]
                        else:
                            for autoclass_name in tasks_to_model_loader[task]:
                                module = getattr(loaded_library, autoclass_name)
                                # TODO: we must really get rid of this - and _ mess
                                if (
                                    model_type in module._model_mapping._model_mapping
                                    or model_type.replace("-", "_") in module._model_mapping._model_mapping
                                ):
                                    model_class_name = autoclass_name
                                    break

                            if model_class_name is None:
                                raise ValueError(
                                    f"Unrecognized configuration classes {tasks_to_model_loader[task]} do not match"
                                    f" with the model type {model_type} and task {task}."
                                )
                    else:
                        raise NotImplementedError(
                            "For library other than transformers, the _TASKS_TO_MODEL_LOADER mapping should be one to one."
                        )

            return getattr(loaded_library, model_class_name)

    @staticmethod
    def get_model_files(
        model_name_or_path: Union[str, Path],
        subfolder: str = "",
        cache_dir: str = HUGGINGFACE_HUB_CACHE,
        use_auth_token: Optional[Union[bool, str]] = None,
        token: Optional[Union[bool, str]] = None,
        revision: Optional[str] = None,
    ):
        if use_auth_token is not None:
            warnings.warn(
                "The `use_auth_token` argument is deprecated and will be removed soon. Please use the `token` argument instead.",
                FutureWarning,
            )
            if token is not None:
                raise ValueError("You cannot use both `use_auth_token` and `token` arguments at the same time.")
            token = use_auth_token

        request_exception = None
        full_model_path = Path(model_name_or_path, subfolder)

        if full_model_path.is_dir():
            all_files = [
                os.path.relpath(os.path.join(dirpath, file), full_model_path)
                for dirpath, _, filenames in os.walk(full_model_path)
                for file in filenames
            ]
        else:
            try:
                if not isinstance(model_name_or_path, str):
                    model_name_or_path = str(model_name_or_path)
                all_files = huggingface_hub.list_repo_files(
                    model_name_or_path,
                    repo_type="model",
                    token=token,
                    revision=revision,
                )
                if subfolder != "":
                    all_files = [file[len(subfolder) + 1 :] for file in all_files if file.startswith(subfolder)]
            except (RequestsConnectionError, OfflineModeIsEnabled) as e:
                snapshot_path = huggingface_hub.snapshot_download(
                    repo_id=model_name_or_path, revision=revision, cache_dir=cache_dir, token=token
                )
                full_model_path = Path(snapshot_path, subfolder)
                if full_model_path.is_dir():
                    all_files = [
                        os.path.relpath(os.path.join(dirpath, file), full_model_path)
                        for dirpath, _, filenames in os.walk(full_model_path)
                        for file in filenames
                    ]
                else:
                    request_exception = e

        return all_files, request_exception

    @staticmethod
    def determine_framework(
        model_name_or_path: Union[str, Path],
        subfolder: str = "",
        revision: Optional[str] = None,
        cache_dir: str = HUGGINGFACE_HUB_CACHE,
        token: Optional[Union[bool, str]] = None,
    ) -> str:
        """
        Determines the framework to use for the export.

        The priority is in the following order:
            1. User input via `framework`.
            2. If local checkpoint is provided, use the same framework as the checkpoint.
            3. If model repo, try to infer the framework from the cache if available, else from the Hub.
            4. If could not infer, use available framework in environment, with priority given to PyTorch.

        Args:
            model_name_or_path (`Union[str, Path]`):
                Can be either the model id of a model repo on the Hugging Face Hub, or a path to a local directory
                containing a model.
            subfolder (`str`, *optional*, defaults to `""`):
                In case the model files are located inside a subfolder of the model directory / repo on the Hugging
                Face Hub, you can specify the subfolder name here.
            revision (`Optional[str]`,  defaults to `None`):
                Revision is the specific model version to use. It can be a branch name, a tag name, or a commit id.
            cache_dir (`Optional[str]`, *optional*):
                Path to a directory in which a downloaded pretrained model weights have been cached if the standard cache should not be used.
            token (`Optional[Union[bool,str]]`, defaults to `None`):
                The token to use as HTTP bearer authorization for remote files. If `True`, will use the token generated
                when running `huggingface-cli login` (stored in `huggingface_hub.constants.HF_TOKEN_PATH`).

        Returns:
            `str`: The framework to use for the export.

        """

        all_files, request_exception = TasksManager.get_model_files(
            model_name_or_path, subfolder=subfolder, cache_dir=cache_dir, token=token, revision=revision
        )

        pt_weight_name = Path(WEIGHTS_NAME).stem
        pt_weight_extension = Path(WEIGHTS_NAME).suffix
        safe_weight_name = Path(SAFE_WEIGHTS_NAME).stem
        safe_weight_extension = Path(SAFE_WEIGHTS_NAME).suffix
        is_pt_weight_file = [
            (file.startswith(pt_weight_name) and file.endswith(pt_weight_extension))
            or (file.startswith(safe_weight_name) and file.endswith(safe_weight_extension))
            for file in all_files
        ]

        weight_name = Path(TF2_WEIGHTS_NAME).stem
        weight_extension = Path(TF2_WEIGHTS_NAME).suffix
        is_tf_weight_file = [file.startswith(weight_name) and file.endswith(weight_extension) for file in all_files]

        if any(is_pt_weight_file):
            framework = "pt"
        elif any(is_tf_weight_file):
            framework = "tf"
        elif "model_index.json" in all_files and any(
            file.endswith((pt_weight_extension, safe_weight_extension)) for file in all_files
        ):
            # diffusers case
            framework = "pt"
        elif "config_sentence_transformers.json" in all_files:
            # Sentence Transformers libary relies on PyTorch.
            framework = "pt"
        else:
            if request_exception is not None:
                raise RequestsConnectionError(
                    f"The framework could not be automatically inferred. If using the command-line, please provide the argument --framework (pt,tf) Detailed error: {request_exception}"
                )
            else:
                raise FileNotFoundError(
                    "Cannot determine framework from given checkpoint location."
                    f" There should be a {Path(WEIGHTS_NAME).stem}*{Path(WEIGHTS_NAME).suffix} for PyTorch"
                    f" or {Path(TF2_WEIGHTS_NAME).stem}*{Path(TF2_WEIGHTS_NAME).suffix} for TensorFlow."
                )

        if is_torch_available():
            framework = framework or "pt"
        elif is_tf_available():
            framework = framework or "tf"
        else:
            raise EnvironmentError("Neither PyTorch nor TensorFlow found in environment. Cannot export model.")

        logger.info(f"Framework not specified. Using {framework} to export the model.")

        return framework

    @classmethod
    def _infer_task_from_model_or_model_class(
        cls,
        model: Optional[Union["PreTrainedModel", "TFPreTrainedModel", "DiffusionPipeline"]] = None,
        model_class: Optional[Type[Union["PreTrainedModel", "TFPreTrainedModel", "DiffusionPipeline"]]] = None,
    ) -> str:
        if model is not None and model_class is not None:
            raise ValueError("Either a model or a model class must be provided, but both were given here.")
        if model is None and model_class is None:
            raise ValueError("Either a model or a model class must be provided, but none were given here.")

        target_class_name = model.__class__.__name__ if model is not None else model_class.__name__
        target_class_module = model.__class__.__module__ if model is not None else model_class.__module__

        # using TASKS_TO_MODEL_LOADERS to infer the task name
        tasks_to_model_loaders = None

        if target_class_name.startswith("AutoModel"):
            tasks_to_model_loaders = cls._TRANSFORMERS_TASKS_TO_MODEL_LOADERS
        elif target_class_name.startswith("TFAutoModel"):
            tasks_to_model_loaders = cls._TRANSFORMERS_TASKS_TO_TF_MODEL_LOADERS
        elif target_class_name.startswith("AutoPipeline"):
            tasks_to_model_loaders = cls._DIFFUSERS_TASKS_TO_MODEL_LOADERS

        if tasks_to_model_loaders is not None:
            for task_name, model_loaders in tasks_to_model_loaders.items():
                if isinstance(model_loaders, str):
                    model_loaders = (model_loaders,)
                for model_loader_class_name in model_loaders:
                    if target_class_name == model_loader_class_name:
                        return task_name

        # using TASKS_TO_MODEL_MAPPINGS to infer the task name
        tasks_to_model_mapping = None

        if target_class_module.startswith("transformers"):
            if target_class_name.startswith("TF"):
                tasks_to_model_mapping = cls._TRANSFORMERS_TASKS_TO_TF_MODEL_MAPPINGS
            else:
                tasks_to_model_mapping = cls._TRANSFORMERS_TASKS_TO_MODEL_MAPPINGS
        elif target_class_module.startswith("diffusers"):
            tasks_to_model_mapping = cls._DIFFUSERS_TASKS_TO_MODEL_MAPPINGS

        if tasks_to_model_mapping is not None:
            for task_name, model_mapping in tasks_to_model_mapping.items():
                for model_type, model_class_name in model_mapping.items():
                    if target_class_name == model_class_name:
                        return task_name

        raise ValueError(
            "The task name could not be automatically inferred. If using the command-line, please provide the argument --task task-name. Example: `--task text-classification`."
        )

    @classmethod
    def _infer_task_from_model_name_or_path(
        cls,
        model_name_or_path: str,
        subfolder: str = "",
        revision: Optional[str] = None,
        cache_dir: str = HUGGINGFACE_HUB_CACHE,
        token: Optional[Union[bool, str]] = None,
    ) -> str:
        inferred_task_name = None

        is_local = os.path.isdir(os.path.join(model_name_or_path, subfolder))

        if is_local:
            # TODO: maybe implement that.
            raise RuntimeError(
                f"Cannot infer the task from a local directory yet, please specify the task manually ({', '.join(TasksManager.get_all_tasks())})."
            )
        else:
            if subfolder != "":
                raise RuntimeError(
                    "Cannot infer the task from a model repo with a subfolder yet, please specify the task manually."
                )
            try:
                model_info = huggingface_hub.model_info(model_name_or_path, revision=revision, token=token)
            except (RequestsConnectionError, OfflineModeIsEnabled):
                raise RuntimeError(
                    f"Hugging Face Hub is not reachable and we cannot infer the task from a cached model. Make sure you are not offline, or otherwise please specify the `task` (or `--task` in command-line) argument ({', '.join(TasksManager.get_all_tasks())})."
                )
            library_name = cls.infer_library_from_model(
                model_name_or_path,
                subfolder=subfolder,
                revision=revision,
                cache_dir=cache_dir,
                token=token,
            )

            if library_name == "timm":
                inferred_task_name = "image-classification"
            elif library_name == "diffusers":
                pipeline_tag = pipeline_tag = model_info.pipeline_tag
                model_config = model_info.config
                if pipeline_tag is not None:
                    inferred_task_name = cls.map_from_synonym(pipeline_tag)
                elif model_config is not None:
                    if model_config is not None and model_config.get("diffusers", None) is not None:
                        diffusers_class_name = model_config["diffusers"]["_class_name"]
                        for task_name, model_mapping in cls._DIFFUSERS_TASKS_TO_MODEL_MAPPINGS.items():
                            for model_type, model_class_name in model_mapping.items():
                                if diffusers_class_name == model_class_name:
                                    inferred_task_name = task_name
                                    break
                            if inferred_task_name is not None:
                                break
            elif library_name == "transformers":
                pipeline_tag = model_info.pipeline_tag
                transformers_info = model_info.transformersInfo
                if pipeline_tag is not None:
                    inferred_task_name = cls.map_from_synonym(model_info.pipeline_tag)
                elif transformers_info is not None:
                    transformers_pipeline_tag = transformers_info.get("pipeline_tag", None)
                    transformers_auto_model = transformers_info.get("auto_model", None)
                    if transformers_pipeline_tag is not None:
                        pipeline_tag = transformers_info["pipeline_tag"]
                        inferred_task_name = cls.map_from_synonym(pipeline_tag)
                    elif transformers_auto_model is not None:
                        transformers_auto_model = transformers_auto_model.replace("TF", "")
                        for task_name, model_loaders in cls._TRANSFORMERS_TASKS_TO_MODEL_LOADERS.items():
                            if isinstance(model_loaders, str):
                                model_loaders = (model_loaders,)
                            for model_loader_class_name in model_loaders:
                                if transformers_auto_model == model_loader_class_name:
                                    inferred_task_name = task_name
                                    break
                            if inferred_task_name is not None:
                                break

        if inferred_task_name is None:
            raise KeyError(f"Could not find the proper task name for the model {model_name_or_path}.")

        return inferred_task_name

    @classmethod
    def infer_task_from_model(
        cls,
        model: Union[str, "PreTrainedModel", "TFPreTrainedModel", "DiffusionPipeline", Type],
        subfolder: str = "",
        revision: Optional[str] = None,
        cache_dir: str = HUGGINGFACE_HUB_CACHE,
        token: Optional[Union[bool, str]] = None,
    ) -> str:
        """
        Infers the task from the model repo, model instance, or model class.

        Args:
            model (`Union[str, PreTrainedModel, TFPreTrainedModel, DiffusionPipeline, Type]`):
                The model to infer the task from. This can either be the name of a repo on the HuggingFace Hub, an
                instance of a model, or a model class.
            subfolder (`str`, *optional*, defaults to `""`):
                In case the model files are located inside a subfolder of the model directory / repo on the Hugging
                Face Hub, you can specify the subfolder name here.
            revision (`Optional[str]`,  defaults to `None`):
                Revision is the specific model version to use. It can be a branch name, a tag name, or a commit id.
            cache_dir (`Optional[str]`, *optional*):
                Path to a directory in which a downloaded pretrained model weights have been cached if the standard cache should not be used.
            token (`Optional[Union[bool,str]]`, defaults to `None`):
                The token to use as HTTP bearer authorization for remote files. If `True`, will use the token generated
                when running `huggingface-cli login` (stored in `huggingface_hub.constants.HF_TOKEN_PATH`).

        Returns:
            `str`: The task name automatically detected from the HF hub repo, model instance, or model class.
        """
        inferred_task_name = None

        if isinstance(model, str):
            inferred_task_name = cls._infer_task_from_model_name_or_path(
                model_name_or_path=model,
                subfolder=subfolder,
                revision=revision,
                cache_dir=cache_dir,
                token=token,
            )
        elif type(model) == type:
            inferred_task_name = cls._infer_task_from_model_or_model_class(model_class=model)
        else:
            inferred_task_name = cls._infer_task_from_model_or_model_class(model=model)

        if inferred_task_name is None:
            raise ValueError(
                "The task name could not be automatically inferred. If using the command-line, please provide the argument --task task-name. Example: `--task text-classification`."
            )

        return inferred_task_name

    @classmethod
    def _infer_library_from_model_or_model_class(
        cls,
        model: Optional[Union["PreTrainedModel", "TFPreTrainedModel", "DiffusionPipeline"]] = None,
        model_class: Optional[Type[Union["PreTrainedModel", "TFPreTrainedModel", "DiffusionPipeline"]]] = None,
    ):
        inferred_library_name = None
        if model is not None and model_class is not None:
            raise ValueError("Either a model or a model class must be provided, but both were given here.")
        if model is None and model_class is None:
            raise ValueError("Either a model or a model class must be provided, but none were given here.")

        target_class_module = model.__class__.__module__ if model is not None else model_class.__module__

        if target_class_module.startswith("sentence_transformers"):
            inferred_library_name = "sentence_transformers"
        elif target_class_module.startswith("transformers"):
            inferred_library_name = "transformers"
        elif target_class_module.startswith("diffusers"):
            inferred_library_name = "diffusers"
        elif target_class_module.startswith("timm"):
            inferred_library_name = "timm"

        if inferred_library_name is None:
            raise ValueError(
                "The library name could not be automatically inferred. If using the command-line, please provide the argument --library {transformers,diffusers,timm,sentence_transformers}. Example: `--library diffusers`."
            )

        return inferred_library_name

    @classmethod
    def _infer_library_from_model_name_or_path(
        cls,
        model_name_or_path: Union[str, Path],
        subfolder: str = "",
        revision: Optional[str] = None,
        cache_dir: str = HUGGINGFACE_HUB_CACHE,
        token: Optional[Union[bool, str]] = None,
    ):
        """
        Infers the library from the model name or path.

        Args:
            model_name_or_path (`str`):
                The model to infer the task from. This can either be the name of a repo on the HuggingFace Hub, or a path
                to a local directory containing the model.
            subfolder (`str`, defaults to `""`):
                In case the model files are located inside a subfolder of the model directory / repo on the Hugging
                Face Hub, you can specify the subfolder name here.
            revision (`Optional[str]`, *optional*, defaults to `None`):
                Revision is the specific model version to use. It can be a branch name, a tag name, or a commit id.
            cache_dir (`Optional[str]`, *optional*):
                Path to a directory in which a downloaded pretrained model weights have been cached if the standard cache should not be used.
            token (`Optional[Union[bool,str]]`, defaults to `None`):
                The token to use as HTTP bearer authorization for remote files. If `True`, will use the token generated
                when running `huggingface-cli login` (stored in `huggingface_hub.constants.HF_TOKEN_PATH`).

        Returns:
            `str`: The library name automatically detected from the model repo.
        """

        inferred_library_name = None

        all_files, _ = TasksManager.get_model_files(
            model_name_or_path,
            subfolder=subfolder,
            cache_dir=cache_dir,
            revision=revision,
            token=token,
        )

        if "model_index.json" in all_files:
            inferred_library_name = "diffusers"
        elif (
            any(file_path.startswith("sentence_") for file_path in all_files)
            or "config_sentence_transformers.json" in all_files
        ):
            inferred_library_name = "sentence_transformers"
        elif "config.json" in all_files:
            kwargs = {
                "subfolder": subfolder,
                "revision": revision,
                "cache_dir": cache_dir,
                "token": token,
            }
            # We do not use PretrainedConfig.from_pretrained which has unwanted warnings about model type.
            config_dict, kwargs = PretrainedConfig.get_config_dict(model_name_or_path, **kwargs)
            model_config = PretrainedConfig.from_dict(config_dict, **kwargs)

            if hasattr(model_config, "pretrained_cfg") or hasattr(model_config, "architecture"):
                inferred_library_name = "timm"
            elif hasattr(model_config, "_diffusers_version"):
                inferred_library_name = "diffusers"
            else:
                inferred_library_name = "transformers"

        if inferred_library_name is None:
            raise ValueError(
                "The library name could not be automatically inferred. If using the command-line, please provide the argument --library {transformers,diffusers,timm,sentence_transformers}. Example: `--library diffusers`."
            )

        return inferred_library_name

    @classmethod
    def infer_library_from_model(
        cls,
        model: Union[str, "PreTrainedModel", "TFPreTrainedModel", "DiffusionPipeline", Type],
        subfolder: str = "",
        revision: Optional[str] = None,
        cache_dir: str = HUGGINGFACE_HUB_CACHE,
        token: Optional[Union[bool, str]] = None,
    ):
        """
        Infers the library from the model repo, model instance, or model class.

        Args:
            model (`Union[str, PreTrainedModel, TFPreTrainedModel, DiffusionPipeline, Type]`):
                The model to infer the task from. This can either be the name of a repo on the HuggingFace Hub, an
                instance of a model, or a model class.
            subfolder (`str`, defaults to `""`):
                In case the model files are located inside a subfolder of the model directory / repo on the Hugging
                Face Hub, you can specify the subfolder name here.
            revision (`Optional[str]`, *optional*, defaults to `None`):
                Revision is the specific model version to use. It can be a branch name, a tag name, or a commit id.
            cache_dir (`Optional[str]`, *optional*):
                Path to a directory in which a downloaded pretrained model weights have been cached if the standard cache should not be used.
            token (`Optional[Union[bool,str]]`, defaults to `None`):
                The token to use as HTTP bearer authorization for remote files. If `True`, will use the token generated
                when running `huggingface-cli login` (stored in `huggingface_hub.constants.HF_TOKEN_PATH`).

        Returns:
            `str`: The library name automatically detected from the model repo, model instance, or model class.
        """

        if isinstance(model, str):
            library_name = cls._infer_library_from_model_name_or_path(
                model_name_or_path=model,
                subfolder=subfolder,
                revision=revision,
                cache_dir=cache_dir,
                token=token,
            )
        elif type(model) == type:
            library_name = cls._infer_library_from_model_or_model_class(model_class=model)
        else:
            library_name = cls._infer_library_from_model_or_model_class(model=model)

        return library_name

    @classmethod
    def standardize_model_attributes(cls, model: Union["PreTrainedModel", "TFPreTrainedModel", "DiffusionPipeline"]):
        """
        Updates the model for export. This function is suitable to make required changes to the models from different
        libraries to follow transformers style.

        Args:
            model (`Union[PreTrainedModel, TFPreTrainedModel, DiffusionPipeline]`):
                The instance of the model.

        """

        library_name = TasksManager.infer_library_from_model(model)

        if library_name == "diffusers":
            inferred_model_type = None

            for task_name, model_mapping in cls._DIFFUSERS_TASKS_TO_MODEL_MAPPINGS.items():
                for model_type, model_class_name in model_mapping.items():
                    if model.__class__.__name__ == model_class_name:
                        inferred_model_type = model_type
                        break
                if inferred_model_type is not None:
                    break

            # `model_type` is a class attribute in Transformers, let's avoid modifying it.
            model.config.export_model_type = inferred_model_type

        elif library_name == "timm":
            # Retrieve model config and set it like in transformers
            model.config = PretrainedConfig.from_dict(model.pretrained_cfg)
            # `model_type` is a class attribute in Transformers, let's avoid modifying it.
            model.config.export_model_type = model.pretrained_cfg["architecture"]

        elif library_name == "sentence_transformers":
            if "Transformer" in model[0].__class__.__name__:
                model.config = model[0].auto_model.config
                model.config.export_model_type = "transformer"
            elif "CLIP" in model[0].__class__.__name__:
                model.config = model[0].model.config
                model.config.export_model_type = "clip"
            else:
                raise ValueError(
                    f"The export of a sentence_transformers model with the first module being {model[0].__class__.__name__} is currently not supported in Optimum. Please open an issue or submit a PR to add the support."
                )

    @staticmethod
    def get_all_tasks():
        """
        Retrieves all the possible tasks.

        Returns:
            `List`: all the possible tasks.
        """
        tasks = []
        if is_torch_available():
            mapping = TasksManager._LIBRARY_TO_TASKS_TO_MODEL_LOADER_MAP
        else:
            mapping = TasksManager._LIBRARY_TO_TF_TASKS_TO_MODEL_LOADER_MAP

        tasks = []
        for d in mapping.values():
            tasks += list(d.keys())

        tasks = list(set(tasks))

        return tasks

    @staticmethod
    def get_model_from_task(
        task: str,
        model_name_or_path: Union[str, Path],
        subfolder: str = "",
        revision: Optional[str] = None,
        cache_dir: str = HUGGINGFACE_HUB_CACHE,
        token: Optional[Union[bool, str]] = None,
        framework: Optional[str] = None,
        torch_dtype: Optional["torch.dtype"] = None,
        device: Optional[Union["torch.device", str]] = None,
        library_name: Optional[str] = None,
        **model_kwargs,
    ) -> Union["PreTrainedModel", "TFPreTrainedModel", "DiffusionPipeline"]:
        """
        Retrieves a model from its name and the task to be enabled.

        Args:
            task (`str`):
                The task required.
            model_name_or_path (`Union[str, Path]`):
                Can be either the model id of a model repo on the Hugging Face Hub, or a path to a local directory
                containing a model.
            subfolder (`str`, defaults to `""`):
                In case the model files are located inside a subfolder of the model directory / repo on the Hugging
                Face Hub, you can specify the subfolder name here.
            revision (`Optional[str]`, *optional*):
                Revision is the specific model version to use. It can be a branch name, a tag name, or a commit id.
            cache_dir (`Optional[str]`, *optional*):
                Path to a directory in which a downloaded pretrained model weights have been cached if the standard cache should not be used.
            token (`Optional[Union[bool,str]]`, defaults to `None`):
                The token to use as HTTP bearer authorization for remote files. If `True`, will use the token generated
                when running `huggingface-cli login` (stored in `huggingface_hub.constants.HF_TOKEN_PATH`).
            framework (`Optional[str]`, *optional*):
                The framework to use for the export. See `TasksManager.determine_framework` for the priority should
                none be provided.
            torch_dtype (`Optional[torch.dtype]`, defaults to `None`):
                Data type to load the model on. PyTorch-only argument.
            device (`Optional[torch.device]`, defaults to `None`):
                Device to initialize the model on. PyTorch-only argument. For PyTorch, defaults to "cpu".
            library_name (`Optional[str]`, defaults to `None`):
                The library name of the model. Can be any of "transformers", "timm", "diffusers", "sentence_transformers". See `TasksManager.infer_library_from_model` for the priority should
                none be provided.
            model_kwargs (`Dict[str, Any]`, *optional*):
                Keyword arguments to pass to the model `.from_pretrained()` method.

        Returns:
            The instance of the model.

        """

        if framework is None:
            framework = TasksManager.determine_framework(
                model_name_or_path, subfolder=subfolder, revision=revision, cache_dir=cache_dir, token=token
            )

        if library_name is None:
            library_name = TasksManager.infer_library_from_model(
                model_name_or_path, subfolder=subfolder, revision=revision, cache_dir=cache_dir, token=token
            )

        original_task = task
        if task == "auto":
            task = TasksManager.infer_task_from_model(
                model_name_or_path, subfolder=subfolder, revision=revision, cache_dir=cache_dir, token=token
            )

        model_type = None
        model_class_name = None
        kwargs = {"subfolder": subfolder, "revision": revision, "cache_dir": cache_dir, **model_kwargs}

        if library_name == "transformers":
            config = AutoConfig.from_pretrained(model_name_or_path, **kwargs)
            model_type = config.model_type.replace("_", "-")
            # TODO: if automatic-speech-recognition is passed as task, it may map to several
            # different auto class (AutoModelForSpeechSeq2Seq or AutoModelForCTC),
            # depending on the model type
            # if original_task in ["auto", "automatic-speech-recognition"]:
            if original_task == "automatic-speech-recognition" or task == "automatic-speech-recognition":
                if original_task == "auto" and config.architectures is not None:
                    model_class_name = config.architectures[0]

        if library_name == "diffusers":
            config = DiffusionPipeline.load_config(model_name_or_path, **kwargs)
            class_name = config.get("_class_name", None)
            loaded_library = importlib.import_module(library_name)
            model_class = getattr(loaded_library, class_name)
        else:
            model_class = TasksManager.get_model_class_for_task(
                task, framework, model_type=model_type, model_class_name=model_class_name, library=library_name
            )

        if library_name == "timm":
            model = model_class(f"hf_hub:{model_name_or_path}", pretrained=True, exportable=True)
            model = model.to(torch_dtype).to(device)
        elif library_name == "sentence_transformers":
            cache_folder = model_kwargs.pop("cache_folder", None)
            use_auth_token = model_kwargs.pop("use_auth_token", None)
            token = model_kwargs.pop("token", None)
            trust_remote_code = model_kwargs.pop("trust_remote_code", False)

            if use_auth_token is not None:
                warnings.warn(
                    "The `use_auth_token` argument is deprecated and will be removed soon. Please use the `token` argument instead.",
                    FutureWarning,
                )
                if token is not None:
                    raise ValueError("You cannot use both `use_auth_token` and `token` arguments at the same time.")
                token = use_auth_token

            model = model_class(
                model_name_or_path,
                device=device,
                cache_folder=cache_folder,
                token=token,
                trust_remote_code=trust_remote_code,
            )
        else:
            try:
                if framework == "pt":
                    kwargs["torch_dtype"] = torch_dtype

                    if isinstance(device, str):
                        device = torch.device(device)
                    elif device is None:
                        device = torch.device("cpu")

                    # TODO : fix EulerDiscreteScheduler loading to enable for SD models
                    if version.parse(torch.__version__) >= version.parse("2.0") and library_name != "diffusers":
                        with device:
                            # Initialize directly in the requested device, to save allocation time. Especially useful for large
                            # models to initialize on cuda device.
                            model = model_class.from_pretrained(model_name_or_path, **kwargs)
                    else:
                        model = model_class.from_pretrained(model_name_or_path, **kwargs).to(device)
                else:
                    model = model_class.from_pretrained(model_name_or_path, **kwargs)
            except OSError:
                if framework == "pt":
                    logger.info("Loading TensorFlow model in PyTorch before exporting.")
                    kwargs["from_tf"] = True
                    model = model_class.from_pretrained(model_name_or_path, **kwargs)
                else:
                    logger.info("Loading PyTorch model in TensorFlow before exporting.")
                    kwargs["from_pt"] = True
                    model = model_class.from_pretrained(model_name_or_path, **kwargs)

        TasksManager.standardize_model_attributes(model)

        return model

    @staticmethod
    def get_exporter_config_constructor(
        exporter: str,
        model: Optional[Union["PreTrainedModel", "TFPreTrainedModel"]] = None,
        task: str = "feature-extraction",
        model_type: Optional[str] = None,
        model_name: Optional[str] = None,
        exporter_config_kwargs: Optional[Dict[str, Any]] = None,
        library_name: Optional[str] = None,
    ) -> ExportConfigConstructor:
        """
        Gets the `ExportConfigConstructor` for a model (or alternatively for a model type) and task combination.

        Args:
            exporter (`str`):
                The exporter to use.
            model (`Optional[Union[PreTrainedModel, TFPreTrainedModel]]`, defaults to `None`):
                The instance of the model.
            task (`str`, defaults to `"feature-extraction"`):
                The task to retrieve the config for.
            model_type (`Optional[str]`, defaults to `None`):
                The model type to retrieve the config for.
            model_name (`Optional[str]`, defaults to `None`):
                The name attribute of the model object, only used for the exception message.
            exporter_config_kwargs (`Optional[Dict[str, Any]]`, defaults to `None`):
                Arguments that will be passed to the exporter config class when building the config constructor.
            library_name (`Optional[str]`, defaults to `None`):
                The library name of the model. Can be any of "transformers", "timm", "diffusers", "sentence_transformers".

        Returns:
            `ExportConfigConstructor`: The `ExportConfig` constructor for the requested backend.
        """
        if library_name is None:
            logger.warning(
                "Passing the argument `library_name` to `get_supported_tasks_for_model_type` is required, but got library_name=None. Defaulting to `transformers`. An error will be raised in a future version of Optimum if `library_name` is not provided."
            )

            # We are screwed if different dictionaries have the same keys.
            supported_model_type_for_library = {
                **TasksManager._DIFFUSERS_SUPPORTED_MODEL_TYPE,
                **TasksManager._TIMM_SUPPORTED_MODEL_TYPE,
                **TasksManager._SENTENCE_TRANSFORMERS_SUPPORTED_MODEL_TYPE,
                **TasksManager._SUPPORTED_MODEL_TYPE,
            }
            library_name = "transformers"
        else:
            supported_model_type_for_library = TasksManager._LIBRARY_TO_SUPPORTED_MODEL_TYPES[library_name]

        if model is None and model_type is None:
            raise ValueError("Either a model_type or model should be provided to retrieve the export config.")

        if model_type is None:
            if hasattr(model.config, "export_model_type"):
                # We can specifiy a custom `export_model_type` attribute in the config. Useful for timm, sentence_transformers
                model_type = model.config.export_model_type
            else:
                model_type = getattr(model.config, "model_type", None)

            if model_type is None:
                raise ValueError("Model type cannot be inferred. Please provide the model_type for the model!")

            model_type = model_type.replace("_", "-")
            model_name = getattr(model, "name", model_name)

        model_tasks = TasksManager.get_supported_tasks_for_model_type(
            model_type, exporter, model_name=model_name, library_name=library_name
        )

        if task not in model_tasks:
            synonyms = TasksManager.synonyms_for_task(task)
            for synonym in synonyms:
                if synonym in model_tasks:
                    task = synonym
                    break
            if task not in model_tasks:
                raise ValueError(
                    f"{model_type} doesn't support task {task} for the {exporter} backend."
                    f" Supported tasks are: {', '.join(model_tasks.keys())}."
                )

        if model_type not in supported_model_type_for_library:
            model_type = TasksManager._MODEL_TYPE_FOR_DEFAULT_CONFIG[library_name]

        exporter_config_constructor = supported_model_type_for_library[model_type][exporter][task]
        if exporter_config_kwargs is not None:
            exporter_config_constructor = partial(exporter_config_constructor, **exporter_config_kwargs)

        return exporter_config_constructor<|MERGE_RESOLUTION|>--- conflicted
+++ resolved
@@ -307,15 +307,12 @@
         "vision2seq-lm": "image-to-text",
         "zero-shot-classification": "text-classification",
         "image-feature-extraction": "feature-extraction",
+        "pretraining": "feature-extraction",
         # for backward compatibility and testing (where
         # model task and model type are still the same)
         "stable-diffusion": "text-to-image",
         "stable-diffusion-xl": "text-to-image",
-<<<<<<< HEAD
-        "pretraining": "feature-extraction",
-=======
         "latent-consistency": "text-to-image",
->>>>>>> 35eebfe6
     }
 
     _CUSTOM_CLASSES = {
