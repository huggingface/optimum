# coding=utf-8
# Copyright 2022 The HuggingFace Team. All rights reserved.
#
# Licensed under the Apache License, Version 2.0 (the "License");
# you may not use this file except in compliance with the License.
# You may obtain a copy of the License at
#
#     http://www.apache.org/licenses/LICENSE-2.0
#
# Unless required by applicable law or agreed to in writing, software
# distributed under the License is distributed on an "AS IS" BASIS,
# WITHOUT WARRANTIES OR CONDITIONS OF ANY KIND, either express or implied.
# See the License for the specific language governing permissions and
# limitations under the License.
"""Model export tasks manager."""

import importlib
import inspect
import itertools
import os
from functools import partial
from pathlib import Path
from typing import TYPE_CHECKING, Any, Callable, Dict, List, Optional, Set, Tuple, Type, Union

import huggingface_hub
from packaging import version
from requests.exceptions import ConnectionError as RequestsConnectionError
from transformers import AutoConfig, PretrainedConfig, is_tf_available, is_torch_available
from transformers.utils import SAFE_WEIGHTS_NAME, TF2_WEIGHTS_NAME, WEIGHTS_NAME, logging

from ..utils.import_utils import is_onnx_available


if TYPE_CHECKING:
    from .base import ExportConfig


logger = logging.get_logger(__name__)  # pylint: disable=invalid-name

if not is_torch_available() and not is_tf_available():
    logger.warning(
        "The export tasks are only supported for PyTorch or TensorFlow. You will not be able to export models"
        " without one of these libraries installed."
    )

if is_torch_available():
    import torch
    from transformers import PreTrainedModel

if is_tf_available():
    from transformers import TFPreTrainedModel

ExportConfigConstructor = Callable[[PretrainedConfig], "ExportConfig"]
TaskNameToExportConfigDict = Dict[str, ExportConfigConstructor]


def is_backend_available(backend):
    backend_availablilty = {
        "onnx": is_onnx_available(),
        "tflite": is_tf_available(),
    }
    return backend_availablilty[backend]


def make_backend_config_constructor_for_task(config_cls: Type, task: str) -> ExportConfigConstructor:
    if "-with-past" in task:
        if not hasattr(config_cls, "with_past"):
            raise ValueError(f"{config_cls} does not support tasks with past.")
        constructor = partial(config_cls.with_past, task=task.replace("-with-past", ""))
    else:
        constructor = partial(config_cls, task=task)
    return constructor


def supported_tasks_mapping(
    *supported_tasks: Union[str, Tuple[str, Tuple[str, ...]]], **exporters: str
) -> Dict[str, TaskNameToExportConfigDict]:
    """
    Generates the mapping between supported tasks and their corresponding `ExportConfig` for a given model, for
    every backend.

    Args:
        supported_tasks (`Tuple[Union[str, Tuple[str, Tuple[str, ...]]]`):
            The names of the supported tasks.
            If some task is supported by only a subset of all the backends, it can be specified as follows:
                ```python
                >>> ("multiple-choice", ("onnx",))
                ```

            The line above means that the multiple-choice task will be supported only by the ONNX backend.

        exporters (`Dict[str, str]`):
            The export backend name -> config class name mapping. For instance:
            ```python
            >>> exporters = {  # doctest: +SKIP
            ...     "onnx": "BertOnnxConfig",
            ...     "tflite": "BertTFLiteConfig",
            ...     ...
            ... }
            ```

    Returns:
        `Dict[str, TaskNameToExportConfigDict]`: The dictionary mapping a task to an `ExportConfig` constructor.
    """
    mapping = {}
    for backend, config_cls_name in exporters.items():
        if is_backend_available(backend):
            config_cls = getattr(
                importlib.import_module(f"optimum.exporters.{backend}.model_configs"), config_cls_name
            )
            mapping[backend] = {}
            for task in supported_tasks:
                if isinstance(task, tuple):
                    task, supported_backends_for_task = task
                    if backend not in supported_backends_for_task:
                        continue
                config_constructor = make_backend_config_constructor_for_task(config_cls, task)
                mapping[backend][task] = config_constructor
    return mapping


def get_automodels_to_tasks(tasks_to_automodel: Dict[str, Union[str, Tuple[str]]]) -> Dict[str, str]:
    """
    Reverses tasks_to_automodel while flattening the case where the same task maps to several
    auto classes (e.g. automatic-speech-recognition).
    """
    automodels_to_tasks = {}
    for task, automodels in tasks_to_automodel.items():
        if isinstance(automodels, str):
            automodels_to_tasks[automodels] = task
        else:
            automodels_to_tasks.update({automodel_name: task for automodel_name in automodels})

    return automodels_to_tasks


class TasksManager:
    """
    Handles the `task name -> model class` and `architecture -> configuration` mappings.
    """

    _TASKS_TO_AUTOMODELS = {}
    _TASKS_TO_TF_AUTOMODELS = {}
    if is_torch_available():
        # Refer to https://huggingface.co/datasets/huggingface/transformers-metadata/blob/main/pipeline_tags.json
        # In case the same task (pipeline tag) may map to several loading classes, we use a tuple and the
        # auto-class _model_mapping to determine the right one.

        # TODO: having several tasks pointing to the same auto-model class is bug prone to auto-detect the
        # task in a Hub repo that has no pipeline_tag, and no transformersInfo.pipeline_tag, as we then rely on
        # on transformersInfo["auto_model"] and this dictionary.
        _TASKS_TO_AUTOMODELS = {
            "conversational": ("AutoModelForCausalLM", "AutoModelForSeq2SeqLM"),
            "feature-extraction": "AutoModel",
            "fill-mask": "AutoModelForMaskedLM",
            "text-generation": "AutoModelForCausalLM",
            "text2text-generation": "AutoModelForSeq2SeqLM",
            "text-classification": "AutoModelForSequenceClassification",
            "token-classification": "AutoModelForTokenClassification",
            "multiple-choice": "AutoModelForMultipleChoice",
            "object-detection": "AutoModelForObjectDetection",
            "question-answering": "AutoModelForQuestionAnswering",
            "image-classification": "AutoModelForImageClassification",
            "image-segmentation": ("AutoModelForImageSegmentation", "AutoModelForSemanticSegmentation"),
            "mask-generation": "AutoModel",
            "masked-im": "AutoModelForMaskedImageModeling",
            "semantic-segmentation": "AutoModelForSemanticSegmentation",
            "automatic-speech-recognition": ("AutoModelForSpeechSeq2Seq", "AutoModelForCTC"),
            "audio-classification": "AutoModelForAudioClassification",
            "audio-frame-classification": "AutoModelForAudioFrameClassification",
            "audio-xvector": "AutoModelForAudioXVector",
            "image-to-text": "AutoModelForVision2Seq",
            "stable-diffusion": "StableDiffusionPipeline",
            "stable-diffusion-xl": "StableDiffusionXLImg2ImgPipeline",
            "zero-shot-image-classification": "AutoModelForZeroShotImageClassification",
            "zero-shot-object-detection": "AutoModelForZeroShotObjectDetection",
        }
    if is_tf_available():
        _TASKS_TO_TF_AUTOMODELS = {
            "conversational": ("TFAutoModelForCausalLM", "TFAutoModelForSeq2SeqLM"),
            "document-question-answering": "TFAutoModelForDocumentQuestionAnswering",
            "feature-extraction": "TFAutoModel",
            "fill-mask": "TFAutoModelForMaskedLM",
            "text-generation": "TFAutoModelForCausalLM",
            "image-classification": "TFAutoModelForImageClassification",
            "text2text-generation": "TFAutoModelForSeq2SeqLM",
            "text-classification": "TFAutoModelForSequenceClassification",
            "token-classification": "TFAutoModelForTokenClassification",
            "multiple-choice": "TFAutoModelForMultipleChoice",
            "object-detection": "TFAutoModelForObjectDetection",
            "question-answering": "TFAutoModelForQuestionAnswering",
            "image-segmentation": "TFAutoModelForImageSegmentation",
            "masked-im": "TFAutoModelForMaskedImageModeling",
            "semantic-segmentation": "TFAutoModelForSemanticSegmentation",
            "automatic-speech-recognition": "TFAutoModelForSpeechSeq2Seq",
            "audio-classification": "TFAutoModelForAudioClassification",
            "audio-frame-classification": "TFAutoModelForAudioFrameClassification",
            "audio-xvector": "TFAutoModelForAudioXVector",
            "image-to-text": "TFAutoModelForVision2Seq",
            "zero-shot-image-classification": "TFAutoModelForZeroShotImageClassification",
            "zero-shot-object-detection": "TFAutoModelForZeroShotObjectDetection",
        }

    _SYNONYM_TASK_MAP = {
        "sequence-classification": "text-classification",
        "causal-lm": "text-generation",
        "causal-lm-with-past": "text-generation-with-past",
        "seq2seq-lm": "text2text-generation",
        "seq2seq-lm-with-past": "text2text-generation-with-past",
        "speech2seq-lm": "automatic-speech-recognition",
        "speech2seq-lm-with-past": "automatic-speech-recognition-with-past",
        "masked-lm": "fill-mask",
        "mask-generation": "feature-extraction",
        "vision2seq-lm": "image-to-text",
        "default": "feature-extraction",
        "default-with-past": "feature-extraction-with-past",
        "audio-ctc": "automatic-speech-recognition",
        "translation": "text2text-generation",
        "sentence-similarity": "feature-extraction",
        "summarization": "text2text-generation",
        "zero-shot-classification": "text-classification",
    }

    # Reverse dictionaries str -> str, where several automodels may map to the same task
    _AUTOMODELS_TO_TASKS = get_automodels_to_tasks(_TASKS_TO_AUTOMODELS)
    _TF_AUTOMODELS_TO_TASKS = get_automodels_to_tasks(_TASKS_TO_TF_AUTOMODELS)

    _CUSTOM_CLASSES = {
        ("pt", "pix2struct", "image-to-text"): ("transformers", "Pix2StructForConditionalGeneration"),
        ("pt", "pix2struct", "visual-question-answering"): ("transformers", "Pix2StructForConditionalGeneration"),
        ("pt", "visual-bert", "question-answering"): ("transformers", "VisualBertForQuestionAnswering"),
        # VisionEncoderDecoderModel is not registered in AutoModelForDocumentQuestionAnswering
        ("pt", "vision-encoder-decoder", "document-question-answering"): ("transformers", "VisionEncoderDecoderModel"),
    }

    # TODO: why feature-extraction-with-past is here?
    _ENCODER_DECODER_TASKS = (
        "text2text-generation",
        "automatic-speech-recognition",
        "image-to-text",
        "feature-extraction-with-past",
        "visual-question-answering",
        "document-question-answering",
    )

    _TASKS_TO_LIBRARY = {
        "conversational": "transformers",
        "document-question-answering": "transformers",
        "feature-extraction": "transformers",
        "fill-mask": "transformers",
        "text-generation": "transformers",
        "text2text-generation": "transformers",
        "text-classification": "transformers",
        "token-classification": "transformers",
        "translation": "transformers",
        "multiple-choice": "transformers",
        "object-detection": "transformers",
        "question-answering": "transformers",
        "image-classification": "transformers",
        "image-segmentation": "transformers",
        "mask-generation": "transformers",
        "masked-im": "transformers",
        "semantic-segmentation": "transformers",
        "automatic-speech-recognition": "transformers",
        "audio-classification": "transformers",
        "audio-frame-classification": "transformers",
        "audio-xvector": "transformers",
        "image-to-text": "transformers",
        "sentence-similarity": "transformers",
        "stable-diffusion": "diffusers",
        "stable-diffusion-xl": "diffusers",
        "summarization": "transformers",
        "visual-question-answering": "transformers",
        "zero-shot-classification": "transformers",
        "zero-shot-image-classification": "transformers",
        "zero-shot-object-detection": "transformers",
    }

    # TODO: some models here support text-generation export but are not supported in ORTModelForCausalLM
    # Set of model topologies we support associated to the tasks supported by each topology and the factory
    _SUPPORTED_MODEL_TYPE = {
        "audio-spectrogram-transformer": supported_tasks_mapping(
            "feature-extraction",
            "audio-classification",
            onnx="ASTOnnxConfig",
        ),
        "albert": supported_tasks_mapping(
            "feature-extraction",
            "fill-mask",
            "text-classification",
            "multiple-choice",
            "token-classification",
            "question-answering",
            onnx="AlbertOnnxConfig",
            tflite="AlbertTFLiteConfig",
        ),
        "bart": supported_tasks_mapping(
            "feature-extraction",
            "feature-extraction-with-past",
            "text-generation",
            "text-generation-with-past",
            "text2text-generation",
            "text2text-generation-with-past",
            "text-classification",
            "question-answering",
            onnx="BartOnnxConfig",
        ),
        # BEiT cannot be used with the masked image modeling autoclass, so this task is excluded here
        "beit": supported_tasks_mapping("feature-extraction", "image-classification", onnx="BeitOnnxConfig"),
        "bert": supported_tasks_mapping(
            "feature-extraction",
            "fill-mask",
            # the logic for text-generation is not supported for BERT
            # "text-generation",
            "text-classification",
            "multiple-choice",
            "token-classification",
            "question-answering",
            onnx="BertOnnxConfig",
            tflite="BertTFLiteConfig",
        ),
        # For big-bird and bigbird-pegasus being unsupported, refer to model_configs.py
        # "big-bird": supported_tasks_mapping(
        #     "feature-extraction",
        #     "fill-mask",
        #     # the logic for text-generation is not supported for big-bird
        #     # "text-generation",
        #     "text-classification",
        #     "multiple-choice",
        #     "token-classification",
        #     "question-answering",
        #     onnx="BigBirdOnnxConfig",
        #     # TODO: check model_config.py to know why it cannot be enabled yet.
        #     # tflite="BigBirdTFLiteConfig",
        # ),
        # "bigbird-pegasus": supported_tasks_mapping(
        #     "feature-extraction",
        #     "feature-extraction-with-past",
        #     "text-generation",
        #     "text-generation-with-past",
        #     "text2text-generation",
        #     "text2text-generation-with-past",
        #     "text-classification",
        #     "question-answering",
        #     onnx="BigBirdPegasusOnnxConfig",
        # ),
        "blenderbot": supported_tasks_mapping(
            "feature-extraction",
            "feature-extraction-with-past",
            "text-generation",
            "text-generation-with-past",
            "text2text-generation",
            "text2text-generation-with-past",
            onnx="BlenderbotOnnxConfig",
        ),
        "blenderbot-small": supported_tasks_mapping(
            "feature-extraction",
            "feature-extraction-with-past",
            "text-generation",
            "text-generation-with-past",
            "text2text-generation",
            "text2text-generation-with-past",
            onnx="BlenderbotSmallOnnxConfig",
        ),
        "bloom": supported_tasks_mapping(
            "feature-extraction",
            "feature-extraction-with-past",
            "text-generation",
            "text-generation-with-past",
            "text-classification",
            "token-classification",
            onnx="BloomOnnxConfig",
        ),
        "camembert": supported_tasks_mapping(
            "feature-extraction",
            "fill-mask",
            # the logic for text-generation is not supported for camembert
            # "text-generation",
            "text-classification",
            "multiple-choice",
            "token-classification",
            "question-answering",
            onnx="CamembertOnnxConfig",
            tflite="CamembertTFLiteConfig",
        ),
        "clip": supported_tasks_mapping(
            "feature-extraction",
            "zero-shot-image-classification",
            onnx="CLIPOnnxConfig",
        ),
        "clip-text-model": supported_tasks_mapping(
            "feature-extraction",
            onnx="CLIPTextOnnxConfig",
        ),
<<<<<<< HEAD
        "clip-vision-model": supported_tasks_mapping(
            "feature-extraction",
            onnx="CLIPVisionOnnxConfig",
=======
        "clip-text-with-projection": supported_tasks_mapping(
            "feature-extraction",
            onnx="CLIPTextWithProjectionOnnxConfig",
>>>>>>> a86f3347
        ),
        "codegen": supported_tasks_mapping(
            "feature-extraction",
            "feature-extraction-with-past",
            "text-generation",
            "text-generation-with-past",
            onnx="CodeGenOnnxConfig",
        ),
        "convbert": supported_tasks_mapping(
            "feature-extraction",
            "fill-mask",
            "text-classification",
            "multiple-choice",
            "token-classification",
            "question-answering",
            onnx="ConvBertOnnxConfig",
            tflite="ConvBertTFLiteConfig",
        ),
        "convnext": supported_tasks_mapping(
            "feature-extraction",
            "image-classification",
            onnx="ConvNextOnnxConfig",
        ),
        "cvt": supported_tasks_mapping("feature-extraction", "image-classification", onnx="CvTOnnxConfig"),
        "data2vec-text": supported_tasks_mapping(
            "feature-extraction",
            "fill-mask",
            "text-classification",
            "multiple-choice",
            "token-classification",
            "question-answering",
            onnx="Data2VecTextOnnxConfig",
        ),
        "data2vec-vision": supported_tasks_mapping(
            "feature-extraction",
            "image-classification",
            # ONNX doesn't support `adaptive_avg_pool2d` yet
            # "semantic-segmentation",
            onnx="Data2VecVisionOnnxConfig",
        ),
        "data2vec-audio": supported_tasks_mapping(
            "feature-extraction",
            "automatic-speech-recognition",
            "audio-classification",
            "audio-frame-classification",
            "audio-xvector",
            onnx="Data2VecAudioOnnxConfig",
        ),
        "deberta": supported_tasks_mapping(
            "feature-extraction",
            "fill-mask",
            "text-classification",
            "token-classification",
            "question-answering",
            onnx="DebertaOnnxConfig",
            tflite="DebertaTFLiteConfig",
        ),
        "deberta-v2": supported_tasks_mapping(
            "feature-extraction",
            "fill-mask",
            "text-classification",
            ("multiple-choice", ("onnx",)),
            "token-classification",
            "question-answering",
            onnx="DebertaV2OnnxConfig",
            tflite="DebertaV2TFLiteConfig",
        ),
        "deit": supported_tasks_mapping(
            "feature-extraction", "image-classification", "masked-im", onnx="DeiTOnnxConfig"
        ),
        "detr": supported_tasks_mapping(
            "feature-extraction",
            "object-detection",
            "image-segmentation",
            onnx="DetrOnnxConfig",
        ),
        "distilbert": supported_tasks_mapping(
            "feature-extraction",
            "fill-mask",
            "text-classification",
            "multiple-choice",
            "token-classification",
            "question-answering",
            onnx="DistilBertOnnxConfig",
            tflite="DistilBertTFLiteConfig",
        ),
        "donut-swin": supported_tasks_mapping(
            "feature-extraction",
            onnx="DonutSwinOnnxConfig",
        ),
        "electra": supported_tasks_mapping(
            "feature-extraction",
            "fill-mask",
            # the logic for text-generation is not supported for electra
            # "text-generation",
            "text-classification",
            "multiple-choice",
            "token-classification",
            "question-answering",
            onnx="ElectraOnnxConfig",
            tflite="ElectraTFLiteConfig",
        ),
        "flaubert": supported_tasks_mapping(
            "feature-extraction",
            "fill-mask",
            "text-classification",
            "multiple-choice",
            "token-classification",
            "question-answering",
            onnx="FlaubertOnnxConfig",
            tflite="FlaubertTFLiteConfig",
        ),
        "gpt2": supported_tasks_mapping(
            "feature-extraction",
            "feature-extraction-with-past",
            "text-generation",
            "text-generation-with-past",
            "text-classification",
            "token-classification",
            onnx="GPT2OnnxConfig",
        ),
        "gpt-bigcode": supported_tasks_mapping(
            "feature-extraction",
            "feature-extraction-with-past",
            "text-generation",
            "text-generation-with-past",
            "text-classification",
            "token-classification",
            onnx="GPTBigCodeOnnxConfig",
        ),
        "gptj": supported_tasks_mapping(
            "feature-extraction",
            "feature-extraction-with-past",
            "text-generation",
            "text-generation-with-past",
            "question-answering",
            "text-classification",
            onnx="GPTJOnnxConfig",
        ),
        "gpt-neo": supported_tasks_mapping(
            "feature-extraction",
            "feature-extraction-with-past",
            "text-generation",
            "text-generation-with-past",
            "text-classification",
            onnx="GPTNeoOnnxConfig",
        ),
        "gpt-neox": supported_tasks_mapping(
            "feature-extraction",
            "feature-extraction-with-past",
            "text-generation",
            "text-generation-with-past",
            onnx="GPTNeoXOnnxConfig",
        ),
        "groupvit": supported_tasks_mapping(
            "feature-extraction",
            onnx="GroupViTOnnxConfig",
        ),
        "hubert": supported_tasks_mapping(
            "feature-extraction",
            "automatic-speech-recognition",
            "audio-classification",
            onnx="HubertOnnxConfig",
        ),
        "ibert": supported_tasks_mapping(
            "feature-extraction",
            "fill-mask",
            "text-classification",
            "multiple-choice",
            "token-classification",
            "question-answering",
            onnx="IBertOnnxConfig",
        ),
        "imagegpt": supported_tasks_mapping(
            "feature-extraction",
            "image-classification",
            onnx="ImageGPTOnnxConfig",
        ),
        "layoutlm": supported_tasks_mapping(
            "feature-extraction",
            "fill-mask",
            "text-classification",
            "token-classification",
            onnx="LayoutLMOnnxConfig",
        ),
        # "layoutlmv2": supported_tasks_mapping(
        #     "feature-extraction",
        #     "question-answering",
        #     "text-classification",
        #     "token-classification",
        #     onnx="LayoutLMv2OnnxConfig",
        # ),
        "layoutlmv3": supported_tasks_mapping(
            "feature-extraction",
            "question-answering",
            "text-classification",
            "token-classification",
            onnx="LayoutLMv3OnnxConfig",
        ),
        "lilt": supported_tasks_mapping(
            "feature-extraction",
            "question-answering",
            "text-classification",
            "token-classification",
            onnx="LiltOnnxConfig",
        ),
        "levit": supported_tasks_mapping("feature-extraction", "image-classification", onnx="LevitOnnxConfig"),
        "longt5": supported_tasks_mapping(
            "feature-extraction",
            "feature-extraction-with-past",
            "text2text-generation",
            "text2text-generation-with-past",
            onnx="LongT5OnnxConfig",
        ),
        # "longformer": supported_tasks_mapping(
        #     "feature-extraction",
        #     "fill-mask",
        #     "multiple-choice",
        #     "question-answering",
        #     "text-classification",
        #     "token-classification",
        #     onnx_config_cls="models.longformer.LongformerOnnxConfig",
        # ),
        "marian": supported_tasks_mapping(
            "feature-extraction",
            "feature-extraction-with-past",
            "text2text-generation",
            "text2text-generation-with-past",
            "text-generation",
            "text-generation-with-past",
            onnx="MarianOnnxConfig",
        ),
        "mbart": supported_tasks_mapping(
            "feature-extraction",
            "feature-extraction-with-past",
            "text-generation",
            "text-generation-with-past",
            "text2text-generation",
            "text2text-generation-with-past",
            "text-classification",
            "question-answering",
            onnx="MBartOnnxConfig",
        ),
        # TODO: enable once the missing operator is supported.
        # "mctct": supported_tasks_mapping(
        #     "feature-extraction",
        #     "automatic-speech-recognition",
        #     onnx="MCTCTOnnxConfig",
        # ),
        "mobilebert": supported_tasks_mapping(
            "feature-extraction",
            "fill-mask",
            "text-classification",
            "multiple-choice",
            "token-classification",
            "question-answering",
            onnx="MobileBertOnnxConfig",
            tflite="MobileBertTFLiteConfig",
        ),
        "mobilevit": supported_tasks_mapping(
            "feature-extraction",
            "image-classification",
            "image-segmentation",
            onnx="MobileViTOnnxConfig",
        ),
        "mobilenet-v1": supported_tasks_mapping(
            "feature-extraction",
            "image-classification",
            onnx="MobileNetV1OnnxConfig",
        ),
        "mobilenet-v2": supported_tasks_mapping(
            "feature-extraction",
            "image-classification",
            onnx="MobileNetV2OnnxConfig",
        ),
        "mpnet": supported_tasks_mapping(
            "feature-extraction",
            "fill-mask",
            "text-classification",
            "multiple-choice",
            "token-classification",
            "question-answering",
            onnx="MPNetOnnxConfig",
            tflite="MPNetTFLiteConfig",
        ),
        "mt5": supported_tasks_mapping(
            "feature-extraction",
            "feature-extraction-with-past",
            "text2text-generation",
            "text2text-generation-with-past",
            onnx="MT5OnnxConfig",
        ),
        "m2m-100": supported_tasks_mapping(
            "feature-extraction",
            "feature-extraction-with-past",
            "text2text-generation",
            "text2text-generation-with-past",
            onnx="M2M100OnnxConfig",
        ),
        "nystromformer": supported_tasks_mapping(
            "feature-extraction",
            "fill-mask",
            "multiple-choice",
            "question-answering",
            "text-classification",
            "token-classification",
            onnx="NystromformerOnnxConfig",
        ),
        "owlvit": supported_tasks_mapping(
            "feature-extraction",
            "zero-shot-object-detection",
            onnx="OwlViTOnnxConfig",
        ),
        "opt": supported_tasks_mapping(
            "feature-extraction",
            "feature-extraction-with-past",
            "text-generation",
            "text-generation-with-past",
            "question-answering",
            "text-classification",
            onnx="OPTOnnxConfig",
        ),
        "llama": supported_tasks_mapping(
            "feature-extraction",
            "feature-extraction-with-past",
            "text-generation",
            "text-generation-with-past",
            "text-classification",
            onnx="LlamaOnnxConfig",
        ),
        "pegasus": supported_tasks_mapping(
            "feature-extraction",
            "feature-extraction-with-past",
            "text-generation",
            "text-generation-with-past",
            "text2text-generation",
            "text2text-generation-with-past",
            onnx="PegasusOnnxConfig",
        ),
        "perceiver": supported_tasks_mapping(
            "fill-mask",
            "image-classification",
            "text-classification",
            onnx="PerceiverOnnxConfig",
        ),
        "pix2struct": supported_tasks_mapping(
            "image-to-text",
            "image-to-text-with-past",
            "visual-question-answering",
            "visual-question-answering-with-past",
            onnx="Pix2StructOnnxConfig",
        ),
        "poolformer": supported_tasks_mapping(
            "feature-extraction",
            "image-classification",
            onnx="PoolFormerOnnxConfig",
        ),
        "regnet": supported_tasks_mapping(
            "feature-extraction",
            "image-classification",
            onnx="RegNetOnnxConfig",
        ),
        "resnet": supported_tasks_mapping(
            "feature-extraction", "image-classification", onnx="ResNetOnnxConfig", tflite="ResNetTFLiteConfig"
        ),
        "roberta": supported_tasks_mapping(
            "feature-extraction",
            "fill-mask",
            # the logic for text-generation is not supported for roberta
            # "text-generation",
            "text-classification",
            "multiple-choice",
            "token-classification",
            "question-answering",
            onnx="RobertaOnnxConfig",
            tflite="RobertaTFLiteConfig",
        ),
        "roformer": supported_tasks_mapping(
            "feature-extraction",
            "fill-mask",
            # the logic for text-generation is not supported for roformer
            # "text-generation",
            "text-classification",
            "token-classification",
            "multiple-choice",
            "question-answering",
            "token-classification",
            onnx="RoFormerOnnxConfig",
            tflite="RoFormerTFLiteConfig",
        ),
        "sam": supported_tasks_mapping(
            "feature-extraction",
            onnx="SamOnnxConfig",
        ),
        "segformer": supported_tasks_mapping(
            "feature-extraction",
            "image-classification",
            "image-segmentation",
            "semantic-segmentation",
            onnx="SegformerOnnxConfig",
        ),
        "sew": supported_tasks_mapping(
            "feature-extraction",
            "automatic-speech-recognition",
            "audio-classification",
            onnx="SEWOnnxConfig",
        ),
        "sew-d": supported_tasks_mapping(
            "feature-extraction",
            "automatic-speech-recognition",
            "audio-classification",
            onnx="SEWDOnnxConfig",
        ),
        "speech-to-text": supported_tasks_mapping(
            "feature-extraction",
            "feature-extraction-with-past",
            "automatic-speech-recognition",
            "automatic-speech-recognition-with-past",
            onnx="Speech2TextOnnxConfig",
        ),
        "splinter": supported_tasks_mapping(
            "feature-extraction",
            "question-answering",
            onnx="SplinterOnnxConfig",
        ),
        "squeezebert": supported_tasks_mapping(
            "feature-extraction",
            "fill-mask",
            "text-classification",
            "multiple-choice",
            "token-classification",
            "question-answering",
            onnx="SqueezeBertOnnxConfig",
        ),
        "swin": supported_tasks_mapping(
            "feature-extraction",
            "image-classification",
            "masked-im",
            onnx="SwinOnnxConfig",
        ),
        "t5": supported_tasks_mapping(
            "feature-extraction",
            "feature-extraction-with-past",
            "text2text-generation",
            "text2text-generation-with-past",
            onnx="T5OnnxConfig",
        ),
        "trocr": supported_tasks_mapping(
            "feature-extraction",
            "feature-extraction-with-past",
            "image-to-text",
            "image-to-text-with-past",
            onnx="TrOCROnnxConfig",
        ),
        "unet": supported_tasks_mapping(
            "semantic-segmentation",
            onnx="UNetOnnxConfig",
        ),
        "unispeech": supported_tasks_mapping(
            "feature-extraction",
            "automatic-speech-recognition",
            "audio-classification",
            onnx="UniSpeechOnnxConfig",
        ),
        "unispeech-sat": supported_tasks_mapping(
            "feature-extraction",
            "automatic-speech-recognition",
            "audio-classification",
            "audio-frame-classification",
            "audio-xvector",
            onnx="UniSpeechSATOnnxConfig",
        ),
        "vae-encoder": supported_tasks_mapping(
            "semantic-segmentation",
            onnx="VaeEncoderOnnxConfig",
        ),
        "vae-decoder": supported_tasks_mapping(
            "semantic-segmentation",
            onnx="VaeDecoderOnnxConfig",
        ),
        "vision-encoder-decoder": supported_tasks_mapping(
            "image-to-text",
            "image-to-text-with-past",
            "document-question-answering",
            "document-question-answering-with-past",
            onnx="VisionEncoderDecoderOnnxConfig",
        ),
        "vit": supported_tasks_mapping(
            "feature-extraction", "image-classification", "masked-im", onnx="ViTOnnxConfig"
        ),
        "wavlm": supported_tasks_mapping(
            "feature-extraction",
            "automatic-speech-recognition",
            "audio-classification",
            "audio-frame-classification",
            "audio-xvector",
            onnx="WavLMOnnxConfig",
        ),
        "wav2vec2": supported_tasks_mapping(
            "feature-extraction",
            "automatic-speech-recognition",
            "audio-classification",
            "audio-frame-classification",
            "audio-xvector",
            onnx="Wav2Vec2OnnxConfig",
        ),
        "wav2vec2-conformer": supported_tasks_mapping(
            "feature-extraction",
            "automatic-speech-recognition",
            "audio-classification",
            "audio-frame-classification",
            "audio-xvector",
            onnx="Wav2Vec2ConformerOnnxConfig",
        ),
        "whisper": supported_tasks_mapping(
            "feature-extraction",
            "feature-extraction-with-past",
            "automatic-speech-recognition",
            "automatic-speech-recognition-with-past",
            onnx="WhisperOnnxConfig",
        ),
        "xlm": supported_tasks_mapping(
            "feature-extraction",
            "fill-mask",
            # the logic for text-generation is not supported for xlm
            # "text-generation",
            "text-classification",
            "multiple-choice",
            "token-classification",
            "question-answering",
            onnx="XLMOnnxConfig",
            tflite="XLMTFLiteConfig",
        ),
        "xlm-roberta": supported_tasks_mapping(
            "feature-extraction",
            "fill-mask",
            # the logic for text-generation is not supported for xlm-roberta
            # "text-generation",
            "text-classification",
            "multiple-choice",
            "token-classification",
            "question-answering",
            onnx="XLMRobertaOnnxConfig",
            tflite="XLMRobertaTFLiteConfig",
        ),
        "yolos": supported_tasks_mapping(
            "feature-extraction",
            "object-detection",
            onnx="YolosOnnxConfig",
        ),
    }
<<<<<<< HEAD
    _UNSUPPORTED_CLI_MODEL_TYPE = {"unet", "vae-encoder", "vae-decoder", "clip-text-model", "clip-vision-model", "trocr"}
=======
    _UNSUPPORTED_CLI_MODEL_TYPE = {
        "unet",
        "vae-encoder",
        "vae-decoder",
        "clip-text-model",
        "clip-text-with-projection",
        "trocr",
    }
>>>>>>> a86f3347
    _SUPPORTED_CLI_MODEL_TYPE = set(_SUPPORTED_MODEL_TYPE.keys()) - _UNSUPPORTED_CLI_MODEL_TYPE

    @classmethod
    def create_register(
        cls, backend: str, overwrite_existing: bool = False
    ) -> Callable[[str, Tuple[str, ...]], Callable[[Type], Type]]:
        """
        Creates a register function for the specified backend.

        Args:
            backend (`str`):
                The name of the backend that the register function will handle.
            overwrite_existing (`bool`, defaults to `False`):
                Whether or not the register function is allowed to overwrite an already existing config.

        Returns:
            `Callable[[str, Tuple[str, ...]], Callable[[Type], Type]]`: A decorator taking the model type and a the
            supported tasks.

        Example:
            ```python
            >>> register_for_new_backend = create_register("new-backend")

            >>> @register_for_new_backend("bert", "text-classification", "token-classification")
            >>> class BertNewBackendConfig(NewBackendConfig):
            >>>     pass
            ```
        """

        def wrapper(model_type: str, *supported_tasks: str) -> Callable[[Type], Type]:
            def decorator(config_cls: Type) -> Type:
                mapping = cls._SUPPORTED_MODEL_TYPE.get(model_type, {})
                mapping_backend = mapping.get(backend, {})
                for task in supported_tasks:
                    if task not in cls._TASKS_TO_LIBRARY:
                        known_tasks = ", ".join(cls._TASKS_TO_LIBRARY.keys())
                        raise ValueError(
                            f'The TasksManager does not know the task called "{task}", known tasks: {known_tasks}.'
                        )
                    if not overwrite_existing and task in mapping_backend:
                        continue
                    mapping_backend[task] = make_backend_config_constructor_for_task(config_cls, task)
                mapping[backend] = mapping_backend
                cls._SUPPORTED_MODEL_TYPE[model_type] = mapping
                return config_cls

            return decorator

        return wrapper

    @staticmethod
    def get_supported_tasks_for_model_type(
        model_type: str, exporter: str, model_name: Optional[str] = None
    ) -> TaskNameToExportConfigDict:
        """
        Retrieves the `task -> exporter backend config constructors` map from the model type.

        Args:
            model_type (`str`):
                The model type to retrieve the supported tasks for.
            exporter (`str`):
                The name of the exporter.
            model_name (`Optional[str]`, defaults to `None`):
                The name attribute of the model object, only used for the exception message.

        Returns:
            `TaskNameToExportConfigDict`: The dictionary mapping each task to a corresponding `ExportConfig`
            constructor.
        """
        model_type = model_type.lower()
        model_type_and_model_name = f"{model_type} ({model_name})" if model_name else model_type
        if model_type not in TasksManager._SUPPORTED_MODEL_TYPE:
            raise KeyError(
                f"{model_type_and_model_name} is not supported yet. "
                f"Only {TasksManager._SUPPORTED_MODEL_TYPE} are supported. "
                f"If you want to support {model_type} please propose a PR or open up an issue."
            )
        elif exporter not in TasksManager._SUPPORTED_MODEL_TYPE[model_type]:
            raise KeyError(
                f"{model_type_and_model_name} is not supported yet with the {exporter} backend. "
                f"Only {list(TasksManager._SUPPORTED_MODEL_TYPE[model_type].keys())} are supported. "
                f"If you want to support {exporter} please propose a PR or open up an issue."
            )
        else:
            return TasksManager._SUPPORTED_MODEL_TYPE[model_type][exporter]

    @staticmethod
    def get_supported_model_type_for_task(task: str, exporter: str) -> List[str]:
        """
        Returns the list of supported architectures by the exporter for a given task.
        """
        return [
            model_type.replace("-", "_")
            for model_type in TasksManager._SUPPORTED_MODEL_TYPE
            if task in TasksManager._SUPPORTED_MODEL_TYPE[model_type][exporter]
        ]

    @staticmethod
    def synonyms_for_task(task: str) -> Set[str]:
        synonyms = [k for k, v in TasksManager._SYNONYM_TASK_MAP.items() if v == task]
        synonyms += [k for k, v in TasksManager._SYNONYM_TASK_MAP.items() if v == TasksManager.map_from_synonym(task)]
        synonyms = set(synonyms)
        try:
            synonyms.remove(task)
        except KeyError:
            pass
        return synonyms

    @staticmethod
    def map_from_synonym(task: str) -> str:
        if task in TasksManager._SYNONYM_TASK_MAP:
            task = TasksManager._SYNONYM_TASK_MAP[task]
        return task

    @staticmethod
    def _validate_framework_choice(framework: str):
        """
        Validates if the framework requested for the export is both correct and available, otherwise throws an
        exception.
        """
        if framework not in ["pt", "tf"]:
            raise ValueError(f"Only two frameworks are supported for export: pt or tf, but {framework} was provided.")
        elif framework == "pt" and not is_torch_available():
            raise RuntimeError("Cannot export model using PyTorch because no PyTorch package was found.")
        elif framework == "tf" and not is_tf_available():
            raise RuntimeError("Cannot export model using TensorFlow because no TensorFlow package was found.")

    @staticmethod
    def get_model_class_for_task(
        task: str, framework: str = "pt", model_type: Optional[str] = None, model_class_name: Optional[str] = None
    ) -> Type:
        """
        Attempts to retrieve an AutoModel class from a task name.

        Args:
            task (`str`):
                The task required.
            framework (`str`, defaults to `"pt"`):
                The framework to use for the export.
            model_type (`Optional[str]`, defaults to `None`):
                The model type to retrieve the model class for. Some architectures need a custom class to be loaded,
                and can not be loaded from auto class.
            model_class_name (`Optional[str]`, defaults to `None`):
                A model class name, allowing to override the default class that would be detected for the task. This
                parameter is useful for example for "automatic-speech-recognition", that may map to
                AutoModelForSpeechSeq2Seq or to AutoModelForCTC.

        Returns:
            The AutoModel class corresponding to the task.
        """
        task = task.replace("-with-past", "")
        task = TasksManager.map_from_synonym(task)

        TasksManager._validate_framework_choice(framework)

        if (framework, model_type, task) in TasksManager._CUSTOM_CLASSES:
            library, class_name = TasksManager._CUSTOM_CLASSES[(framework, model_type, task)]
            loaded_library = importlib.import_module(library)

            return getattr(loaded_library, class_name)
        else:
            if framework == "pt":
                tasks_to_automodel = TasksManager._TASKS_TO_AUTOMODELS
            else:
                tasks_to_automodel = TasksManager._TASKS_TO_TF_AUTOMODELS

            library = TasksManager._TASKS_TO_LIBRARY[task]
            loaded_library = importlib.import_module(library)

            if model_class_name is None:
                if task not in tasks_to_automodel:
                    raise KeyError(
                        f"Unknown task: {task}. Possible values are: "
                        + ", ".join([f"`{key}` for {tasks_to_automodel[key]}" for key in tasks_to_automodel])
                    )

                if isinstance(tasks_to_automodel[task], str):
                    model_class_name = tasks_to_automodel[task]
                else:
                    # automatic-speech-recognition case, which may map to several auto class
                    if library == "transformers":
                        if model_type is None:
                            logger.warning(
                                f"No model type passed for the task {task}, that may be mapped to several loading"
                                f" classes ({tasks_to_automodel[task]}). Defaulting to {tasks_to_automodel[task][0]}"
                                " to load the model."
                            )
                            model_class_name = tasks_to_automodel[task][0]
                        else:
                            for autoclass_name in tasks_to_automodel[task]:
                                module = getattr(loaded_library, autoclass_name)
                                # TODO: we must really get rid of this - and _ mess
                                if (
                                    model_type in module._model_mapping._model_mapping
                                    or model_type.replace("-", "_") in module._model_mapping._model_mapping
                                ):
                                    model_class_name = autoclass_name
                                    break

                            if model_class_name is None:
                                raise ValueError(
                                    f"Unrecognized configuration classes {tasks_to_automodel[task]} do not match"
                                    f" with the model type {model_type} and task {task}."
                                )
                    else:
                        raise NotImplementedError(
                            "For library other than transformers, the _TASKS_TO_AUTOMODELS mapping should be one to one."
                        )

            return getattr(loaded_library, model_class_name)

    @staticmethod
    def determine_framework(
        model_name_or_path: Union[str, Path],
        subfolder: str = "",
        framework: Optional[str] = None,
        cache_dir: str = huggingface_hub.constants.HUGGINGFACE_HUB_CACHE,
    ) -> str:
        """
        Determines the framework to use for the export.

        The priority is in the following order:
            1. User input via `framework`.
            2. If local checkpoint is provided, use the same framework as the checkpoint.
            3. If model repo, try to infer the framework from the cache if available, else from the Hub.
            4. If could not infer, use available framework in environment, with priority given to PyTorch.

        Args:
            model_name_or_path (`Union[str, Path]`):
                Can be either the model id of a model repo on the Hugging Face Hub, or a path to a local directory
                containing a model.
            subfolder (`str`, *optional*, defaults to `""`):
                In case the model files are located inside a subfolder of the model directory / repo on the Hugging
                Face Hub, you can specify the subfolder name here.
            framework (`Optional[str]`, *optional*):
                The framework to use for the export. See above for priority if none provided.

        Returns:
            `str`: The framework to use for the export.

        """
        if framework is not None:
            return framework

        request_exception = None
        full_model_path = Path(model_name_or_path) / subfolder
        if full_model_path.is_dir():
            all_files = [
                os.path.relpath(os.path.join(dirpath, file), full_model_path)
                for dirpath, _, filenames in os.walk(full_model_path)
                for file in filenames
            ]
        else:
            try:
                if not isinstance(model_name_or_path, str):
                    model_name_or_path = str(model_name_or_path)
                all_files = huggingface_hub.list_repo_files(model_name_or_path, repo_type="model")
                if subfolder != "":
                    all_files = [file[len(subfolder) + 1 :] for file in all_files if file.startswith(subfolder)]
            except RequestsConnectionError as e:  # Hub not accessible
                request_exception = e
                object_id = model_name_or_path.replace("/", "--")
                full_model_path = Path(cache_dir, f"models--{object_id}")
                if full_model_path.is_dir():  # explore the cache first
                    # Resolve refs (for instance to convert main to the associated commit sha)
                    revision_file = Path(full_model_path, "refs", "main")
                    revision = ""
                    if revision_file.is_file():
                        with open(revision_file) as f:
                            revision = f.read()
                    cached_path = Path(full_model_path, "snapshots", revision, subfolder)
                    all_files = [
                        os.path.relpath(os.path.join(dirpath, file), cached_path)
                        for dirpath, _, filenames in os.walk(cached_path)
                        for file in filenames
                    ]

        pt_weight_name = Path(WEIGHTS_NAME).stem
        pt_weight_extension = Path(WEIGHTS_NAME).suffix
        safe_weight_name = Path(SAFE_WEIGHTS_NAME).stem
        safe_weight_extension = Path(SAFE_WEIGHTS_NAME).suffix
        is_pt_weight_file = [
            (file.startswith(pt_weight_name) and file.endswith(pt_weight_extension))
            or (file.startswith(safe_weight_name) and file.endswith(safe_weight_extension))
            for file in all_files
        ]

        weight_name = Path(TF2_WEIGHTS_NAME).stem
        weight_extension = Path(TF2_WEIGHTS_NAME).suffix
        is_tf_weight_file = [file.startswith(weight_name) and file.endswith(weight_extension) for file in all_files]

        if any(is_pt_weight_file):
            framework = "pt"
        elif any(is_tf_weight_file):
            framework = "tf"
        elif "model_index.json" in all_files and any(
            file.endswith((pt_weight_extension, safe_weight_extension)) for file in all_files
        ):
            # stable diffusion case
            framework = "pt"
        else:
            if request_exception is not None:
                raise RequestsConnectionError(
                    f"The framework could not be automatically inferred. If using the command-line, please provide the argument --framework (pt,tf) Detailed error: {request_exception}"
                )
            else:
                raise FileNotFoundError(
                    "Cannot determine framework from given checkpoint location."
                    f" There should be a {Path(WEIGHTS_NAME).stem}*{Path(WEIGHTS_NAME).suffix} for PyTorch"
                    f" or {Path(TF2_WEIGHTS_NAME).stem}*{Path(TF2_WEIGHTS_NAME).suffix} for TensorFlow."
                )

        if is_torch_available():
            framework = framework or "pt"
        elif is_tf_available():
            framework = framework or "tf"
        else:
            raise EnvironmentError("Neither PyTorch nor TensorFlow found in environment. Cannot export model.")

        logger.info(f"Framework not specified. Using {framework} to export to ONNX.")

        return framework

    @classmethod
    def _infer_task_from_model_or_model_class(
        cls, model: Optional[Union["PreTrainedModel", "TFPreTrainedModel"]] = None, model_class: Optional[Type] = None
    ) -> str:
        if model is not None and model_class is not None:
            raise ValueError("Either a model or a model class must be provided, but both were given here.")
        if model is None and model_class is None:
            raise ValueError("Either a model or a model class must be provided, but none were given here.")
        target_name = model.__class__.__name__ if model is not None else model_class.__name__
        task_name = None
        iterable = (cls._AUTOMODELS_TO_TASKS.items(), cls._TF_AUTOMODELS_TO_TASKS.items())
        pt_auto_module = importlib.import_module("transformers.models.auto.modeling_auto")
        tf_auto_module = importlib.import_module("transformers.models.auto.modeling_tf_auto")
        for auto_cls_name, task in itertools.chain.from_iterable(iterable):
            if any(
                (
                    target_name.startswith("Auto"),
                    target_name.startswith("TFAuto"),
                    "StableDiffusion" in target_name,
                )
            ):
                if target_name == auto_cls_name:
                    task_name = task
                    break

                continue

            module = tf_auto_module if auto_cls_name.startswith("TF") else pt_auto_module
            # getattr(module, auto_cls_name)._model_mapping is a _LazyMapping, it also has an attribute called
            # "_model_mapping" that is what we want here: class names and not actual classes.
            auto_cls = getattr(module, auto_cls_name, None)
            # This is the case for StableDiffusionPipeline for instance.
            if auto_cls is None:
                continue
            model_mapping = auto_cls._model_mapping._model_mapping
            if target_name in model_mapping.values():
                task_name = task
                break
        if task_name is None:
            raise ValueError(f"Could not infer the task name for {target_name}.")

        return task_name

    @classmethod
    def _infer_task_from_model_name_or_path(
        cls, model_name_or_path: str, subfolder: str = "", revision: Optional[str] = None
    ) -> str:
        inferred_task_name = None
        is_local = os.path.isdir(os.path.join(model_name_or_path, subfolder))

        if is_local:
            # TODO: maybe implement that.
            raise RuntimeError("Cannot infer the task from a local directory yet, please specify the task manually.")
        else:
            if subfolder != "":
                raise RuntimeError(
                    "Cannot infer the task from a model repo with a subfolder yet, please specify the task manually."
                )
            model_info = huggingface_hub.model_info(model_name_or_path, revision=revision)
            if model_info.library_name == "diffusers":
                # TODO : getattr(model_info, "model_index") defining auto_model_class_name currently set to None
                for task in ("stable-diffusion-xl", "stable-diffusion"):
                    if task in model_info.tags:
                        inferred_task_name = task
                        break
            else:
                pipeline_tag = getattr(model_info, "pipeline_tag", None)
                # conversational is not a supported task per se, just an alias that may map to
                # text-generaton or text2text-generation
                if pipeline_tag is not None and pipeline_tag != "conversational":
                    inferred_task_name = TasksManager.map_from_synonym(model_info.pipeline_tag)
                else:
                    transformers_info = model_info.transformersInfo
                    if transformers_info is not None and transformers_info.get("pipeline_tag") is not None:
                        inferred_task_name = TasksManager.map_from_synonym(transformers_info["pipeline_tag"])
                    else:
                        # transformersInfo does not always have a pipeline_tag attribute
                        class_name_prefix = ""
                        if is_torch_available():
                            tasks_to_automodels = TasksManager._TASKS_TO_AUTOMODELS
                        else:
                            tasks_to_automodels = TasksManager._TASKS_TO_TF_AUTOMODELS
                            class_name_prefix = "TF"

                        auto_model_class_name = transformers_info["auto_model"]
                        if not auto_model_class_name.startswith("TF"):
                            auto_model_class_name = f"{class_name_prefix}{auto_model_class_name}"
                        for task_name, class_name_for_task in tasks_to_automodels.items():
                            if class_name_for_task == auto_model_class_name:
                                inferred_task_name = task_name
                                break

        if inferred_task_name is None:
            raise KeyError(f"Could not find the proper task name for {auto_model_class_name}.")
        return inferred_task_name

    @classmethod
    def infer_task_from_model(
        cls,
        model: Union[str, "PreTrainedModel", "TFPreTrainedModel", Type],
        subfolder: str = "",
        revision: Optional[str] = None,
    ) -> str:
        """
        Infers the task from the model repo.

        Args:
            model (`str`):
                The model to infer the task from. This can either be the name of a repo on the HuggingFace Hub, an
                instance of a model, or a model class.
            subfolder (`str`, *optional*, defaults to `""`):
                In case the model files are located inside a subfolder of the model directory / repo on the Hugging
                Face Hub, you can specify the subfolder name here.
            revision (`Optional[str]`, *optional*):
                Revision is the specific model version to use. It can be a branch name, a tag name, or a commit id.

        Returns:
            `str`: The task name automatically detected from the model repo.
        """
        is_torch_pretrained_model = is_torch_available() and isinstance(model, PreTrainedModel)
        is_tf_pretrained_model = is_tf_available() and isinstance(model, TFPreTrainedModel)
        task = None
        if isinstance(model, str):
            task = cls._infer_task_from_model_name_or_path(model, subfolder=subfolder, revision=revision)
        elif is_torch_pretrained_model or is_tf_pretrained_model:
            task = cls._infer_task_from_model_or_model_class(model=model)
        elif inspect.isclass(model):
            task = cls._infer_task_from_model_or_model_class(model_class=model)

        if task is None:
            raise ValueError(f"Could not infer the task from {model}.")

        return task

    @staticmethod
    def get_all_tasks():
        """
        Retrieves all the possible tasks.

        Returns:
            `List`: all the possible tasks.
        """
        tasks = []
        if is_torch_available():
            tasks = list(TasksManager._TASKS_TO_AUTOMODELS.keys())
        else:
            tasks = list(TasksManager._TASKS_TO_TF_AUTOMODELS)
        return tasks

    @staticmethod
    def get_model_from_task(
        task: str,
        model_name_or_path: Union[str, Path],
        subfolder: str = "",
        revision: Optional[str] = None,
        framework: Optional[str] = None,
        cache_dir: Optional[str] = None,
        torch_dtype: Optional["torch.dtype"] = None,
        device: Optional[Union["torch.device", str]] = None,
        **model_kwargs,
    ) -> Union["PreTrainedModel", "TFPreTrainedModel"]:
        """
        Retrieves a model from its name and the task to be enabled.

        Args:
            task (`str`):
                The task required.
            model_name_or_path (`Union[str, Path]`):
                Can be either the model id of a model repo on the Hugging Face Hub, or a path to a local directory
                containing a model.
            subfolder (`str`, *optional*, defaults to `""`):
                In case the model files are located inside a subfolder of the model directory / repo on the Hugging
                Face Hub, you can specify the subfolder name here.
            revision (`Optional[str]`, *optional*):
                Revision is the specific model version to use. It can be a branch name, a tag name, or a commit id.
            framework (`Optional[str]`, *optional*):
                The framework to use for the export. See `TasksManager.determine_framework` for the priority should
                none be provided.
            cache_dir (`Optional[str]`, *optional*):
                Path to a directory in which a downloaded pretrained model weights have been cached if the standard cache should not be used.
            torch_dtype (`Optional[torch.dtype]`, defaults to `None`):
                Data type to load the model on. PyTorch-only argument.
            device (`Optional[torch.device]`, defaults to `None`):
                Device to initialize the model on. PyTorch-only argument. For PyTorch, defaults to "cpu".
            model_kwargs (`Dict[str, Any]`, *optional*):
                Keyword arguments to pass to the model `.from_pretrained()` method.

        Returns:
            The instance of the model.

        """
        framework = TasksManager.determine_framework(model_name_or_path, subfolder=subfolder, framework=framework)

        original_task = task
        if task == "auto":
            task = TasksManager.infer_task_from_model(model_name_or_path, subfolder=subfolder, revision=revision)

        model_type = None
        model_class_name = None
        kwargs = {"subfolder": subfolder, "revision": revision, "cache_dir": cache_dir, **model_kwargs}

        if TasksManager._TASKS_TO_LIBRARY[task.replace("-with-past", "")] == "transformers":
            config = AutoConfig.from_pretrained(model_name_or_path, **kwargs)
            model_type = config.model_type.replace("_", "-")
            # TODO: if automatic-speech-recognition is passed as task, it may map to several
            # different auto class (AutoModelForSpeechSeq2Seq or AutoModelForCTC),
            # depending on the model type
            # if original_task in ["auto", "automatic-speech-recognition"]:
            if original_task == "automatic-speech-recognition" or task == "automatic-speech-recognition":
                if original_task == "auto" and config.architectures is not None:
                    model_class_name = config.architectures[0]

        model_class = TasksManager.get_model_class_for_task(
            task, framework, model_type=model_type, model_class_name=model_class_name
        )

        try:
            if framework == "pt":
                kwargs["torch_dtype"] = torch_dtype

                if isinstance(device, str):
                    device = torch.device(device)
                elif device is None:
                    device = torch.device("cpu")

                # TODO : fix EulerDiscreteScheduler loading to enable for SD models
                if (
                    version.parse(torch.__version__) >= version.parse("2.0")
                    and TasksManager._TASKS_TO_LIBRARY[task.replace("-with-past", "")] != "diffusers"
                ):
                    with device:
                        # Initialize directly in the requested device, to save allocation time. Especially useful for large
                        # models to initialize on cuda device.
                        model = model_class.from_pretrained(model_name_or_path, **kwargs)
                else:
                    model = model_class.from_pretrained(model_name_or_path, **kwargs).to(device)
            else:
                model = model_class.from_pretrained(model_name_or_path, **kwargs)
        except OSError:
            if framework == "pt":
                logger.info("Loading TensorFlow model in PyTorch before exporting.")
                kwargs["from_tf"] = True
                model = model_class.from_pretrained(model_name_or_path, **kwargs)
            else:
                logger.info("Loading PyTorch model in TensorFlow before exporting.")
                kwargs["from_pt"] = True
                model = model_class.from_pretrained(model_name_or_path, **kwargs)
        return model

    @staticmethod
    def get_exporter_config_constructor(
        exporter: str,
        model: Optional[Union["PreTrainedModel", "TFPreTrainedModel"]] = None,
        task: str = "feature-extraction",
        model_type: Optional[str] = None,
        model_name: Optional[str] = None,
        exporter_config_kwargs: Optional[Dict[str, Any]] = None,
    ) -> ExportConfigConstructor:
        """
        Gets the `ExportConfigConstructor` for a model (or alternatively for a model type) and task combination.

        Args:
            exporter (`str`):
                The exporter to use.
            model (`Optional[Union[PreTrainedModel, TFPreTrainedModel]]`, defaults to `None`):
                The instance of the model.
            task (`str`, defaults to `"feature-extraction"`):
                The task to retrieve the config for.
            model_type (`Optional[str]`, defaults to `None`):
                The model type to retrieve the config for.
            model_name (`Optional[str]`, defaults to `None`):
                The name attribute of the model object, only used for the exception message.
            exporter_config_kwargs(`Optional[Dict[str, Any]]`, defaults to `None`):
                Arguments that will be passed to the exporter config class when building the config constructor.

        Returns:
            `ExportConfigConstructor`: The `ExportConfig` constructor for the requested backend.
        """
        if model is None and model_type is None:
            raise ValueError("Either a model_type or model should be provided to retrieve the export config.")

        if model_type is None:
            model_type = getattr(model.config, "model_type", model_type)

            if model_type is None:
                raise ValueError("Model type cannot be inferred. Please provide the model_type for the model!")

            model_type = model_type.replace("_", "-")
            model_name = getattr(model, "name", model_name)

        model_tasks = TasksManager.get_supported_tasks_for_model_type(model_type, exporter, model_name=model_name)

        if task not in model_tasks:
            synonyms = TasksManager.synonyms_for_task(task)
            for synonym in synonyms:
                if synonym in model_tasks:
                    task = synonym
                    break
            if task not in model_tasks:
                raise ValueError(
                    f"{model_type} doesn't support task {task} for the {exporter} backend."
                    f" Supported tasks are: {', '.join(model_tasks.keys())}."
                )

        exporter_config_constructor = TasksManager._SUPPORTED_MODEL_TYPE[model_type][exporter][task]
        if exporter_config_kwargs is not None:
            exporter_config_constructor = partial(exporter_config_constructor, **exporter_config_kwargs)

        return exporter_config_constructor<|MERGE_RESOLUTION|>--- conflicted
+++ resolved
@@ -392,15 +392,13 @@
             "feature-extraction",
             onnx="CLIPTextOnnxConfig",
         ),
-<<<<<<< HEAD
         "clip-vision-model": supported_tasks_mapping(
             "feature-extraction",
             onnx="CLIPVisionOnnxConfig",
-=======
+        ),
         "clip-text-with-projection": supported_tasks_mapping(
             "feature-extraction",
             onnx="CLIPTextWithProjectionOnnxConfig",
->>>>>>> a86f3347
         ),
         "codegen": supported_tasks_mapping(
             "feature-extraction",
@@ -952,18 +950,15 @@
             onnx="YolosOnnxConfig",
         ),
     }
-<<<<<<< HEAD
-    _UNSUPPORTED_CLI_MODEL_TYPE = {"unet", "vae-encoder", "vae-decoder", "clip-text-model", "clip-vision-model", "trocr"}
-=======
     _UNSUPPORTED_CLI_MODEL_TYPE = {
         "unet",
         "vae-encoder",
         "vae-decoder",
         "clip-text-model",
         "clip-text-with-projection",
+        "clip-vision-model",
         "trocr",
     }
->>>>>>> a86f3347
     _SUPPORTED_CLI_MODEL_TYPE = set(_SUPPORTED_MODEL_TYPE.keys()) - _UNSUPPORTED_CLI_MODEL_TYPE
 
     @classmethod
