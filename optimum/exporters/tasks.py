# coding=utf-8
# Copyright 2022 The HuggingFace Team. All rights reserved.
#
# Licensed under the Apache License, Version 2.0 (the "License");
# you may not use this file except in compliance with the License.
# You may obtain a copy of the License at
#
#     http://www.apache.org/licenses/LICENSE-2.0
#
# Unless required by applicable law or agreed to in writing, software
# distributed under the License is distributed on an "AS IS" BASIS,
# WITHOUT WARRANTIES OR CONDITIONS OF ANY KIND, either express or implied.
# See the License for the specific language governing permissions and
# limitations under the License.
"""Model export tasks manager."""

import importlib
import os
import warnings
from functools import partial
from pathlib import Path
from typing import TYPE_CHECKING, Any, Callable, Dict, List, Optional, Set, Tuple, Type, Union

import huggingface_hub
from huggingface_hub.constants import HUGGINGFACE_HUB_CACHE
from huggingface_hub.errors import OfflineModeIsEnabled
from packaging import version
from requests.exceptions import ConnectionError as RequestsConnectionError
from transformers import AutoConfig, PretrainedConfig, is_tf_available, is_torch_available
from transformers.utils import SAFE_WEIGHTS_NAME, TF2_WEIGHTS_NAME, WEIGHTS_NAME, logging

from ..utils.import_utils import is_diffusers_available, is_onnx_available


if TYPE_CHECKING:
    from .base import ExportConfig

logger = logging.get_logger(__name__)  # pylint: disable=invalid-name

if not is_torch_available() and not is_tf_available():
    logger.warning(
        "The export tasks are only supported for PyTorch or TensorFlow. You will not be able to export models"
        " without one of these libraries installed."
    )

if is_torch_available():
    import torch
    from transformers import PreTrainedModel

if is_tf_available():
    from transformers import TFPreTrainedModel

if is_diffusers_available():
    from diffusers import DiffusionPipeline
    from diffusers.pipelines.auto_pipeline import (
        AUTO_IMAGE2IMAGE_PIPELINES_MAPPING,
        AUTO_INPAINT_PIPELINES_MAPPING,
        AUTO_TEXT2IMAGE_PIPELINES_MAPPING,
    )

ExportConfigConstructor = Callable[[PretrainedConfig], "ExportConfig"]
TaskNameToExportConfigDict = Dict[str, ExportConfigConstructor]


def is_backend_available(backend):
    backend_availablilty = {
        "onnx": is_onnx_available(),
        "tflite": is_tf_available(),
    }
    return backend_availablilty[backend]


def make_backend_config_constructor_for_task(config_cls: Type, task: str) -> ExportConfigConstructor:
    if "-with-past" in task:
        if not getattr(config_cls, "SUPPORTS_PAST", False):
            raise ValueError(f"{config_cls} does not support tasks with past.")
        constructor = partial(config_cls, use_past=True, task=task.replace("-with-past", ""))
    else:
        constructor = partial(config_cls, task=task)
    return constructor


def supported_tasks_mapping(
    *supported_tasks: Union[str, Tuple[str, Tuple[str, ...]]], **exporters: str
) -> Dict[str, TaskNameToExportConfigDict]:
    """
    Generates the mapping between supported tasks and their corresponding `ExportConfig` for a given model, for
    every backend.

    Args:
        supported_tasks (`Tuple[Union[str, Tuple[str, Tuple[str, ...]]]`):
            The names of the supported tasks.
            If some task is supported by only a subset of all the backends, it can be specified as follows:
                ```python
                >>> ("multiple-choice", ("onnx",))
                ```

            The line above means that the multiple-choice task will be supported only by the ONNX backend.

        exporters (`Dict[str, str]`):
            The export backend name -> config class name mapping. For instance:
            ```python
            >>> exporters = {  # doctest: +SKIP
            ...     "onnx": "BertOnnxConfig",
            ...     "tflite": "BertTFLiteConfig",
            ...     ...
            ... }
            ```

    Returns:
        `Dict[str, TaskNameToExportConfigDict]`: The dictionary mapping a task to an `ExportConfig` constructor.
    """
    mapping = {}
    for backend, config_cls_name in exporters.items():
        if is_backend_available(backend):
            config_cls = getattr(
                importlib.import_module(f"optimum.exporters.{backend}.model_configs"), config_cls_name
            )
            mapping[backend] = {}
            for task in supported_tasks:
                if isinstance(task, tuple):
                    task, supported_backends_for_task = task
                    if backend not in supported_backends_for_task:
                        continue
                config_constructor = make_backend_config_constructor_for_task(config_cls, task)
                mapping[backend][task] = config_constructor
    return mapping


def get_diffusers_tasks_to_model_mapping():
    """task -> model mapping (model type -> model class)"""

    tasks_to_model_mapping = {}

    for task_name, model_mapping in (
        ("text-to-image", AUTO_TEXT2IMAGE_PIPELINES_MAPPING),
        ("image-to-image", AUTO_IMAGE2IMAGE_PIPELINES_MAPPING),
        ("inpainting", AUTO_INPAINT_PIPELINES_MAPPING),
    ):
        tasks_to_model_mapping[task_name] = {}

        for model_type, model_class in model_mapping.items():
            tasks_to_model_mapping[task_name][model_type] = model_class.__name__

    return tasks_to_model_mapping


def get_transformers_tasks_to_model_mapping(tasks_to_model_loader, framework="pt"):
    """task -> model mapping (model type -> model class)"""

    if framework == "pt":
        auto_modeling_module = importlib.import_module("transformers.models.auto.modeling_auto")
    elif framework == "tf":
        auto_modeling_module = importlib.import_module("transformers.models.auto.modeling_tf_auto")

    tasks_to_model_mapping = {}
    for task_name, model_loaders in tasks_to_model_loader.items():
        if isinstance(model_loaders, str):
            model_loaders = (model_loaders,)

        tasks_to_model_mapping[task_name] = {}
        for model_loader in model_loaders:
            model_loader_class = getattr(auto_modeling_module, model_loader, None)
            if model_loader_class is not None:
                # we can just update the model_type to model_class mapping since
                # we can only have one task->model_type->model_class either way
                # e.g. we merge automatic-speech-recognition's SpeechSeq2Seq and CTC models
                tasks_to_model_mapping[task_name].update(model_loader_class._model_mapping._model_mapping)

    return tasks_to_model_mapping


class TasksManager:
    """
    Handles the `task name -> model class` and `architecture -> configuration` mappings.
    """

    # Torch model loaders
    _TRANSFORMERS_TASKS_TO_MODEL_LOADERS = {}
    _DIFFUSERS_TASKS_TO_MODEL_LOADERS = {}
    _TIMM_TASKS_TO_MODEL_LOADERS = {}
    _LIBRARY_TO_TASKS_TO_MODEL_LOADER_MAP = {}

    # Torch model mappings
    _TRANSFORMERS_TASKS_TO_MODEL_MAPPINGS = {}
    _DIFFUSERS_TASKS_TO_MODEL_MAPPINGS = {}

    # TF model loaders
    _TRANSFORMERS_TASKS_TO_TF_MODEL_LOADERS = {}
    _LIBRARY_TO_TF_TASKS_TO_MODEL_LOADER_MAP = {}

    # TF model mappings
    _TRANSFORMERS_TASKS_TO_MODEL_MAPPINGS = {}

    if is_torch_available():
        # Refer to https://huggingface.co/datasets/huggingface/transformers-metadata/blob/main/pipeline_tags.json
        # In case the same task (pipeline tag) may map to several loading classes, we use a tuple and the
        # auto-class _model_mapping to determine the right one.

        # TODO: having several tasks pointing to the same auto-model class is bug prone to auto-detect the
        # task in a Hub repo that has no pipeline_tag, and no transformersInfo.pipeline_tag, as we then rely on
        # on transformersInfo["auto_model"] and this dictionary.
        _TRANSFORMERS_TASKS_TO_MODEL_LOADERS = {
            "audio-classification": "AutoModelForAudioClassification",
            "audio-frame-classification": "AutoModelForAudioFrameClassification",
            "audio-xvector": "AutoModelForAudioXVector",
            "automatic-speech-recognition": ("AutoModelForSpeechSeq2Seq", "AutoModelForCTC"),
            "depth-estimation": "AutoModelForDepthEstimation",
            "feature-extraction": "AutoModel",
            "fill-mask": "AutoModelForMaskedLM",
            "image-classification": "AutoModelForImageClassification",
            "image-segmentation": (
                "AutoModelForImageSegmentation",
                "AutoModelForSemanticSegmentation",
                "AutoModelForInstanceSegmentation",
                "AutoModelForUniversalSegmentation",
            ),
            "image-to-image": "AutoModelForImageToImage",
            "image-to-text": ("AutoModelForVision2Seq", "AutoModel"),
            "mask-generation": "AutoModel",
            "masked-im": "AutoModelForMaskedImageModeling",
            "multiple-choice": "AutoModelForMultipleChoice",
            "object-detection": "AutoModelForObjectDetection",
            "question-answering": "AutoModelForQuestionAnswering",
            "reinforcement-learning": "AutoModel",
            "semantic-segmentation": "AutoModelForSemanticSegmentation",
            "text-to-audio": ("AutoModelForTextToSpectrogram", "AutoModelForTextToWaveform"),
            "text-generation": "AutoModelForCausalLM",
            "text2text-generation": "AutoModelForSeq2SeqLM",
            "text-classification": "AutoModelForSequenceClassification",
            "token-classification": "AutoModelForTokenClassification",
            "visual-question-answering": "AutoModelForVisualQuestionAnswering",
            "zero-shot-image-classification": "AutoModelForZeroShotImageClassification",
            "zero-shot-object-detection": "AutoModelForZeroShotObjectDetection",
        }

        _TRANSFORMERS_TASKS_TO_MODEL_MAPPINGS = get_transformers_tasks_to_model_mapping(
            _TRANSFORMERS_TASKS_TO_MODEL_LOADERS, framework="pt"
        )

        _TIMM_TASKS_TO_MODEL_LOADERS = {
            "image-classification": "create_model",
        }

        _SENTENCE_TRANSFORMERS_TASKS_TO_MODEL_LOADERS = {
            "feature-extraction": "SentenceTransformer",
            "sentence-similarity": "SentenceTransformer",
        }

        if is_diffusers_available():
            _DIFFUSERS_TASKS_TO_MODEL_LOADERS = {
                "image-to-image": "AutoPipelineForImage2Image",
                "inpainting": "AutoPipelineForInpainting",
                "text-to-image": "AutoPipelineForText2Image",
            }

            _DIFFUSERS_TASKS_TO_MODEL_MAPPINGS = get_diffusers_tasks_to_model_mapping()

        _LIBRARY_TO_TASKS_TO_MODEL_LOADER_MAP = {
            "diffusers": _DIFFUSERS_TASKS_TO_MODEL_LOADERS,
            "sentence_transformers": _SENTENCE_TRANSFORMERS_TASKS_TO_MODEL_LOADERS,
            "timm": _TIMM_TASKS_TO_MODEL_LOADERS,
            "transformers": _TRANSFORMERS_TASKS_TO_MODEL_LOADERS,
        }

    if is_tf_available():
        _TRANSFORMERS_TASKS_TO_TF_MODEL_LOADERS = {
            "document-question-answering": "TFAutoModelForDocumentQuestionAnswering",
            "feature-extraction": "TFAutoModel",
            "fill-mask": "TFAutoModelForMaskedLM",
            "text-generation": "TFAutoModelForCausalLM",
            "image-classification": "TFAutoModelForImageClassification",
            "text2text-generation": "TFAutoModelForSeq2SeqLM",
            "text-classification": "TFAutoModelForSequenceClassification",
            "token-classification": "TFAutoModelForTokenClassification",
            "multiple-choice": "TFAutoModelForMultipleChoice",
            "question-answering": "TFAutoModelForQuestionAnswering",
            "image-segmentation": "TFAutoModelForImageSegmentation",
            "masked-im": "TFAutoModelForMaskedImageModeling",
            "semantic-segmentation": "TFAutoModelForSemanticSegmentation",
            "automatic-speech-recognition": "TFAutoModelForSpeechSeq2Seq",
            "audio-classification": "TFAutoModelForAudioClassification",
            "image-to-text": "TFAutoModelForVision2Seq",
            "zero-shot-image-classification": "TFAutoModelForZeroShotImageClassification",
            "zero-shot-object-detection": "TFAutoModelForZeroShotObjectDetection",
        }

        _LIBRARY_TO_TF_TASKS_TO_MODEL_LOADER_MAP = {
            "transformers": _TRANSFORMERS_TASKS_TO_TF_MODEL_LOADERS,
        }

        _TRANSFORMERS_TASKS_TO_TF_MODEL_MAPPINGS = get_transformers_tasks_to_model_mapping(
            _TRANSFORMERS_TASKS_TO_TF_MODEL_LOADERS, framework="tf"
        )

    _SYNONYM_TASK_MAP = {
        "audio-ctc": "automatic-speech-recognition",
        "causal-lm": "text-generation",
        "causal-lm-with-past": "text-generation-with-past",
        "default": "feature-extraction",
        "default-with-past": "feature-extraction-with-past",
        "masked-lm": "fill-mask",
        "mask-generation": "feature-extraction",
        "sentence-similarity": "feature-extraction",
        "seq2seq-lm": "text2text-generation",
        "seq2seq-lm-with-past": "text2text-generation-with-past",
        "sequence-classification": "text-classification",
        "speech2seq-lm": "automatic-speech-recognition",
        "speech2seq-lm-with-past": "automatic-speech-recognition-with-past",
        "summarization": "text2text-generation",
        "text-to-speech": "text-to-audio",
        "translation": "text2text-generation",
        "vision2seq-lm": "image-to-text",
        "zero-shot-classification": "text-classification",
        "image-feature-extraction": "feature-extraction",
        "pretraining": "feature-extraction",
        # for backward compatibility and testing (where
        # model task and model type are still the same)
        "stable-diffusion": "text-to-image",
        "stable-diffusion-xl": "text-to-image",
        "latent-consistency": "text-to-image",
    }

    _CUSTOM_CLASSES = {
        ("pt", "pix2struct", "image-to-text"): ("transformers", "Pix2StructForConditionalGeneration"),
        ("pt", "pix2struct", "visual-question-answering"): ("transformers", "Pix2StructForConditionalGeneration"),
        ("pt", "visual-bert", "question-answering"): ("transformers", "VisualBertForQuestionAnswering"),
        # VisionEncoderDecoderModel is not registered in AutoModelForDocumentQuestionAnswering
        ("pt", "vision-encoder-decoder", "document-question-answering"): ("transformers", "VisionEncoderDecoderModel"),
    }

    _ENCODER_DECODER_TASKS = (
        "automatic-speech-recognition",
        "document-question-answering",
        "feature-extraction-with-past",
        "image-to-text",
        "text2text-generation",
        "visual-question-answering",
    )

    _MODEL_TYPE_FOR_DEFAULT_CONFIG = {
        "timm": "default-timm-config",
    }

    _DIFFUSERS_SUPPORTED_MODEL_TYPE = {
        "t5-encoder": supported_tasks_mapping(
            "feature-extraction",
            onnx="T5EncoderOnnxConfig",
        ),
        "clip-text": supported_tasks_mapping(
            "feature-extraction",
            onnx="CLIPTextOnnxConfig",
        ),
        "clip-text-with-projection": supported_tasks_mapping(
            "feature-extraction",
            onnx="CLIPTextWithProjectionOnnxConfig",
        ),
        "flux-transformer-2d": supported_tasks_mapping(
            "semantic-segmentation",
            onnx="FluxTransformerOnnxConfig",
        ),
        "sd3-transformer-2d": supported_tasks_mapping(
            "semantic-segmentation",
            onnx="SD3TransformerOnnxConfig",
        ),
        "unet-2d-condition": supported_tasks_mapping(
            "semantic-segmentation",
            onnx="UNetOnnxConfig",
        ),
        "vae-encoder": supported_tasks_mapping(
            "semantic-segmentation",
            onnx="VaeEncoderOnnxConfig",
        ),
        "vae-decoder": supported_tasks_mapping(
            "semantic-segmentation",
            onnx="VaeDecoderOnnxConfig",
        ),
    }

    _TIMM_SUPPORTED_MODEL_TYPE = {
        "default-timm-config": supported_tasks_mapping("image-classification", onnx="TimmDefaultOnnxConfig"),
    }

    _SENTENCE_TRANSFORMERS_SUPPORTED_MODEL_TYPE = {
        "clip": supported_tasks_mapping(
            "feature-extraction",
            "sentence-similarity",
            onnx="SentenceTransformersCLIPOnnxConfig",
        ),
        "transformer": supported_tasks_mapping(
            "feature-extraction",
            "sentence-similarity",
            onnx="SentenceTransformersTransformerOnnxConfig",
        ),
    }

    # TODO: some models here support text-generation export but are not supported in ORTModelForCausalLM
    # Set of model topologies we support associated to the tasks supported by each topology and the factory
    # TODO: remove `-with-past` tasks and rather rely on `variant`.
    _SUPPORTED_MODEL_TYPE = {
        "audio-spectrogram-transformer": supported_tasks_mapping(
            "feature-extraction",
            "audio-classification",
            onnx="ASTOnnxConfig",
        ),
        "albert": supported_tasks_mapping(
            "feature-extraction",
            "fill-mask",
            "text-classification",
            "multiple-choice",
            "token-classification",
            "question-answering",
            onnx="AlbertOnnxConfig",
            tflite="AlbertTFLiteConfig",
        ),
        "bart": supported_tasks_mapping(
            "feature-extraction",
            "feature-extraction-with-past",
            "text-generation",
            "text-generation-with-past",
            "text2text-generation",
            "text2text-generation-with-past",
            "text-classification",
            "question-answering",
            onnx="BartOnnxConfig",
        ),
        # BEiT cannot be used with the masked image modeling autoclass, so this task is excluded here
        "beit": supported_tasks_mapping("feature-extraction", "image-classification", onnx="BeitOnnxConfig"),
        "bert": supported_tasks_mapping(
            "feature-extraction",
            "fill-mask",
            # the logic for text-generation is not supported for BERT
            # "text-generation",
            "text-classification",
            "multiple-choice",
            "token-classification",
            "question-answering",
            onnx="BertOnnxConfig",
            tflite="BertTFLiteConfig",
        ),
        "rembert": supported_tasks_mapping(
            "fill-mask",
            "feature-extraction",
            "text-classification",
            "multiple-choice",
            "token-classification",
            "question-answering",
            onnx="RemBertOnnxConfig",
        ),
        # For big-bird and bigbird-pegasus being unsupported, refer to model_configs.py
        # "big-bird": supported_tasks_mapping(
        #     "feature-extraction",
        #     "fill-mask",
        #     # the logic for text-generation is not supported for big-bird
        #     # "text-generation",
        #     "text-classification",
        #     "multiple-choice",
        #     "token-classification",
        #     "question-answering",
        #     onnx="BigBirdOnnxConfig",
        #     # TODO: check model_config.py to know why it cannot be enabled yet.
        #     # tflite="BigBirdTFLiteConfig",
        # ),
        # "bigbird-pegasus": supported_tasks_mapping(
        #     "feature-extraction",
        #     "feature-extraction-with-past",
        #     "text-generation",
        #     "text-generation-with-past",
        #     "text2text-generation",
        #     "text2text-generation-with-past",
        #     "text-classification",
        #     "question-answering",
        #     onnx="BigBirdPegasusOnnxConfig",
        # ),
        "blenderbot": supported_tasks_mapping(
            "feature-extraction",
            "feature-extraction-with-past",
            "text-generation",
            "text-generation-with-past",
            "text2text-generation",
            "text2text-generation-with-past",
            onnx="BlenderbotOnnxConfig",
        ),
        "blenderbot-small": supported_tasks_mapping(
            "feature-extraction",
            "feature-extraction-with-past",
            "text-generation",
            "text-generation-with-past",
            "text2text-generation",
            "text2text-generation-with-past",
            onnx="BlenderbotSmallOnnxConfig",
        ),
        "bloom": supported_tasks_mapping(
            "feature-extraction",
            "feature-extraction-with-past",
            "text-generation",
            "text-generation-with-past",
            "text-classification",
            "token-classification",
            onnx="BloomOnnxConfig",
        ),
        "camembert": supported_tasks_mapping(
            "feature-extraction",
            "fill-mask",
            # the logic for text-generation is not supported for camembert
            # "text-generation",
            "text-classification",
            "multiple-choice",
            "token-classification",
            "question-answering",
            onnx="CamembertOnnxConfig",
            tflite="CamembertTFLiteConfig",
        ),
        "clip": supported_tasks_mapping(
            "feature-extraction",
            "zero-shot-image-classification",
            onnx="CLIPOnnxConfig",
        ),
        "clip-vision-model": supported_tasks_mapping(
            "feature-extraction",
            onnx="CLIPVisionModelOnnxConfig",
        ),
        "codegen": supported_tasks_mapping(
            "feature-extraction",
            "feature-extraction-with-past",
            "text-generation",
            "text-generation-with-past",
            onnx="CodeGenOnnxConfig",
        ),
        "convbert": supported_tasks_mapping(
            "feature-extraction",
            "fill-mask",
            "text-classification",
            "multiple-choice",
            "token-classification",
            "question-answering",
            onnx="ConvBertOnnxConfig",
            tflite="ConvBertTFLiteConfig",
        ),
        "convnext": supported_tasks_mapping(
            "feature-extraction",
            "image-classification",
            onnx="ConvNextOnnxConfig",
        ),
        "convnextv2": supported_tasks_mapping(
            "feature-extraction",
            "image-classification",
            onnx="ConvNextV2OnnxConfig",
        ),
        "cvt": supported_tasks_mapping("feature-extraction", "image-classification", onnx="CvTOnnxConfig"),
        "data2vec-text": supported_tasks_mapping(
            "feature-extraction",
            "fill-mask",
            "text-classification",
            "multiple-choice",
            "token-classification",
            "question-answering",
            onnx="Data2VecTextOnnxConfig",
        ),
        "data2vec-vision": supported_tasks_mapping(
            "feature-extraction",
            "image-classification",
            # ONNX doesn't support `adaptive_avg_pool2d` yet
            # "semantic-segmentation",
            onnx="Data2VecVisionOnnxConfig",
        ),
        "data2vec-audio": supported_tasks_mapping(
            "feature-extraction",
            "automatic-speech-recognition",
            "audio-classification",
            "audio-frame-classification",
            "audio-xvector",
            onnx="Data2VecAudioOnnxConfig",
        ),
        "deberta": supported_tasks_mapping(
            "feature-extraction",
            "fill-mask",
            "text-classification",
            "token-classification",
            "question-answering",
            onnx="DebertaOnnxConfig",
            tflite="DebertaTFLiteConfig",
        ),
        "deberta-v2": supported_tasks_mapping(
            "feature-extraction",
            "fill-mask",
            "text-classification",
            ("multiple-choice", ("onnx",)),
            "token-classification",
            "question-answering",
            onnx="DebertaV2OnnxConfig",
            tflite="DebertaV2TFLiteConfig",
        ),
        "decision-transformer": supported_tasks_mapping(
            "feature-extraction",
            "reinforcement-learning",
            onnx="DecisionTransformerOnnxConfig",
        ),
        "deit": supported_tasks_mapping(
            "feature-extraction",
            "image-classification",
            "masked-im",
            onnx="DeiTOnnxConfig",
        ),
        "detr": supported_tasks_mapping(
            "feature-extraction",
            "object-detection",
            "image-segmentation",
            onnx="DetrOnnxConfig",
        ),
        "dinov2": supported_tasks_mapping(
            "feature-extraction",
            "image-classification",
            onnx="Dinov2OnnxConfig",
        ),
        "distilbert": supported_tasks_mapping(
            "feature-extraction",
            "fill-mask",
            "text-classification",
            "multiple-choice",
            "token-classification",
            "question-answering",
            onnx="DistilBertOnnxConfig",
            tflite="DistilBertTFLiteConfig",
        ),
        "donut": supported_tasks_mapping(
            "image-to-text",
            "image-to-text-with-past",
            "document-question-answering",
            "document-question-answering-with-past",
            onnx="VisionEncoderDecoderOnnxConfig",
        ),
        "donut-swin": supported_tasks_mapping(
            "feature-extraction",
            onnx="DonutSwinOnnxConfig",
        ),
        "dpt": supported_tasks_mapping(
            "feature-extraction",
            "depth-estimation",
            "image-segmentation",
            "semantic-segmentation",
            onnx="DptOnnxConfig",
        ),
        "electra": supported_tasks_mapping(
            "feature-extraction",
            "fill-mask",
            # the logic for text-generation is not supported for electra
            # "text-generation",
            "text-classification",
            "multiple-choice",
            "token-classification",
            "question-answering",
            onnx="ElectraOnnxConfig",
            tflite="ElectraTFLiteConfig",
        ),
        "encoder-decoder": supported_tasks_mapping(
            "text2text-generation",
            "text2text-generation-with-past",
            onnx="EncoderDecoderOnnxConfig",
        ),
        "esm": supported_tasks_mapping(
            "feature-extraction",
            "fill-mask",
            "text-classification",
            "token-classification",
            onnx="EsmOnnxConfig",
        ),
        "falcon": supported_tasks_mapping(
            "feature-extraction",
            "feature-extraction-with-past",
            "question-answering",
            "text-generation",
            "text-generation-with-past",
            "token-classification",
            onnx="FalconOnnxConfig",
        ),
        "flaubert": supported_tasks_mapping(
            "feature-extraction",
            "fill-mask",
            "text-classification",
            "multiple-choice",
            "token-classification",
            "question-answering",
            onnx="FlaubertOnnxConfig",
            tflite="FlaubertTFLiteConfig",
        ),
        "gemma": supported_tasks_mapping(
            "feature-extraction",
            "feature-extraction-with-past",
            "text-generation",
            "text-generation-with-past",
            "text-classification",
            onnx="GemmaOnnxConfig",
        ),
        "glpn": supported_tasks_mapping(
            "feature-extraction",
            "depth-estimation",
            onnx="GlpnOnnxConfig",
        ),
        "gpt2": supported_tasks_mapping(
            "feature-extraction",
            "feature-extraction-with-past",
            "text-generation",
            "text-generation-with-past",
            "text-classification",
            "token-classification",
            onnx="GPT2OnnxConfig",
        ),
        "gpt-bigcode": supported_tasks_mapping(
            "feature-extraction",
            "feature-extraction-with-past",
            "text-generation",
            "text-generation-with-past",
            "text-classification",
            "token-classification",
            onnx="GPTBigCodeOnnxConfig",
        ),
        "gptj": supported_tasks_mapping(
            "feature-extraction",
            "feature-extraction-with-past",
            "text-generation",
            "text-generation-with-past",
            "question-answering",
            "text-classification",
            onnx="GPTJOnnxConfig",
        ),
        "gpt-neo": supported_tasks_mapping(
            "feature-extraction",
            "feature-extraction-with-past",
            "text-generation",
            "text-generation-with-past",
            "text-classification",
            onnx="GPTNeoOnnxConfig",
        ),
        "gpt-neox": supported_tasks_mapping(
            "feature-extraction",
            "feature-extraction-with-past",
            "text-generation",
            "text-generation-with-past",
            "text-classification",
            onnx="GPTNeoXOnnxConfig",
        ),
        "groupvit": supported_tasks_mapping(
            "feature-extraction",
            onnx="GroupViTOnnxConfig",
        ),
        "hiera": supported_tasks_mapping(
            "feature-extraction",
            "image-classification",
            onnx="HieraOnnxConfig",
        ),
        "hubert": supported_tasks_mapping(
            "feature-extraction",
            "automatic-speech-recognition",
            "audio-classification",
            onnx="HubertOnnxConfig",
        ),
        "ibert": supported_tasks_mapping(
            "feature-extraction",
            "fill-mask",
            "text-classification",
            "multiple-choice",
            "token-classification",
            "question-answering",
            onnx="IBertOnnxConfig",
        ),
        "imagegpt": supported_tasks_mapping(
            "feature-extraction",
            "image-classification",
            onnx="ImageGPTOnnxConfig",
        ),
        "layoutlm": supported_tasks_mapping(
            "feature-extraction",
            "fill-mask",
            "text-classification",
            "token-classification",
            onnx="LayoutLMOnnxConfig",
        ),
        # "layoutlmv2": supported_tasks_mapping(
        #     "feature-extraction",
        #     "question-answering",
        #     "text-classification",
        #     "token-classification",
        #     onnx="LayoutLMv2OnnxConfig",
        # ),
        "layoutlmv3": supported_tasks_mapping(
            "feature-extraction",
            "question-answering",
            "text-classification",
            "token-classification",
            onnx="LayoutLMv3OnnxConfig",
        ),
        "lilt": supported_tasks_mapping(
            "feature-extraction",
            "question-answering",
            "text-classification",
            "token-classification",
            onnx="LiltOnnxConfig",
        ),
        "levit": supported_tasks_mapping("feature-extraction", "image-classification", onnx="LevitOnnxConfig"),
        "longt5": supported_tasks_mapping(
            "feature-extraction",
            "feature-extraction-with-past",
            "text2text-generation",
            "text2text-generation-with-past",
            onnx="LongT5OnnxConfig",
        ),
        # "longformer": supported_tasks_mapping(
        #     "feature-extraction",
        #     "fill-mask",
        #     "multiple-choice",
        #     "question-answering",
        #     "text-classification",
        #     "token-classification",
        #     onnx_config_cls="models.longformer.LongformerOnnxConfig",
        # ),
        "marian": supported_tasks_mapping(
            "feature-extraction",
            "feature-extraction-with-past",
            "text2text-generation",
            "text2text-generation-with-past",
            "text-generation",
            "text-generation-with-past",
            onnx="MarianOnnxConfig",
        ),
        "markuplm": supported_tasks_mapping(
            "feature-extraction",
            "text-classification",
            "token-classification",
            "question-answering",
            onnx="MarkupLMOnnxConfig",
        ),
        "maskformer": supported_tasks_mapping(
            "feature-extraction",
            "image-segmentation",
            onnx="MaskFormerOnnxConfig",
        ),
        "mbart": supported_tasks_mapping(
            "feature-extraction",
            "feature-extraction-with-past",
            "text-generation",
            "text-generation-with-past",
            "text2text-generation",
            "text2text-generation-with-past",
            "text-classification",
            "question-answering",
            onnx="MBartOnnxConfig",
        ),
        "mgp-str": supported_tasks_mapping(
            "feature-extraction",
            "image-to-text",
            onnx="MgpstrOnnxConfig",
        ),
        "mistral": supported_tasks_mapping(
            "feature-extraction",
            "feature-extraction-with-past",
            "text-generation",
            "text-generation-with-past",
            "text-classification",
            onnx="MistralOnnxConfig",
        ),
        # TODO: enable once the missing operator is supported.
        # "mctct": supported_tasks_mapping(
        #     "feature-extraction",
        #     "automatic-speech-recognition",
        #     onnx="MCTCTOnnxConfig",
        # ),
        "mobilebert": supported_tasks_mapping(
            "feature-extraction",
            "fill-mask",
            "text-classification",
            "multiple-choice",
            "token-classification",
            "question-answering",
            onnx="MobileBertOnnxConfig",
            tflite="MobileBertTFLiteConfig",
        ),
        "mobilevit": supported_tasks_mapping(
            "feature-extraction",
            "image-classification",
            "image-segmentation",
            onnx="MobileViTOnnxConfig",
        ),
        "mobilenet-v1": supported_tasks_mapping(
            "feature-extraction",
            "image-classification",
            onnx="MobileNetV1OnnxConfig",
        ),
        "mobilenet-v2": supported_tasks_mapping(
            "feature-extraction",
            "image-classification",
            onnx="MobileNetV2OnnxConfig",
        ),
        "mpnet": supported_tasks_mapping(
            "feature-extraction",
            "fill-mask",
            "text-classification",
            "multiple-choice",
            "token-classification",
            "question-answering",
            onnx="MPNetOnnxConfig",
            tflite="MPNetTFLiteConfig",
        ),
        "mpt": supported_tasks_mapping(
            "text-generation",
            "text-generation-with-past",
            "text-classification",
            onnx="MPTOnnxConfig",
        ),
        "mt5": supported_tasks_mapping(
            "feature-extraction",
            "feature-extraction-with-past",
            "text2text-generation",
            "text2text-generation-with-past",
            onnx="MT5OnnxConfig",
        ),
        "musicgen": supported_tasks_mapping(
            "text-to-audio",  # "variant" handles the "-with-past". We should generalize that.
            onnx="MusicgenOnnxConfig",
        ),
        "m2m-100": supported_tasks_mapping(
            "feature-extraction",
            "feature-extraction-with-past",
            "text2text-generation",
            "text2text-generation-with-past",
            onnx="M2M100OnnxConfig",
        ),
        "nystromformer": supported_tasks_mapping(
            "feature-extraction",
            "fill-mask",
            "multiple-choice",
            "question-answering",
            "text-classification",
            "token-classification",
            onnx="NystromformerOnnxConfig",
        ),
        "owlv2": supported_tasks_mapping(
            "feature-extraction",
            "zero-shot-object-detection",
            onnx="OwlV2OnnxConfig",
        ),
        "owlvit": supported_tasks_mapping(
            "feature-extraction",
            "zero-shot-object-detection",
            onnx="OwlViTOnnxConfig",
        ),
        "opt": supported_tasks_mapping(
            "feature-extraction",
            "feature-extraction-with-past",
            "text-generation",
            "text-generation-with-past",
            "question-answering",
            "text-classification",
            onnx="OPTOnnxConfig",
        ),
        "qwen2": supported_tasks_mapping(
            "feature-extraction",
            "feature-extraction-with-past",
            "text-generation",
            "text-generation-with-past",
            "text-classification",
            onnx="Qwen2OnnxConfig",
        ),
        "llama": supported_tasks_mapping(
            "feature-extraction",
            "feature-extraction-with-past",
            "text-generation",
            "text-generation-with-past",
            "text-classification",
            onnx="LlamaOnnxConfig",
        ),
        "granite": supported_tasks_mapping(
            "feature-extraction",
            "feature-extraction-with-past",
            "text-generation",
            "text-generation-with-past",
            onnx="GraniteOnnxConfig",
        ),
<<<<<<< HEAD
        "paligemma": supported_tasks_mapping(
            "feature-extraction",
            "image-to-text",
            onnx="PaliGemmaOnnxConfig",
=======
        "olmo": supported_tasks_mapping(
            "feature-extraction",
            "feature-extraction-with-past",
            "text-generation",
            "text-generation-with-past",
            onnx="OlmoOnnxConfig",
        ),
        "olmo2": supported_tasks_mapping(
            "feature-extraction",
            "feature-extraction-with-past",
            "text-generation",
            "text-generation-with-past",
            onnx="Olmo2OnnxConfig",
>>>>>>> d21256c2
        ),
        "pegasus": supported_tasks_mapping(
            "feature-extraction",
            "feature-extraction-with-past",
            "text-generation",
            "text-generation-with-past",
            "text2text-generation",
            "text2text-generation-with-past",
            onnx="PegasusOnnxConfig",
        ),
        "perceiver": supported_tasks_mapping(
            "fill-mask",
            "image-classification",
            "text-classification",
            onnx="PerceiverOnnxConfig",
        ),
        "phi": supported_tasks_mapping(
            "feature-extraction",
            "feature-extraction-with-past",
            "text-generation",
            "text-generation-with-past",
            "text-classification",
            onnx="PhiOnnxConfig",
        ),
        "phi3": supported_tasks_mapping(
            "feature-extraction",
            "feature-extraction-with-past",
            "text-generation",
            "text-generation-with-past",
            "text-classification",
            onnx="Phi3OnnxConfig",
        ),
        "pix2struct": supported_tasks_mapping(
            "image-to-text",
            "image-to-text-with-past",
            "visual-question-answering",
            "visual-question-answering-with-past",
            onnx="Pix2StructOnnxConfig",
        ),
        "poolformer": supported_tasks_mapping(
            "feature-extraction",
            "image-classification",
            onnx="PoolFormerOnnxConfig",
        ),
        "pvt": supported_tasks_mapping(
            "feature-extraction",
            "image-classification",
            onnx="PvtOnnxConfig",
        ),
        "regnet": supported_tasks_mapping(
            "feature-extraction",
            "image-classification",
            onnx="RegNetOnnxConfig",
        ),
        "resnet": supported_tasks_mapping(
            "feature-extraction",
            "image-classification",
            onnx="ResNetOnnxConfig",
            tflite="ResNetTFLiteConfig",
        ),
        "roberta": supported_tasks_mapping(
            "feature-extraction",
            "fill-mask",
            # the logic for text-generation is not supported for roberta
            # "text-generation",
            "text-classification",
            "multiple-choice",
            "token-classification",
            "question-answering",
            onnx="RobertaOnnxConfig",
            tflite="RobertaTFLiteConfig",
        ),
        "roformer": supported_tasks_mapping(
            "feature-extraction",
            "fill-mask",
            # the logic for text-generation is not supported for roformer
            # "text-generation",
            "text-classification",
            "token-classification",
            "multiple-choice",
            "question-answering",
            "token-classification",
            onnx="RoFormerOnnxConfig",
            tflite="RoFormerTFLiteConfig",
        ),
        "sam": supported_tasks_mapping(
            "feature-extraction",
            onnx="SamOnnxConfig",
        ),
        "segformer": supported_tasks_mapping(
            "feature-extraction",
            "image-classification",
            "image-segmentation",
            "semantic-segmentation",
            onnx="SegformerOnnxConfig",
        ),
        "sew": supported_tasks_mapping(
            "feature-extraction",
            "automatic-speech-recognition",
            "audio-classification",
            onnx="SEWOnnxConfig",
        ),
        "sew-d": supported_tasks_mapping(
            "feature-extraction",
            "automatic-speech-recognition",
            "audio-classification",
            onnx="SEWDOnnxConfig",
        ),
        "siglip": supported_tasks_mapping(
            "feature-extraction",
            "zero-shot-image-classification",
            onnx="SiglipOnnxConfig",
        ),
        "siglip-text-model": supported_tasks_mapping(
            "feature-extraction",
            onnx="SiglipTextOnnxConfig",
        ),
        "siglip-text-with-projection": supported_tasks_mapping(
            "feature-extraction",
            onnx="SiglipTextWithProjectionOnnxConfig",
        ),
        "siglip-vision-model": supported_tasks_mapping(
            "feature-extraction",
            onnx="SiglipVisionModelOnnxConfig",
        ),
        "speech-to-text": supported_tasks_mapping(
            "feature-extraction",
            "feature-extraction-with-past",
            "automatic-speech-recognition",
            "automatic-speech-recognition-with-past",
            onnx="Speech2TextOnnxConfig",
        ),
        # TODO: SpeechT5 can also support audio-to-audio and automatic-speech-recognition.
        "speecht5": supported_tasks_mapping(
            "text-to-audio",
            onnx="SpeechT5OnnxConfig",
        ),
        "splinter": supported_tasks_mapping(
            "feature-extraction",
            "question-answering",
            onnx="SplinterOnnxConfig",
        ),
        "squeezebert": supported_tasks_mapping(
            "feature-extraction",
            "fill-mask",
            "text-classification",
            "multiple-choice",
            "token-classification",
            "question-answering",
            onnx="SqueezeBertOnnxConfig",
        ),
        "swin": supported_tasks_mapping(
            "feature-extraction",
            "image-classification",
            "masked-im",
            onnx="SwinOnnxConfig",
        ),
        "swinv2": supported_tasks_mapping(
            "feature-extraction",
            "image-classification",
            "masked-im",
            onnx="SwinV2OnnxConfig",
        ),
        "swin2sr": supported_tasks_mapping(
            "feature-extraction",
            "image-to-image",
            onnx="Swin2srOnnxConfig",
        ),
        "t5": supported_tasks_mapping(
            "feature-extraction",
            "feature-extraction-with-past",
            "text2text-generation",
            "text2text-generation-with-past",
            onnx="T5OnnxConfig",
        ),
        "table-transformer": supported_tasks_mapping(
            "feature-extraction",
            "object-detection",
            onnx="TableTransformerOnnxConfig",
        ),
        "trocr": supported_tasks_mapping(
            "feature-extraction",
            "feature-extraction-with-past",
            "image-to-text",
            "image-to-text-with-past",
            onnx="TrOCROnnxConfig",
        ),
        "unispeech": supported_tasks_mapping(
            "feature-extraction",
            "automatic-speech-recognition",
            "audio-classification",
            onnx="UniSpeechOnnxConfig",
        ),
        "unispeech-sat": supported_tasks_mapping(
            "feature-extraction",
            "automatic-speech-recognition",
            "audio-classification",
            "audio-frame-classification",
            "audio-xvector",
            onnx="UniSpeechSATOnnxConfig",
        ),
        "vision-encoder-decoder": supported_tasks_mapping(
            "image-to-text",
            "image-to-text-with-past",
            "document-question-answering",
            "document-question-answering-with-past",
            onnx="VisionEncoderDecoderOnnxConfig",
        ),
        "vit": supported_tasks_mapping(
            "feature-extraction",
            "image-classification",
            "masked-im",
            onnx="ViTOnnxConfig",
        ),
        "vit-mae": supported_tasks_mapping(
            "feature-extraction",
            onnx="VitMAEOnnxConfig",
        ),
        "vit-msn": supported_tasks_mapping(
            "feature-extraction",
            "image-classification",
            onnx="VitMSNOnnxConfig",
        ),
        "vits": supported_tasks_mapping(
            "text-to-audio",
            onnx="VitsOnnxConfig",
        ),
        "wavlm": supported_tasks_mapping(
            "feature-extraction",
            "automatic-speech-recognition",
            "audio-classification",
            "audio-frame-classification",
            "audio-xvector",
            onnx="WavLMOnnxConfig",
        ),
        "wav2vec2": supported_tasks_mapping(
            "feature-extraction",
            "automatic-speech-recognition",
            "audio-classification",
            "audio-frame-classification",
            "audio-xvector",
            onnx="Wav2Vec2OnnxConfig",
        ),
        "wav2vec2-conformer": supported_tasks_mapping(
            "feature-extraction",
            "automatic-speech-recognition",
            "audio-classification",
            "audio-frame-classification",
            "audio-xvector",
            onnx="Wav2Vec2ConformerOnnxConfig",
        ),
        "whisper": supported_tasks_mapping(
            "feature-extraction",
            "feature-extraction-with-past",
            "audio-classification",
            "automatic-speech-recognition",
            "automatic-speech-recognition-with-past",
            onnx="WhisperOnnxConfig",
        ),
        "xlm": supported_tasks_mapping(
            "feature-extraction",
            "fill-mask",
            # the logic for text-generation is not supported for xlm
            # "text-generation",
            "text-classification",
            "multiple-choice",
            "token-classification",
            "question-answering",
            onnx="XLMOnnxConfig",
            tflite="XLMTFLiteConfig",
        ),
        "xlm-roberta": supported_tasks_mapping(
            "feature-extraction",
            "fill-mask",
            # the logic for text-generation is not supported for xlm-roberta
            # "text-generation",
            "text-classification",
            "multiple-choice",
            "token-classification",
            "question-answering",
            onnx="XLMRobertaOnnxConfig",
            tflite="XLMRobertaTFLiteConfig",
        ),
        "yolos": supported_tasks_mapping(
            "feature-extraction",
            "object-detection",
            onnx="YolosOnnxConfig",
        ),
    }
    _LIBRARY_TO_SUPPORTED_MODEL_TYPES = {
        "diffusers": _DIFFUSERS_SUPPORTED_MODEL_TYPE,
        "sentence_transformers": _SENTENCE_TRANSFORMERS_SUPPORTED_MODEL_TYPE,
        "timm": _TIMM_SUPPORTED_MODEL_TYPE,
        "transformers": _SUPPORTED_MODEL_TYPE,
    }
    _UNSUPPORTED_CLI_MODEL_TYPE = {
        # diffusers model types
        "clip-text",
        "clip-text-with-projection",
        "flux-transformer-2d",
        "sd3-transformer-2d",
        "t5-encoder",
        "unet-2d-condition",
        "vae-encoder",
        "vae-decoder",
        "clip-text-model",
        "clip-text-with-projection",
        "siglip-text-model",
        "siglip-text-with-projection",
        # redundant model types
        "trocr",  # same as vision-encoder-decoder
    }
    _SUPPORTED_CLI_MODEL_TYPE = (
        set(_SUPPORTED_MODEL_TYPE.keys())
        | set(_DIFFUSERS_SUPPORTED_MODEL_TYPE.keys())
        | set(_TIMM_SUPPORTED_MODEL_TYPE.keys())
        | set(_SENTENCE_TRANSFORMERS_SUPPORTED_MODEL_TYPE.keys())
    ) - _UNSUPPORTED_CLI_MODEL_TYPE

    @classmethod
    def create_register(
        cls, backend: str, overwrite_existing: bool = False
    ) -> Callable[[str, Tuple[str, ...]], Callable[[Type], Type]]:
        """
        Creates a register function for the specified backend.

        Args:
            backend (`str`):
                The name of the backend that the register function will handle.
            overwrite_existing (`bool`, defaults to `False`):
                Whether or not the register function is allowed to overwrite an already existing config.

        Returns:
            `Callable[[str, Tuple[str, ...]], Callable[[Type], Type]]`: A decorator taking the model type and a the
            supported tasks.

        Example:
            ```python
            >>> register_for_new_backend = create_register("new-backend")

            >>> @register_for_new_backend("bert", "text-classification", "token-classification")
            >>> class BertNewBackendConfig(NewBackendConfig):
            >>>     pass
            ```
        """

        def wrapper(
            model_type: str, *supported_tasks: str, library_name: str = "transformers"
        ) -> Callable[[Type], Type]:
            def decorator(config_cls: Type) -> Type:
                supported_model_type_for_library = TasksManager._LIBRARY_TO_SUPPORTED_MODEL_TYPES[
                    library_name
                ]  # This is a pointer.

                mapping = supported_model_type_for_library.get(model_type, {})
                mapping_backend = mapping.get(backend, {})
                for task in supported_tasks:
                    normalized_task = task.replace("-with-past", "")
                    if normalized_task not in cls.get_all_tasks():
                        known_tasks = ", ".join(cls.get_all_tasks())
                        raise ValueError(
                            f'The TasksManager does not know the task called "{normalized_task}", known tasks: {known_tasks}.'
                        )
                    if not overwrite_existing and task in mapping_backend:
                        continue
                    mapping_backend[task] = make_backend_config_constructor_for_task(config_cls, task)
                mapping[backend] = mapping_backend
                supported_model_type_for_library[model_type] = mapping
                return config_cls

            return decorator

        return wrapper

    @staticmethod
    def get_supported_tasks_for_model_type(
        model_type: str, exporter: str, model_name: Optional[str] = None, library_name: Optional[str] = None
    ) -> TaskNameToExportConfigDict:
        """
        Retrieves the `task -> exporter backend config constructors` map from the model type.

        Args:
            model_type (`str`):
                The model type to retrieve the supported tasks for.
            exporter (`str`):
                The name of the exporter.
            model_name (`Optional[str]`, defaults to `None`):
                The name attribute of the model object, only used for the exception message.
            library_name (`Optional[str]`, defaults to `None`):
                The library name of the model. Can be any of "transformers", "timm", "diffusers", "sentence_transformers".

        Returns:
            `TaskNameToExportConfigDict`: The dictionary mapping each task to a corresponding `ExportConfig`
            constructor.
        """
        if library_name is None:
            logger.warning(
                'Not passing the argument `library_name` to `get_supported_tasks_for_model_type` is deprecated and the support will be removed in a future version of Optimum. Please specify a `library_name`. Defaulting to `"transformers`.'
            )

            # We are screwed if different dictionaries have the same keys.
            supported_model_type_for_library = {
                **TasksManager._DIFFUSERS_SUPPORTED_MODEL_TYPE,
                **TasksManager._TIMM_SUPPORTED_MODEL_TYPE,
                **TasksManager._SENTENCE_TRANSFORMERS_SUPPORTED_MODEL_TYPE,
                **TasksManager._SUPPORTED_MODEL_TYPE,
            }
            library_name = "transformers"
        else:
            supported_model_type_for_library = TasksManager._LIBRARY_TO_SUPPORTED_MODEL_TYPES[library_name]

        model_type = model_type.lower().replace("_", "-")
        model_type_and_model_name = f"{model_type} ({model_name})" if model_name else model_type

        default_model_type = None
        if library_name in TasksManager._MODEL_TYPE_FOR_DEFAULT_CONFIG:
            default_model_type = TasksManager._MODEL_TYPE_FOR_DEFAULT_CONFIG[library_name]

        if model_type not in supported_model_type_for_library:
            if default_model_type is not None:
                model_type = default_model_type
            else:
                raise KeyError(
                    f"{model_type_and_model_name} is not supported yet for {library_name}. "
                    f"Only {list(supported_model_type_for_library.keys())} are supported for the library {library_name}. "
                    f"If you want to support {model_type} please propose a PR or open up an issue."
                )
        if exporter not in supported_model_type_for_library[model_type]:
            raise KeyError(
                f"{model_type_and_model_name} is not supported yet with the {exporter} backend. "
                f"Only {list(supported_model_type_for_library[model_type].keys())} are supported. "
                f"If you want to support {exporter} please propose a PR or open up an issue."
            )

        return supported_model_type_for_library[model_type][exporter]

    @staticmethod
    def get_supported_model_type_for_task(task: str, exporter: str) -> List[str]:
        """
        Returns the list of supported architectures by the exporter for a given task. Transformers-specific.
        """
        return [
            model_type.replace("-", "_")
            for model_type in TasksManager._SUPPORTED_MODEL_TYPE
            if task in TasksManager._SUPPORTED_MODEL_TYPE[model_type][exporter]
        ]

    @staticmethod
    def synonyms_for_task(task: str) -> Set[str]:
        synonyms = [k for k, v in TasksManager._SYNONYM_TASK_MAP.items() if v == task]
        synonyms += [k for k, v in TasksManager._SYNONYM_TASK_MAP.items() if v == TasksManager.map_from_synonym(task)]
        synonyms = set(synonyms)
        try:
            synonyms.remove(task)
        except KeyError:
            pass
        return synonyms

    @staticmethod
    def map_from_synonym(task: str) -> str:
        if task in TasksManager._SYNONYM_TASK_MAP:
            task = TasksManager._SYNONYM_TASK_MAP[task]
        return task

    @staticmethod
    def _validate_framework_choice(framework: str):
        """
        Validates if the framework requested for the export is both correct and available, otherwise throws an
        exception.
        """
        if framework not in ["pt", "tf"]:
            raise ValueError(f"Only two frameworks are supported for export: pt or tf, but {framework} was provided.")
        elif framework == "pt" and not is_torch_available():
            raise RuntimeError("Cannot export model using PyTorch because no PyTorch package was found.")
        elif framework == "tf" and not is_tf_available():
            raise RuntimeError("Cannot export model using TensorFlow because no TensorFlow package was found.")

    @staticmethod
    def get_model_class_for_task(
        task: str,
        framework: str = "pt",
        model_type: Optional[str] = None,
        model_class_name: Optional[str] = None,
        library: str = "transformers",
    ) -> Type:
        """
        Attempts to retrieve an AutoModel class from a task name.

        Args:
            task (`str`):
                The task required.
            framework (`str`, defaults to `"pt"`):
                The framework to use for the export.
            model_type (`Optional[str]`, defaults to `None`):
                The model type to retrieve the model class for. Some architectures need a custom class to be loaded,
                and can not be loaded from auto class.
            model_class_name (`Optional[str]`, defaults to `None`):
                A model class name, allowing to override the default class that would be detected for the task. This
                parameter is useful for example for "automatic-speech-recognition", that may map to
                AutoModelForSpeechSeq2Seq or to AutoModelForCTC.
            library (`str`, defaults to `transformers`):
                The library name of the model. Can be any of "transformers", "timm", "diffusers", "sentence_transformers".

        Returns:
            The AutoModel class corresponding to the task.
        """
        task = task.replace("-with-past", "")
        task = TasksManager.map_from_synonym(task)

        TasksManager._validate_framework_choice(framework)

        if (framework, model_type, task) in TasksManager._CUSTOM_CLASSES:
            library, class_name = TasksManager._CUSTOM_CLASSES[(framework, model_type, task)]
            loaded_library = importlib.import_module(library)

            return getattr(loaded_library, class_name)
        else:
            if framework == "pt":
                tasks_to_model_loader = TasksManager._LIBRARY_TO_TASKS_TO_MODEL_LOADER_MAP[library]
            else:
                tasks_to_model_loader = TasksManager._LIBRARY_TO_TF_TASKS_TO_MODEL_LOADER_MAP[library]

            loaded_library = importlib.import_module(library)

            if model_class_name is None:
                if task not in tasks_to_model_loader:
                    raise KeyError(
                        f"Unknown task: {task}. Possible values are: "
                        + ", ".join([f"`{key}` for {tasks_to_model_loader[key]}" for key in tasks_to_model_loader])
                    )

                if isinstance(tasks_to_model_loader[task], str):
                    model_class_name = tasks_to_model_loader[task]
                else:
                    # automatic-speech-recognition case, which may map to several auto class
                    if library == "transformers":
                        if model_type is None:
                            logger.warning(
                                f"No model type passed for the task {task}, that may be mapped to several loading"
                                f" classes ({tasks_to_model_loader[task]}). Defaulting to {tasks_to_model_loader[task][0]}"
                                " to load the model."
                            )
                            model_class_name = tasks_to_model_loader[task][0]
                        else:
                            for autoclass_name in tasks_to_model_loader[task]:
                                module = getattr(loaded_library, autoclass_name)
                                # TODO: we must really get rid of this - and _ mess
                                if (
                                    model_type in module._model_mapping._model_mapping
                                    or model_type.replace("-", "_") in module._model_mapping._model_mapping
                                ):
                                    model_class_name = autoclass_name
                                    break

                            if model_class_name is None:
                                raise ValueError(
                                    f"Unrecognized configuration classes {tasks_to_model_loader[task]} do not match"
                                    f" with the model type {model_type} and task {task}."
                                )
                    else:
                        raise NotImplementedError(
                            "For library other than transformers, the _TASKS_TO_MODEL_LOADER mapping should be one to one."
                        )

            return getattr(loaded_library, model_class_name)

    @staticmethod
    def get_model_files(
        model_name_or_path: Union[str, Path],
        subfolder: str = "",
        cache_dir: str = HUGGINGFACE_HUB_CACHE,
        use_auth_token: Optional[Union[bool, str]] = None,
        token: Optional[Union[bool, str]] = None,
        revision: Optional[str] = None,
    ):
        if use_auth_token is not None:
            warnings.warn(
                "The `use_auth_token` argument is deprecated and will be removed soon. Please use the `token` argument instead.",
                FutureWarning,
            )
            if token is not None:
                raise ValueError("You cannot use both `use_auth_token` and `token` arguments at the same time.")
            token = use_auth_token

        request_exception = None
        full_model_path = Path(model_name_or_path, subfolder)

        if full_model_path.is_dir():
            all_files = [
                os.path.relpath(os.path.join(dirpath, file), full_model_path)
                for dirpath, _, filenames in os.walk(full_model_path)
                for file in filenames
            ]
        else:
            try:
                if not isinstance(model_name_or_path, str):
                    model_name_or_path = str(model_name_or_path)
                all_files = huggingface_hub.list_repo_files(
                    model_name_or_path,
                    repo_type="model",
                    token=token,
                    revision=revision,
                )
                if subfolder != "":
                    all_files = [file[len(subfolder) + 1 :] for file in all_files if file.startswith(subfolder)]
            except (RequestsConnectionError, OfflineModeIsEnabled) as e:
                snapshot_path = huggingface_hub.snapshot_download(
                    repo_id=model_name_or_path, revision=revision, cache_dir=cache_dir, token=token
                )
                full_model_path = Path(snapshot_path, subfolder)
                if full_model_path.is_dir():
                    all_files = [
                        os.path.relpath(os.path.join(dirpath, file), full_model_path)
                        for dirpath, _, filenames in os.walk(full_model_path)
                        for file in filenames
                    ]
                else:
                    request_exception = e

        return all_files, request_exception

    @staticmethod
    def determine_framework(
        model_name_or_path: Union[str, Path],
        subfolder: str = "",
        revision: Optional[str] = None,
        cache_dir: str = HUGGINGFACE_HUB_CACHE,
        token: Optional[Union[bool, str]] = None,
    ) -> str:
        """
        Determines the framework to use for the export.

        The priority is in the following order:
            1. User input via `framework`.
            2. If local checkpoint is provided, use the same framework as the checkpoint.
            3. If model repo, try to infer the framework from the cache if available, else from the Hub.
            4. If could not infer, use available framework in environment, with priority given to PyTorch.

        Args:
            model_name_or_path (`Union[str, Path]`):
                Can be either the model id of a model repo on the Hugging Face Hub, or a path to a local directory
                containing a model.
            subfolder (`str`, *optional*, defaults to `""`):
                In case the model files are located inside a subfolder of the model directory / repo on the Hugging
                Face Hub, you can specify the subfolder name here.
            revision (`Optional[str]`,  defaults to `None`):
                Revision is the specific model version to use. It can be a branch name, a tag name, or a commit id.
            cache_dir (`Optional[str]`, *optional*):
                Path to a directory in which a downloaded pretrained model weights have been cached if the standard cache should not be used.
            token (`Optional[Union[bool,str]]`, defaults to `None`):
                The token to use as HTTP bearer authorization for remote files. If `True`, will use the token generated
                when running `huggingface-cli login` (stored in `huggingface_hub.constants.HF_TOKEN_PATH`).

        Returns:
            `str`: The framework to use for the export.

        """

        all_files, request_exception = TasksManager.get_model_files(
            model_name_or_path, subfolder=subfolder, cache_dir=cache_dir, token=token, revision=revision
        )

        pt_weight_name = Path(WEIGHTS_NAME).stem
        pt_weight_extension = Path(WEIGHTS_NAME).suffix
        safe_weight_name = Path(SAFE_WEIGHTS_NAME).stem
        safe_weight_extension = Path(SAFE_WEIGHTS_NAME).suffix
        is_pt_weight_file = [
            (file.startswith(pt_weight_name) and file.endswith(pt_weight_extension))
            or (file.startswith(safe_weight_name) and file.endswith(safe_weight_extension))
            for file in all_files
        ]

        weight_name = Path(TF2_WEIGHTS_NAME).stem
        weight_extension = Path(TF2_WEIGHTS_NAME).suffix
        is_tf_weight_file = [file.startswith(weight_name) and file.endswith(weight_extension) for file in all_files]

        if any(is_pt_weight_file):
            framework = "pt"
        elif any(is_tf_weight_file):
            framework = "tf"
        elif "model_index.json" in all_files and any(
            file.endswith((pt_weight_extension, safe_weight_extension)) for file in all_files
        ):
            # diffusers case
            framework = "pt"
        elif "config_sentence_transformers.json" in all_files:
            # Sentence Transformers libary relies on PyTorch.
            framework = "pt"
        else:
            if request_exception is not None:
                raise RequestsConnectionError(
                    f"The framework could not be automatically inferred. If using the command-line, please provide the argument --framework (pt,tf) Detailed error: {request_exception}"
                )
            else:
                raise FileNotFoundError(
                    "Cannot determine framework from given checkpoint location."
                    f" There should be a {Path(WEIGHTS_NAME).stem}*{Path(WEIGHTS_NAME).suffix} for PyTorch"
                    f" or {Path(TF2_WEIGHTS_NAME).stem}*{Path(TF2_WEIGHTS_NAME).suffix} for TensorFlow."
                )

        if is_torch_available():
            framework = framework or "pt"
        elif is_tf_available():
            framework = framework or "tf"
        else:
            raise EnvironmentError("Neither PyTorch nor TensorFlow found in environment. Cannot export model.")

        logger.info(f"Framework not specified. Using {framework} to export the model.")

        return framework

    @classmethod
    def _infer_task_from_model_or_model_class(
        cls,
        model: Optional[Union["PreTrainedModel", "TFPreTrainedModel", "DiffusionPipeline"]] = None,
        model_class: Optional[Type[Union["PreTrainedModel", "TFPreTrainedModel", "DiffusionPipeline"]]] = None,
    ) -> str:
        if model is not None and model_class is not None:
            raise ValueError("Either a model or a model class must be provided, but both were given here.")
        if model is None and model_class is None:
            raise ValueError("Either a model or a model class must be provided, but none were given here.")

        target_class_name = model.__class__.__name__ if model is not None else model_class.__name__
        target_class_module = model.__class__.__module__ if model is not None else model_class.__module__

        # using TASKS_TO_MODEL_LOADERS to infer the task name
        tasks_to_model_loaders = None

        if target_class_name.startswith("AutoModel"):
            tasks_to_model_loaders = cls._TRANSFORMERS_TASKS_TO_MODEL_LOADERS
        elif target_class_name.startswith("TFAutoModel"):
            tasks_to_model_loaders = cls._TRANSFORMERS_TASKS_TO_TF_MODEL_LOADERS
        elif target_class_name.startswith("AutoPipeline"):
            tasks_to_model_loaders = cls._DIFFUSERS_TASKS_TO_MODEL_LOADERS

        if tasks_to_model_loaders is not None:
            for task_name, model_loaders in tasks_to_model_loaders.items():
                if isinstance(model_loaders, str):
                    model_loaders = (model_loaders,)
                for model_loader_class_name in model_loaders:
                    if target_class_name == model_loader_class_name:
                        return task_name

        # using TASKS_TO_MODEL_MAPPINGS to infer the task name
        tasks_to_model_mapping = None

        if target_class_module.startswith("transformers"):
            if target_class_name.startswith("TF"):
                tasks_to_model_mapping = cls._TRANSFORMERS_TASKS_TO_TF_MODEL_MAPPINGS
            else:
                tasks_to_model_mapping = cls._TRANSFORMERS_TASKS_TO_MODEL_MAPPINGS
        elif target_class_module.startswith("diffusers"):
            tasks_to_model_mapping = cls._DIFFUSERS_TASKS_TO_MODEL_MAPPINGS

        if tasks_to_model_mapping is not None:
            for task_name, model_mapping in tasks_to_model_mapping.items():
                for model_type, model_class_name in model_mapping.items():
                    if target_class_name == model_class_name:
                        return task_name

        raise ValueError(
            "The task name could not be automatically inferred. If using the command-line, please provide the argument --task task-name. Example: `--task text-classification`."
        )

    @classmethod
    def _infer_task_from_model_name_or_path(
        cls,
        model_name_or_path: str,
        subfolder: str = "",
        revision: Optional[str] = None,
        cache_dir: str = HUGGINGFACE_HUB_CACHE,
        token: Optional[Union[bool, str]] = None,
    ) -> str:
        inferred_task_name = None

        is_local = os.path.isdir(os.path.join(model_name_or_path, subfolder))

        if is_local:
            # TODO: maybe implement that.
            raise RuntimeError(
                f"Cannot infer the task from a local directory yet, please specify the task manually ({', '.join(TasksManager.get_all_tasks())})."
            )
        else:
            if subfolder != "":
                raise RuntimeError(
                    "Cannot infer the task from a model repo with a subfolder yet, please specify the task manually."
                )
            try:
                model_info = huggingface_hub.model_info(model_name_or_path, revision=revision, token=token)
            except (RequestsConnectionError, OfflineModeIsEnabled):
                raise RuntimeError(
                    f"Hugging Face Hub is not reachable and we cannot infer the task from a cached model. Make sure you are not offline, or otherwise please specify the `task` (or `--task` in command-line) argument ({', '.join(TasksManager.get_all_tasks())})."
                )
            library_name = cls.infer_library_from_model(
                model_name_or_path,
                subfolder=subfolder,
                revision=revision,
                cache_dir=cache_dir,
                token=token,
            )

            if library_name == "timm":
                inferred_task_name = "image-classification"
            elif library_name == "diffusers":
                pipeline_tag = pipeline_tag = model_info.pipeline_tag
                model_config = model_info.config
                if pipeline_tag is not None:
                    inferred_task_name = cls.map_from_synonym(pipeline_tag)
                elif model_config is not None:
                    if model_config is not None and model_config.get("diffusers", None) is not None:
                        diffusers_class_name = model_config["diffusers"]["_class_name"]
                        for task_name, model_mapping in cls._DIFFUSERS_TASKS_TO_MODEL_MAPPINGS.items():
                            for model_type, model_class_name in model_mapping.items():
                                if diffusers_class_name == model_class_name:
                                    inferred_task_name = task_name
                                    break
                            if inferred_task_name is not None:
                                break
            elif library_name == "transformers":
                pipeline_tag = model_info.pipeline_tag
                transformers_info = model_info.transformersInfo
                if pipeline_tag is not None:
                    inferred_task_name = cls.map_from_synonym(model_info.pipeline_tag)
                elif transformers_info is not None:
                    transformers_pipeline_tag = transformers_info.get("pipeline_tag", None)
                    transformers_auto_model = transformers_info.get("auto_model", None)
                    if transformers_pipeline_tag is not None:
                        pipeline_tag = transformers_info["pipeline_tag"]
                        inferred_task_name = cls.map_from_synonym(pipeline_tag)
                    elif transformers_auto_model is not None:
                        transformers_auto_model = transformers_auto_model.replace("TF", "")
                        for task_name, model_loaders in cls._TRANSFORMERS_TASKS_TO_MODEL_LOADERS.items():
                            if isinstance(model_loaders, str):
                                model_loaders = (model_loaders,)
                            for model_loader_class_name in model_loaders:
                                if transformers_auto_model == model_loader_class_name:
                                    inferred_task_name = task_name
                                    break
                            if inferred_task_name is not None:
                                break

        if inferred_task_name is None:
            raise KeyError(f"Could not find the proper task name for the model {model_name_or_path}.")

        return inferred_task_name

    @classmethod
    def infer_task_from_model(
        cls,
        model: Union[str, "PreTrainedModel", "TFPreTrainedModel", "DiffusionPipeline", Type],
        subfolder: str = "",
        revision: Optional[str] = None,
        cache_dir: str = HUGGINGFACE_HUB_CACHE,
        token: Optional[Union[bool, str]] = None,
    ) -> str:
        """
        Infers the task from the model repo, model instance, or model class.

        Args:
            model (`Union[str, PreTrainedModel, TFPreTrainedModel, DiffusionPipeline, Type]`):
                The model to infer the task from. This can either be the name of a repo on the HuggingFace Hub, an
                instance of a model, or a model class.
            subfolder (`str`, *optional*, defaults to `""`):
                In case the model files are located inside a subfolder of the model directory / repo on the Hugging
                Face Hub, you can specify the subfolder name here.
            revision (`Optional[str]`,  defaults to `None`):
                Revision is the specific model version to use. It can be a branch name, a tag name, or a commit id.
            cache_dir (`Optional[str]`, *optional*):
                Path to a directory in which a downloaded pretrained model weights have been cached if the standard cache should not be used.
            token (`Optional[Union[bool,str]]`, defaults to `None`):
                The token to use as HTTP bearer authorization for remote files. If `True`, will use the token generated
                when running `huggingface-cli login` (stored in `huggingface_hub.constants.HF_TOKEN_PATH`).

        Returns:
            `str`: The task name automatically detected from the HF hub repo, model instance, or model class.
        """
        inferred_task_name = None

        if isinstance(model, str):
            inferred_task_name = cls._infer_task_from_model_name_or_path(
                model_name_or_path=model,
                subfolder=subfolder,
                revision=revision,
                cache_dir=cache_dir,
                token=token,
            )
        elif type(model) == type:
            inferred_task_name = cls._infer_task_from_model_or_model_class(model_class=model)
        else:
            inferred_task_name = cls._infer_task_from_model_or_model_class(model=model)

        if inferred_task_name is None:
            raise ValueError(
                "The task name could not be automatically inferred. If using the command-line, please provide the argument --task task-name. Example: `--task text-classification`."
            )

        return inferred_task_name

    @classmethod
    def _infer_library_from_model_or_model_class(
        cls,
        model: Optional[Union["PreTrainedModel", "TFPreTrainedModel", "DiffusionPipeline"]] = None,
        model_class: Optional[Type[Union["PreTrainedModel", "TFPreTrainedModel", "DiffusionPipeline"]]] = None,
    ):
        inferred_library_name = None
        if model is not None and model_class is not None:
            raise ValueError("Either a model or a model class must be provided, but both were given here.")
        if model is None and model_class is None:
            raise ValueError("Either a model or a model class must be provided, but none were given here.")

        target_class_module = model.__class__.__module__ if model is not None else model_class.__module__

        if target_class_module.startswith("sentence_transformers"):
            inferred_library_name = "sentence_transformers"
        elif target_class_module.startswith("transformers"):
            inferred_library_name = "transformers"
        elif target_class_module.startswith("diffusers"):
            inferred_library_name = "diffusers"
        elif target_class_module.startswith("timm"):
            inferred_library_name = "timm"

        if inferred_library_name is None:
            raise ValueError(
                "The library name could not be automatically inferred. If using the command-line, please provide the argument --library {transformers,diffusers,timm,sentence_transformers}. Example: `--library diffusers`."
            )

        return inferred_library_name

    @classmethod
    def _infer_library_from_model_name_or_path(
        cls,
        model_name_or_path: Union[str, Path],
        subfolder: str = "",
        revision: Optional[str] = None,
        cache_dir: str = HUGGINGFACE_HUB_CACHE,
        token: Optional[Union[bool, str]] = None,
    ):
        """
        Infers the library from the model name or path.

        Args:
            model_name_or_path (`str`):
                The model to infer the task from. This can either be the name of a repo on the HuggingFace Hub, or a path
                to a local directory containing the model.
            subfolder (`str`, defaults to `""`):
                In case the model files are located inside a subfolder of the model directory / repo on the Hugging
                Face Hub, you can specify the subfolder name here.
            revision (`Optional[str]`, *optional*, defaults to `None`):
                Revision is the specific model version to use. It can be a branch name, a tag name, or a commit id.
            cache_dir (`Optional[str]`, *optional*):
                Path to a directory in which a downloaded pretrained model weights have been cached if the standard cache should not be used.
            token (`Optional[Union[bool,str]]`, defaults to `None`):
                The token to use as HTTP bearer authorization for remote files. If `True`, will use the token generated
                when running `huggingface-cli login` (stored in `huggingface_hub.constants.HF_TOKEN_PATH`).

        Returns:
            `str`: The library name automatically detected from the model repo.
        """

        inferred_library_name = None

        all_files, _ = TasksManager.get_model_files(
            model_name_or_path,
            subfolder=subfolder,
            cache_dir=cache_dir,
            revision=revision,
            token=token,
        )

        if "model_index.json" in all_files:
            inferred_library_name = "diffusers"
        elif (
            any(file_path.startswith("sentence_") for file_path in all_files)
            or "config_sentence_transformers.json" in all_files
        ):
            inferred_library_name = "sentence_transformers"
        elif "config.json" in all_files:
            kwargs = {
                "subfolder": subfolder,
                "revision": revision,
                "cache_dir": cache_dir,
                "token": token,
            }
            # We do not use PretrainedConfig.from_pretrained which has unwanted warnings about model type.
            config_dict, kwargs = PretrainedConfig.get_config_dict(model_name_or_path, **kwargs)
            model_config = PretrainedConfig.from_dict(config_dict, **kwargs)

            if hasattr(model_config, "pretrained_cfg") or hasattr(model_config, "architecture"):
                inferred_library_name = "timm"
            elif hasattr(model_config, "_diffusers_version"):
                inferred_library_name = "diffusers"
            else:
                inferred_library_name = "transformers"

        if inferred_library_name is None:
            raise ValueError(
                "The library name could not be automatically inferred. If using the command-line, please provide the argument --library {transformers,diffusers,timm,sentence_transformers}. Example: `--library diffusers`."
            )

        return inferred_library_name

    @classmethod
    def infer_library_from_model(
        cls,
        model: Union[str, "PreTrainedModel", "TFPreTrainedModel", "DiffusionPipeline", Type],
        subfolder: str = "",
        revision: Optional[str] = None,
        cache_dir: str = HUGGINGFACE_HUB_CACHE,
        token: Optional[Union[bool, str]] = None,
    ):
        """
        Infers the library from the model repo, model instance, or model class.

        Args:
            model (`Union[str, PreTrainedModel, TFPreTrainedModel, DiffusionPipeline, Type]`):
                The model to infer the task from. This can either be the name of a repo on the HuggingFace Hub, an
                instance of a model, or a model class.
            subfolder (`str`, defaults to `""`):
                In case the model files are located inside a subfolder of the model directory / repo on the Hugging
                Face Hub, you can specify the subfolder name here.
            revision (`Optional[str]`, *optional*, defaults to `None`):
                Revision is the specific model version to use. It can be a branch name, a tag name, or a commit id.
            cache_dir (`Optional[str]`, *optional*):
                Path to a directory in which a downloaded pretrained model weights have been cached if the standard cache should not be used.
            token (`Optional[Union[bool,str]]`, defaults to `None`):
                The token to use as HTTP bearer authorization for remote files. If `True`, will use the token generated
                when running `huggingface-cli login` (stored in `huggingface_hub.constants.HF_TOKEN_PATH`).

        Returns:
            `str`: The library name automatically detected from the model repo, model instance, or model class.
        """

        if isinstance(model, str):
            library_name = cls._infer_library_from_model_name_or_path(
                model_name_or_path=model,
                subfolder=subfolder,
                revision=revision,
                cache_dir=cache_dir,
                token=token,
            )
        elif type(model) == type:
            library_name = cls._infer_library_from_model_or_model_class(model_class=model)
        else:
            library_name = cls._infer_library_from_model_or_model_class(model=model)

        return library_name

    @classmethod
    def standardize_model_attributes(cls, model: Union["PreTrainedModel", "TFPreTrainedModel", "DiffusionPipeline"]):
        """
        Updates the model for export. This function is suitable to make required changes to the models from different
        libraries to follow transformers style.

        Args:
            model (`Union[PreTrainedModel, TFPreTrainedModel, DiffusionPipeline]`):
                The instance of the model.

        """

        library_name = TasksManager.infer_library_from_model(model)

        if library_name == "diffusers":
            inferred_model_type = None

            for task_name, model_mapping in cls._DIFFUSERS_TASKS_TO_MODEL_MAPPINGS.items():
                for model_type, model_class_name in model_mapping.items():
                    if model.__class__.__name__ == model_class_name:
                        inferred_model_type = model_type
                        break
                if inferred_model_type is not None:
                    break

            # `model_type` is a class attribute in Transformers, let's avoid modifying it.
            model.config.export_model_type = inferred_model_type

        elif library_name == "timm":
            # Retrieve model config and set it like in transformers
            model.config = PretrainedConfig.from_dict(model.pretrained_cfg)
            # `model_type` is a class attribute in Transformers, let's avoid modifying it.
            model.config.export_model_type = model.pretrained_cfg["architecture"]

        elif library_name == "sentence_transformers":
            if "Transformer" in model[0].__class__.__name__:
                model.config = model[0].auto_model.config
                model.config.export_model_type = "transformer"
            elif "CLIP" in model[0].__class__.__name__:
                model.config = model[0].model.config
                model.config.export_model_type = "clip"
            else:
                raise ValueError(
                    f"The export of a sentence_transformers model with the first module being {model[0].__class__.__name__} is currently not supported in Optimum. Please open an issue or submit a PR to add the support."
                )

    @staticmethod
    def get_all_tasks():
        """
        Retrieves all the possible tasks.

        Returns:
            `List`: all the possible tasks.
        """
        tasks = []
        if is_torch_available():
            mapping = TasksManager._LIBRARY_TO_TASKS_TO_MODEL_LOADER_MAP
        else:
            mapping = TasksManager._LIBRARY_TO_TF_TASKS_TO_MODEL_LOADER_MAP

        tasks = []
        for d in mapping.values():
            tasks += list(d.keys())

        tasks = list(set(tasks))

        return tasks

    @staticmethod
    def get_model_from_task(
        task: str,
        model_name_or_path: Union[str, Path],
        subfolder: str = "",
        revision: Optional[str] = None,
        cache_dir: str = HUGGINGFACE_HUB_CACHE,
        token: Optional[Union[bool, str]] = None,
        framework: Optional[str] = None,
        torch_dtype: Optional["torch.dtype"] = None,
        device: Optional[Union["torch.device", str]] = None,
        library_name: Optional[str] = None,
        **model_kwargs,
    ) -> Union["PreTrainedModel", "TFPreTrainedModel", "DiffusionPipeline"]:
        """
        Retrieves a model from its name and the task to be enabled.

        Args:
            task (`str`):
                The task required.
            model_name_or_path (`Union[str, Path]`):
                Can be either the model id of a model repo on the Hugging Face Hub, or a path to a local directory
                containing a model.
            subfolder (`str`, defaults to `""`):
                In case the model files are located inside a subfolder of the model directory / repo on the Hugging
                Face Hub, you can specify the subfolder name here.
            revision (`Optional[str]`, *optional*):
                Revision is the specific model version to use. It can be a branch name, a tag name, or a commit id.
            cache_dir (`Optional[str]`, *optional*):
                Path to a directory in which a downloaded pretrained model weights have been cached if the standard cache should not be used.
            token (`Optional[Union[bool,str]]`, defaults to `None`):
                The token to use as HTTP bearer authorization for remote files. If `True`, will use the token generated
                when running `huggingface-cli login` (stored in `huggingface_hub.constants.HF_TOKEN_PATH`).
            framework (`Optional[str]`, *optional*):
                The framework to use for the export. See `TasksManager.determine_framework` for the priority should
                none be provided.
            torch_dtype (`Optional[torch.dtype]`, defaults to `None`):
                Data type to load the model on. PyTorch-only argument.
            device (`Optional[torch.device]`, defaults to `None`):
                Device to initialize the model on. PyTorch-only argument. For PyTorch, defaults to "cpu".
            library_name (`Optional[str]`, defaults to `None`):
                The library name of the model. Can be any of "transformers", "timm", "diffusers", "sentence_transformers". See `TasksManager.infer_library_from_model` for the priority should
                none be provided.
            model_kwargs (`Dict[str, Any]`, *optional*):
                Keyword arguments to pass to the model `.from_pretrained()` method.

        Returns:
            The instance of the model.

        """

        if framework is None:
            framework = TasksManager.determine_framework(
                model_name_or_path, subfolder=subfolder, revision=revision, cache_dir=cache_dir, token=token
            )

        if library_name is None:
            library_name = TasksManager.infer_library_from_model(
                model_name_or_path, subfolder=subfolder, revision=revision, cache_dir=cache_dir, token=token
            )

        original_task = task
        if task == "auto":
            task = TasksManager.infer_task_from_model(
                model_name_or_path, subfolder=subfolder, revision=revision, cache_dir=cache_dir, token=token
            )

        model_type = None
        model_class_name = None
        kwargs = {"subfolder": subfolder, "revision": revision, "cache_dir": cache_dir, **model_kwargs}

        if library_name == "transformers":
            config = AutoConfig.from_pretrained(model_name_or_path, **kwargs)
            model_type = config.model_type.replace("_", "-")
            # TODO: if automatic-speech-recognition is passed as task, it may map to several
            # different auto class (AutoModelForSpeechSeq2Seq or AutoModelForCTC),
            # depending on the model type
            # if original_task in ["auto", "automatic-speech-recognition"]:
            if original_task == "automatic-speech-recognition" or task == "automatic-speech-recognition":
                if original_task == "auto" and config.architectures is not None:
                    model_class_name = config.architectures[0]
            elif original_task == "reinforcement-learning" or task == "reinforcement-learning":
                if config.architectures is not None:
                    model_class_name = config.architectures[0]

        if library_name == "diffusers":
            config = DiffusionPipeline.load_config(model_name_or_path, **kwargs)
            class_name = config.get("_class_name", None)
            loaded_library = importlib.import_module(library_name)
            model_class = getattr(loaded_library, class_name)
        else:
            model_class = TasksManager.get_model_class_for_task(
                task, framework, model_type=model_type, model_class_name=model_class_name, library=library_name
            )

        if library_name == "timm":
            model = model_class(f"hf_hub:{model_name_or_path}", pretrained=True, exportable=True)
            model = model.to(torch_dtype).to(device)
        elif library_name == "sentence_transformers":
            cache_folder = model_kwargs.pop("cache_folder", None)
            use_auth_token = model_kwargs.pop("use_auth_token", None)
            token = model_kwargs.pop("token", None)
            trust_remote_code = model_kwargs.pop("trust_remote_code", False)
            model_kwargs["torch_dtype"] = torch_dtype

            if use_auth_token is not None:
                warnings.warn(
                    "The `use_auth_token` argument is deprecated and will be removed soon. Please use the `token` argument instead.",
                    FutureWarning,
                )
                if token is not None:
                    raise ValueError("You cannot use both `use_auth_token` and `token` arguments at the same time.")
                token = use_auth_token

            model = model_class(
                model_name_or_path,
                device=device,
                cache_folder=cache_folder,
                token=token,
                revision=revision,
                trust_remote_code=trust_remote_code,
                model_kwargs=model_kwargs,
            )
        else:
            try:
                if framework == "pt":
                    kwargs["torch_dtype"] = torch_dtype

                    if isinstance(device, str):
                        device = torch.device(device)
                    elif device is None:
                        device = torch.device("cpu")

                    # TODO : fix EulerDiscreteScheduler loading to enable for SD models
                    if version.parse(torch.__version__) >= version.parse("2.0") and library_name != "diffusers":
                        with device:
                            # Initialize directly in the requested device, to save allocation time. Especially useful for large
                            # models to initialize on cuda device.
                            model = model_class.from_pretrained(model_name_or_path, **kwargs)
                    else:
                        model = model_class.from_pretrained(model_name_or_path, **kwargs).to(device)
                else:
                    model = model_class.from_pretrained(model_name_or_path, **kwargs)
            except OSError:
                if framework == "pt":
                    logger.info("Loading TensorFlow model in PyTorch before exporting.")
                    kwargs["from_tf"] = True
                    model = model_class.from_pretrained(model_name_or_path, **kwargs)
                else:
                    logger.info("Loading PyTorch model in TensorFlow before exporting.")
                    kwargs["from_pt"] = True
                    model = model_class.from_pretrained(model_name_or_path, **kwargs)

        TasksManager.standardize_model_attributes(model)

        return model

    @staticmethod
    def get_exporter_config_constructor(
        exporter: str,
        model: Optional[Union["PreTrainedModel", "TFPreTrainedModel"]] = None,
        task: str = "feature-extraction",
        model_type: Optional[str] = None,
        model_name: Optional[str] = None,
        exporter_config_kwargs: Optional[Dict[str, Any]] = None,
        library_name: Optional[str] = None,
    ) -> ExportConfigConstructor:
        """
        Gets the `ExportConfigConstructor` for a model (or alternatively for a model type) and task combination.

        Args:
            exporter (`str`):
                The exporter to use.
            model (`Optional[Union[PreTrainedModel, TFPreTrainedModel]]`, defaults to `None`):
                The instance of the model.
            task (`str`, defaults to `"feature-extraction"`):
                The task to retrieve the config for.
            model_type (`Optional[str]`, defaults to `None`):
                The model type to retrieve the config for.
            model_name (`Optional[str]`, defaults to `None`):
                The name attribute of the model object, only used for the exception message.
            exporter_config_kwargs (`Optional[Dict[str, Any]]`, defaults to `None`):
                Arguments that will be passed to the exporter config class when building the config constructor.
            library_name (`Optional[str]`, defaults to `None`):
                The library name of the model. Can be any of "transformers", "timm", "diffusers", "sentence_transformers".

        Returns:
            `ExportConfigConstructor`: The `ExportConfig` constructor for the requested backend.
        """
        if library_name is None:
            logger.warning(
                "Passing the argument `library_name` to `get_supported_tasks_for_model_type` is required, but got library_name=None. Defaulting to `transformers`. An error will be raised in a future version of Optimum if `library_name` is not provided."
            )

            # We are screwed if different dictionaries have the same keys.
            supported_model_type_for_library = {
                **TasksManager._DIFFUSERS_SUPPORTED_MODEL_TYPE,
                **TasksManager._TIMM_SUPPORTED_MODEL_TYPE,
                **TasksManager._SENTENCE_TRANSFORMERS_SUPPORTED_MODEL_TYPE,
                **TasksManager._SUPPORTED_MODEL_TYPE,
            }
            library_name = "transformers"
        else:
            supported_model_type_for_library = TasksManager._LIBRARY_TO_SUPPORTED_MODEL_TYPES[library_name]

        if model is None and model_type is None:
            raise ValueError("Either a model_type or model should be provided to retrieve the export config.")

        if model_type is None:
            if hasattr(model.config, "export_model_type"):
                # We can specifiy a custom `export_model_type` attribute in the config. Useful for timm, sentence_transformers
                model_type = model.config.export_model_type
            else:
                model_type = getattr(model.config, "model_type", None)

            if model_type is None:
                raise ValueError("Model type cannot be inferred. Please provide the model_type for the model!")

            model_type = model_type.replace("_", "-")
            model_name = getattr(model, "name", model_name)

        model_tasks = TasksManager.get_supported_tasks_for_model_type(
            model_type, exporter, model_name=model_name, library_name=library_name
        )

        if task not in model_tasks:
            synonyms = TasksManager.synonyms_for_task(task)
            for synonym in synonyms:
                if synonym in model_tasks:
                    task = synonym
                    break
            if task not in model_tasks:
                raise ValueError(
                    f"{model_type} doesn't support task {task} for the {exporter} backend."
                    f" Supported tasks are: {', '.join(model_tasks.keys())}."
                )

        if model_type not in supported_model_type_for_library:
            model_type = TasksManager._MODEL_TYPE_FOR_DEFAULT_CONFIG[library_name]

        exporter_config_constructor = supported_model_type_for_library[model_type][exporter][task]
        if exporter_config_kwargs is not None:
            exporter_config_constructor = partial(exporter_config_constructor, **exporter_config_kwargs)

        return exporter_config_constructor<|MERGE_RESOLUTION|>--- conflicted
+++ resolved
@@ -976,12 +976,11 @@
             "text-generation-with-past",
             onnx="GraniteOnnxConfig",
         ),
-<<<<<<< HEAD
         "paligemma": supported_tasks_mapping(
             "feature-extraction",
             "image-to-text",
             onnx="PaliGemmaOnnxConfig",
-=======
+        ),
         "olmo": supported_tasks_mapping(
             "feature-extraction",
             "feature-extraction-with-past",
@@ -995,7 +994,6 @@
             "text-generation",
             "text-generation-with-past",
             onnx="Olmo2OnnxConfig",
->>>>>>> d21256c2
         ),
         "pegasus": supported_tasks_mapping(
             "feature-extraction",
