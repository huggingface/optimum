# coding=utf-8
# Copyright 2022 The HuggingFace Team. All rights reserved.
#
# Licensed under the Apache License, Version 2.0 (the "License");
# you may not use this file except in compliance with the License.
# You may obtain a copy of the License at
#
#     http://www.apache.org/licenses/LICENSE-2.0
#
# Unless required by applicable law or agreed to in writing, software
# distributed under the License is distributed on an "AS IS" BASIS,
# WITHOUT WARRANTIES OR CONDITIONS OF ANY KIND, either express or implied.
# See the License for the specific language governing permissions and
# limitations under the License.
"""Model export tasks manager."""

import importlib
import os
import warnings
from functools import partial
from pathlib import Path
from typing import TYPE_CHECKING, Any, Callable, Dict, List, Optional, Set, Tuple, Type, Union

import huggingface_hub
from huggingface_hub.constants import HUGGINGFACE_HUB_CACHE
from huggingface_hub.errors import OfflineModeIsEnabled
from packaging import version
from requests.exceptions import ConnectionError as RequestsConnectionError
from transformers import AutoConfig, PretrainedConfig, is_tf_available, is_torch_available
from transformers.utils import SAFE_WEIGHTS_NAME, TF2_WEIGHTS_NAME, WEIGHTS_NAME, logging

from ..utils.import_utils import is_diffusers_available, is_onnx_available


if TYPE_CHECKING:
    from .base import ExportConfig

logger = logging.get_logger(__name__)  # pylint: disable=invalid-name

if not is_torch_available() and not is_tf_available():
    logger.warning(
        "The export tasks are only supported for PyTorch or TensorFlow. You will not be able to export models"
        " without one of these libraries installed."
    )

if is_torch_available():
    import torch
    from transformers import PreTrainedModel

if is_tf_available():
    from transformers import TFPreTrainedModel

if is_diffusers_available():
    from diffusers import DiffusionPipeline
    from diffusers.pipelines.auto_pipeline import (
        AUTO_IMAGE2IMAGE_PIPELINES_MAPPING,
        AUTO_INPAINT_PIPELINES_MAPPING,
        AUTO_TEXT2IMAGE_PIPELINES_MAPPING,
    )

ExportConfigConstructor = Callable[[PretrainedConfig], "ExportConfig"]
TaskNameToExportConfigDict = Dict[str, ExportConfigConstructor]


def is_backend_available(backend):
    backend_availablilty = {
        "onnx": is_onnx_available(),
        "tflite": is_tf_available(),
    }
    return backend_availablilty[backend]


def make_backend_config_constructor_for_task(config_cls: Type, task: str) -> ExportConfigConstructor:
    if "-with-past" in task:
        if not getattr(config_cls, "SUPPORTS_PAST", False):
            raise ValueError(f"{config_cls} does not support tasks with past.")
        constructor = partial(config_cls, use_past=True, task=task.replace("-with-past", ""))
    else:
        constructor = partial(config_cls, task=task)
    return constructor


def supported_tasks_mapping(
    *supported_tasks: Union[str, Tuple[str, Tuple[str, ...]]], **exporters: str
) -> Dict[str, TaskNameToExportConfigDict]:
    """
    Generates the mapping between supported tasks and their corresponding `ExportConfig` for a given model, for
    every backend.

    Args:
        supported_tasks (`Tuple[Union[str, Tuple[str, Tuple[str, ...]]]`):
            The names of the supported tasks.
            If some task is supported by only a subset of all the backends, it can be specified as follows:
                ```python
                >>> ("multiple-choice", ("onnx",))
                ```

            The line above means that the multiple-choice task will be supported only by the ONNX backend.

        exporters (`Dict[str, str]`):
            The export backend name -> config class name mapping. For instance:
            ```python
            >>> exporters = {  # doctest: +SKIP
            ...     "onnx": "BertOnnxConfig",
            ...     "tflite": "BertTFLiteConfig",
            ...     ...
            ... }
            ```

    Returns:
        `Dict[str, TaskNameToExportConfigDict]`: The dictionary mapping a task to an `ExportConfig` constructor.
    """
    mapping = {}
    for backend, config_cls_name in exporters.items():
        if is_backend_available(backend):
            config_cls = getattr(
                importlib.import_module(f"optimum.exporters.{backend}.model_configs"), config_cls_name
            )
            mapping[backend] = {}
            for task in supported_tasks:
                if isinstance(task, tuple):
                    task, supported_backends_for_task = task
                    if backend not in supported_backends_for_task:
                        continue
                config_constructor = make_backend_config_constructor_for_task(config_cls, task)
                mapping[backend][task] = config_constructor
    return mapping


def get_diffusers_tasks_to_model_mapping():
    """task -> model mapping (model type -> model class)"""

    tasks_to_model_mapping = {}

    for task_name, model_mapping in (
        ("text-to-image", AUTO_TEXT2IMAGE_PIPELINES_MAPPING),
        ("image-to-image", AUTO_IMAGE2IMAGE_PIPELINES_MAPPING),
        ("inpainting", AUTO_INPAINT_PIPELINES_MAPPING),
    ):
        tasks_to_model_mapping[task_name] = {}

        for model_type, model_class in model_mapping.items():
            tasks_to_model_mapping[task_name][model_type] = model_class.__name__

    return tasks_to_model_mapping


def get_transformers_tasks_to_model_mapping(tasks_to_model_loader, framework="pt"):
    """task -> model mapping (model type -> model class)"""

    if framework == "pt":
        auto_modeling_module = importlib.import_module("transformers.models.auto.modeling_auto")
    elif framework == "tf":
        auto_modeling_module = importlib.import_module("transformers.models.auto.modeling_tf_auto")

    tasks_to_model_mapping = {}
    for task_name, model_loaders in tasks_to_model_loader.items():
        if isinstance(model_loaders, str):
            model_loaders = (model_loaders,)

        tasks_to_model_mapping[task_name] = {}
        for model_loader in model_loaders:
            model_loader_class = getattr(auto_modeling_module, model_loader, None)
            if model_loader_class is not None:
                # we can just update the model_type to model_class mapping since
                # we can only have one task->model_type->model_class either way
                # e.g. we merge automatic-speech-recognition's SpeechSeq2Seq and CTC models
                tasks_to_model_mapping[task_name].update(model_loader_class._model_mapping._model_mapping)

    return tasks_to_model_mapping


class TasksManager:
    """
    Handles the `task name -> model class` and `architecture -> configuration` mappings.
    """

    # Torch model loaders
    _TRANSFORMERS_TASKS_TO_MODEL_LOADERS = {}
    _DIFFUSERS_TASKS_TO_MODEL_LOADERS = {}
    _TIMM_TASKS_TO_MODEL_LOADERS = {}
    _LIBRARY_TO_TASKS_TO_MODEL_LOADER_MAP = {}

    # Torch model mappings
    _TRANSFORMERS_TASKS_TO_MODEL_MAPPINGS = {}
    _DIFFUSERS_TASKS_TO_MODEL_MAPPINGS = {}

    # TF model loaders
    _TRANSFORMERS_TASKS_TO_TF_MODEL_LOADERS = {}
    _LIBRARY_TO_TF_TASKS_TO_MODEL_LOADER_MAP = {}

    # TF model mappings
    _TRANSFORMERS_TASKS_TO_MODEL_MAPPINGS = {}

    if is_torch_available():
        # Refer to https://huggingface.co/datasets/huggingface/transformers-metadata/blob/main/pipeline_tags.json
        # In case the same task (pipeline tag) may map to several loading classes, we use a tuple and the
        # auto-class _model_mapping to determine the right one.

        # TODO: having several tasks pointing to the same auto-model class is bug prone to auto-detect the
        # task in a Hub repo that has no pipeline_tag, and no transformersInfo.pipeline_tag, as we then rely on
        # on transformersInfo["auto_model"] and this dictionary.
        _TRANSFORMERS_TASKS_TO_MODEL_LOADERS = {
            "audio-classification": "AutoModelForAudioClassification",
            "audio-frame-classification": "AutoModelForAudioFrameClassification",
            "audio-xvector": "AutoModelForAudioXVector",
            "automatic-speech-recognition": ("AutoModelForSpeechSeq2Seq", "AutoModelForCTC"),
            "depth-estimation": "AutoModelForDepthEstimation",
            "feature-extraction": "AutoModel",
            "fill-mask": "AutoModelForMaskedLM",
            "image-classification": "AutoModelForImageClassification",
            "image-segmentation": (
                "AutoModelForImageSegmentation",
                "AutoModelForSemanticSegmentation",
                "AutoModelForInstanceSegmentation",
                "AutoModelForUniversalSegmentation",
            ),
            "image-to-image": "AutoModelForImageToImage",
            "image-to-text": ("AutoModelForVision2Seq", "AutoModel"),
            "mask-generation": "AutoModel",
            "masked-im": "AutoModelForMaskedImageModeling",
            "multiple-choice": "AutoModelForMultipleChoice",
            "object-detection": "AutoModelForObjectDetection",
            "question-answering": "AutoModelForQuestionAnswering",
            "reinforcement-learning": "AutoModel",
            "semantic-segmentation": "AutoModelForSemanticSegmentation",
            "text-to-audio": ("AutoModelForTextToSpectrogram", "AutoModelForTextToWaveform"),
            "text-generation": "AutoModelForCausalLM",
            "text2text-generation": "AutoModelForSeq2SeqLM",
            "text-classification": "AutoModelForSequenceClassification",
            "token-classification": "AutoModelForTokenClassification",
            "visual-question-answering": "AutoModelForVisualQuestionAnswering",
            "zero-shot-image-classification": "AutoModelForZeroShotImageClassification",
            "zero-shot-object-detection": "AutoModelForZeroShotObjectDetection",
        }

        _TRANSFORMERS_TASKS_TO_MODEL_MAPPINGS = get_transformers_tasks_to_model_mapping(
            _TRANSFORMERS_TASKS_TO_MODEL_LOADERS, framework="pt"
        )

        _TIMM_TASKS_TO_MODEL_LOADERS = {
            "image-classification": "create_model",
        }

        _SENTENCE_TRANSFORMERS_TASKS_TO_MODEL_LOADERS = {
            "feature-extraction": "SentenceTransformer",
            "sentence-similarity": "SentenceTransformer",
        }

        if is_diffusers_available():
            _DIFFUSERS_TASKS_TO_MODEL_LOADERS = {
                "image-to-image": "AutoPipelineForImage2Image",
                "inpainting": "AutoPipelineForInpainting",
                "text-to-image": "AutoPipelineForText2Image",
            }

            _DIFFUSERS_TASKS_TO_MODEL_MAPPINGS = get_diffusers_tasks_to_model_mapping()

        _LIBRARY_TO_TASKS_TO_MODEL_LOADER_MAP = {
            "diffusers": _DIFFUSERS_TASKS_TO_MODEL_LOADERS,
            "sentence_transformers": _SENTENCE_TRANSFORMERS_TASKS_TO_MODEL_LOADERS,
            "timm": _TIMM_TASKS_TO_MODEL_LOADERS,
            "transformers": _TRANSFORMERS_TASKS_TO_MODEL_LOADERS,
        }

    if is_tf_available():
        _TRANSFORMERS_TASKS_TO_TF_MODEL_LOADERS = {
            "document-question-answering": "TFAutoModelForDocumentQuestionAnswering",
            "feature-extraction": "TFAutoModel",
            "fill-mask": "TFAutoModelForMaskedLM",
            "text-generation": "TFAutoModelForCausalLM",
            "image-classification": "TFAutoModelForImageClassification",
            "text2text-generation": "TFAutoModelForSeq2SeqLM",
            "text-classification": "TFAutoModelForSequenceClassification",
            "token-classification": "TFAutoModelForTokenClassification",
            "multiple-choice": "TFAutoModelForMultipleChoice",
            "question-answering": "TFAutoModelForQuestionAnswering",
            "image-segmentation": "TFAutoModelForImageSegmentation",
            "masked-im": "TFAutoModelForMaskedImageModeling",
            "semantic-segmentation": "TFAutoModelForSemanticSegmentation",
            "automatic-speech-recognition": "TFAutoModelForSpeechSeq2Seq",
            "audio-classification": "TFAutoModelForAudioClassification",
            "image-to-text": "TFAutoModelForVision2Seq",
            "zero-shot-image-classification": "TFAutoModelForZeroShotImageClassification",
            "zero-shot-object-detection": "TFAutoModelForZeroShotObjectDetection",
        }

        _LIBRARY_TO_TF_TASKS_TO_MODEL_LOADER_MAP = {
            "transformers": _TRANSFORMERS_TASKS_TO_TF_MODEL_LOADERS,
        }

        _TRANSFORMERS_TASKS_TO_TF_MODEL_MAPPINGS = get_transformers_tasks_to_model_mapping(
            _TRANSFORMERS_TASKS_TO_TF_MODEL_LOADERS, framework="tf"
        )

    _SYNONYM_TASK_MAP = {
        "audio-ctc": "automatic-speech-recognition",
        "causal-lm": "text-generation",
        "causal-lm-with-past": "text-generation-with-past",
        "default": "feature-extraction",
        "default-with-past": "feature-extraction-with-past",
        "masked-lm": "fill-mask",
        "mask-generation": "feature-extraction",
        "sentence-similarity": "feature-extraction",
        "seq2seq-lm": "text2text-generation",
        "seq2seq-lm-with-past": "text2text-generation-with-past",
        "sequence-classification": "text-classification",
        "speech2seq-lm": "automatic-speech-recognition",
        "speech2seq-lm-with-past": "automatic-speech-recognition-with-past",
        "summarization": "text2text-generation",
        "text-to-speech": "text-to-audio",
        "translation": "text2text-generation",
        "vision2seq-lm": "image-to-text",
        "zero-shot-classification": "text-classification",
        "image-feature-extraction": "feature-extraction",
        "pretraining": "feature-extraction",
        # for backward compatibility and testing (where
        # model task and model type are still the same)
        "stable-diffusion": "text-to-image",
        "stable-diffusion-xl": "text-to-image",
        "latent-consistency": "text-to-image",
    }

    _CUSTOM_CLASSES = {
        ("pt", "patchtsmixer", "time-series-forecasting"): ("transformers", "PatchTSMixerForPrediction"),
        ("pt", "patchtst", "time-series-forecasting"): ("transformers", "PatchTSTForPrediction"),
        ("pt", "pix2struct", "image-to-text"): ("transformers", "Pix2StructForConditionalGeneration"),
        ("pt", "pix2struct", "visual-question-answering"): ("transformers", "Pix2StructForConditionalGeneration"),
        ("pt", "visual-bert", "question-answering"): ("transformers", "VisualBertForQuestionAnswering"),
        # VisionEncoderDecoderModel is not registered in AutoModelForDocumentQuestionAnswering
        ("pt", "vision-encoder-decoder", "document-question-answering"): ("transformers", "VisionEncoderDecoderModel"),
<<<<<<< HEAD
        ("pt", "timesfm", "time-series-forecasting"): ("transformers", "TimesFMModelForPrediction"),
=======
        ("pt", "vitpose", "keypoint-detection"): ("transformers", "VitPoseForPoseEstimation"),
>>>>>>> 99bc8778
    }

    _ENCODER_DECODER_TASKS = (
        "automatic-speech-recognition",
        "document-question-answering",
        "feature-extraction-with-past",
        "image-to-text",
        "text2text-generation",
        "visual-question-answering",
    )

    _MODEL_TYPE_FOR_DEFAULT_CONFIG = {
        "timm": "default-timm-config",
    }

    _DIFFUSERS_SUPPORTED_MODEL_TYPE = {
        "t5-encoder": supported_tasks_mapping(
            "feature-extraction",
            onnx="T5EncoderOnnxConfig",
        ),
        "clip-text": supported_tasks_mapping(
            "feature-extraction",
            onnx="CLIPTextOnnxConfig",
        ),
        "clip-text-with-projection": supported_tasks_mapping(
            "feature-extraction",
            onnx="CLIPTextWithProjectionOnnxConfig",
        ),
        "flux-transformer-2d": supported_tasks_mapping(
            "semantic-segmentation",
            onnx="FluxTransformerOnnxConfig",
        ),
        "sd3-transformer-2d": supported_tasks_mapping(
            "semantic-segmentation",
            onnx="SD3TransformerOnnxConfig",
        ),
        "unet-2d-condition": supported_tasks_mapping(
            "semantic-segmentation",
            onnx="UNetOnnxConfig",
        ),
        "vae-encoder": supported_tasks_mapping(
            "semantic-segmentation",
            onnx="VaeEncoderOnnxConfig",
        ),
        "vae-decoder": supported_tasks_mapping(
            "semantic-segmentation",
            onnx="VaeDecoderOnnxConfig",
        ),
    }

    _TIMM_SUPPORTED_MODEL_TYPE = {
        "default-timm-config": supported_tasks_mapping("image-classification", onnx="TimmDefaultOnnxConfig"),
    }

    _SENTENCE_TRANSFORMERS_SUPPORTED_MODEL_TYPE = {
        "clip": supported_tasks_mapping(
            "feature-extraction",
            "sentence-similarity",
            onnx="SentenceTransformersCLIPOnnxConfig",
        ),
        "transformer": supported_tasks_mapping(
            "feature-extraction",
            "sentence-similarity",
            onnx="SentenceTransformersTransformerOnnxConfig",
        ),
    }

    # TODO: some models here support text-generation export but are not supported in ORTModelForCausalLM
    # Set of model topologies we support associated to the tasks supported by each topology and the factory
    # TODO: remove `-with-past` tasks and rather rely on `variant`.
    _SUPPORTED_MODEL_TYPE = {
        "audio-spectrogram-transformer": supported_tasks_mapping(
            "feature-extraction",
            "audio-classification",
            onnx="ASTOnnxConfig",
        ),
        "albert": supported_tasks_mapping(
            "feature-extraction",
            "fill-mask",
            "text-classification",
            "multiple-choice",
            "token-classification",
            "question-answering",
            onnx="AlbertOnnxConfig",
            tflite="AlbertTFLiteConfig",
        ),
        "bart": supported_tasks_mapping(
            "feature-extraction",
            "feature-extraction-with-past",
            "text-generation",
            "text-generation-with-past",
            "text2text-generation",
            "text2text-generation-with-past",
            "text-classification",
            "question-answering",
            onnx="BartOnnxConfig",
        ),
        # BEiT cannot be used with the masked image modeling autoclass, so this task is excluded here
        "beit": supported_tasks_mapping("feature-extraction", "image-classification", onnx="BeitOnnxConfig"),
        "bert": supported_tasks_mapping(
            "feature-extraction",
            "fill-mask",
            # the logic for text-generation is not supported for BERT
            # "text-generation",
            "text-classification",
            "multiple-choice",
            "token-classification",
            "question-answering",
            onnx="BertOnnxConfig",
            tflite="BertTFLiteConfig",
        ),
        "rembert": supported_tasks_mapping(
            "fill-mask",
            "feature-extraction",
            "text-classification",
            "multiple-choice",
            "token-classification",
            "question-answering",
            onnx="RemBertOnnxConfig",
        ),
        "big-bird": supported_tasks_mapping(
            "feature-extraction",
            "fill-mask",
            "text-classification",
            "multiple-choice",
            "token-classification",
            "question-answering",
            onnx="BigBirdOnnxConfig",
        ),
        "bigbird-pegasus": supported_tasks_mapping(
            "feature-extraction",
            "feature-extraction-with-past",
            "text-generation",
            "text-generation-with-past",
            "text2text-generation",
            "text2text-generation-with-past",
            "text-classification",
            "question-answering",
            onnx="BigBirdPegasusOnnxConfig",
        ),
        "blenderbot": supported_tasks_mapping(
            "feature-extraction",
            "feature-extraction-with-past",
            "text-generation",
            "text-generation-with-past",
            "text2text-generation",
            "text2text-generation-with-past",
            onnx="BlenderbotOnnxConfig",
        ),
        "blenderbot-small": supported_tasks_mapping(
            "feature-extraction",
            "feature-extraction-with-past",
            "text-generation",
            "text-generation-with-past",
            "text2text-generation",
            "text2text-generation-with-past",
            onnx="BlenderbotSmallOnnxConfig",
        ),
        "bloom": supported_tasks_mapping(
            "feature-extraction",
            "feature-extraction-with-past",
            "text-generation",
            "text-generation-with-past",
            "text-classification",
            "token-classification",
            onnx="BloomOnnxConfig",
        ),
        "camembert": supported_tasks_mapping(
            "feature-extraction",
            "fill-mask",
            # the logic for text-generation is not supported for camembert
            # "text-generation",
            "text-classification",
            "multiple-choice",
            "token-classification",
            "question-answering",
            onnx="CamembertOnnxConfig",
            tflite="CamembertTFLiteConfig",
        ),
        "clip": supported_tasks_mapping(
            "feature-extraction",
            "zero-shot-image-classification",
            onnx="CLIPOnnxConfig",
        ),
        "clip-vision-model": supported_tasks_mapping(
            "feature-extraction",
            onnx="CLIPVisionModelOnnxConfig",
        ),
        "codegen": supported_tasks_mapping(
            "feature-extraction",
            "feature-extraction-with-past",
            "text-generation",
            "text-generation-with-past",
            onnx="CodeGenOnnxConfig",
        ),
        "convbert": supported_tasks_mapping(
            "feature-extraction",
            "fill-mask",
            "text-classification",
            "multiple-choice",
            "token-classification",
            "question-answering",
            onnx="ConvBertOnnxConfig",
            tflite="ConvBertTFLiteConfig",
        ),
        "convnext": supported_tasks_mapping(
            "feature-extraction",
            "image-classification",
            onnx="ConvNextOnnxConfig",
        ),
        "convnextv2": supported_tasks_mapping(
            "feature-extraction",
            "image-classification",
            onnx="ConvNextV2OnnxConfig",
        ),
        "cvt": supported_tasks_mapping("feature-extraction", "image-classification", onnx="CvTOnnxConfig"),
        "data2vec-text": supported_tasks_mapping(
            "feature-extraction",
            "fill-mask",
            "text-classification",
            "multiple-choice",
            "token-classification",
            "question-answering",
            onnx="Data2VecTextOnnxConfig",
        ),
        "data2vec-vision": supported_tasks_mapping(
            "feature-extraction",
            "image-classification",
            # ONNX doesn't support `adaptive_avg_pool2d` yet
            # "semantic-segmentation",
            onnx="Data2VecVisionOnnxConfig",
        ),
        "data2vec-audio": supported_tasks_mapping(
            "feature-extraction",
            "automatic-speech-recognition",
            "audio-classification",
            "audio-frame-classification",
            "audio-xvector",
            onnx="Data2VecAudioOnnxConfig",
        ),
        "deberta": supported_tasks_mapping(
            "feature-extraction",
            "fill-mask",
            "text-classification",
            "token-classification",
            "question-answering",
            onnx="DebertaOnnxConfig",
            tflite="DebertaTFLiteConfig",
        ),
        "deberta-v2": supported_tasks_mapping(
            "feature-extraction",
            "fill-mask",
            "text-classification",
            ("multiple-choice", ("onnx",)),
            "token-classification",
            "question-answering",
            onnx="DebertaV2OnnxConfig",
            tflite="DebertaV2TFLiteConfig",
        ),
        "decision-transformer": supported_tasks_mapping(
            "feature-extraction",
            "reinforcement-learning",
            onnx="DecisionTransformerOnnxConfig",
        ),
        "deit": supported_tasks_mapping(
            "feature-extraction",
            "image-classification",
            "masked-im",
            onnx="DeiTOnnxConfig",
        ),
        "detr": supported_tasks_mapping(
            "feature-extraction",
            "object-detection",
            "image-segmentation",
            onnx="DetrOnnxConfig",
        ),
        "dinov2": supported_tasks_mapping(
            "feature-extraction",
            "image-classification",
            onnx="Dinov2OnnxConfig",
        ),
        "distilbert": supported_tasks_mapping(
            "feature-extraction",
            "fill-mask",
            "text-classification",
            "multiple-choice",
            "token-classification",
            "question-answering",
            onnx="DistilBertOnnxConfig",
            tflite="DistilBertTFLiteConfig",
        ),
        "donut": supported_tasks_mapping(
            "image-to-text",
            "image-to-text-with-past",
            "document-question-answering",
            "document-question-answering-with-past",
            onnx="VisionEncoderDecoderOnnxConfig",
        ),
        "donut-swin": supported_tasks_mapping(
            "feature-extraction",
            onnx="DonutSwinOnnxConfig",
        ),
        "dpt": supported_tasks_mapping(
            "feature-extraction",
            "depth-estimation",
            "image-segmentation",
            "semantic-segmentation",
            onnx="DptOnnxConfig",
        ),
        "electra": supported_tasks_mapping(
            "feature-extraction",
            "fill-mask",
            # the logic for text-generation is not supported for electra
            # "text-generation",
            "text-classification",
            "multiple-choice",
            "token-classification",
            "question-answering",
            onnx="ElectraOnnxConfig",
            tflite="ElectraTFLiteConfig",
        ),
        "encoder-decoder": supported_tasks_mapping(
            "text2text-generation",
            "text2text-generation-with-past",
            onnx="EncoderDecoderOnnxConfig",
        ),
        "esm": supported_tasks_mapping(
            "feature-extraction",
            "fill-mask",
            "text-classification",
            "token-classification",
            onnx="EsmOnnxConfig",
        ),
        "falcon": supported_tasks_mapping(
            "feature-extraction",
            "feature-extraction-with-past",
            "question-answering",
            "text-generation",
            "text-generation-with-past",
            "token-classification",
            onnx="FalconOnnxConfig",
        ),
        "flaubert": supported_tasks_mapping(
            "feature-extraction",
            "fill-mask",
            "text-classification",
            "multiple-choice",
            "token-classification",
            "question-answering",
            onnx="FlaubertOnnxConfig",
            tflite="FlaubertTFLiteConfig",
        ),
        "gemma": supported_tasks_mapping(
            "feature-extraction",
            "feature-extraction-with-past",
            "text-generation",
            "text-generation-with-past",
            "text-classification",
            onnx="GemmaOnnxConfig",
        ),
        "glpn": supported_tasks_mapping(
            "feature-extraction",
            "depth-estimation",
            onnx="GlpnOnnxConfig",
        ),
        "gpt2": supported_tasks_mapping(
            "feature-extraction",
            "feature-extraction-with-past",
            "text-generation",
            "text-generation-with-past",
            "text-classification",
            "token-classification",
            onnx="GPT2OnnxConfig",
        ),
        "gpt-bigcode": supported_tasks_mapping(
            "feature-extraction",
            "feature-extraction-with-past",
            "text-generation",
            "text-generation-with-past",
            "text-classification",
            "token-classification",
            onnx="GPTBigCodeOnnxConfig",
        ),
        "gptj": supported_tasks_mapping(
            "feature-extraction",
            "feature-extraction-with-past",
            "text-generation",
            "text-generation-with-past",
            "question-answering",
            "text-classification",
            onnx="GPTJOnnxConfig",
        ),
        "gpt-neo": supported_tasks_mapping(
            "feature-extraction",
            "feature-extraction-with-past",
            "text-generation",
            "text-generation-with-past",
            "text-classification",
            onnx="GPTNeoOnnxConfig",
        ),
        "gpt-neox": supported_tasks_mapping(
            "feature-extraction",
            "feature-extraction-with-past",
            "text-generation",
            "text-generation-with-past",
            "text-classification",
            onnx="GPTNeoXOnnxConfig",
        ),
        "groupvit": supported_tasks_mapping(
            "feature-extraction",
            onnx="GroupViTOnnxConfig",
        ),
        "hiera": supported_tasks_mapping(
            "feature-extraction",
            "image-classification",
            onnx="HieraOnnxConfig",
        ),
        "hubert": supported_tasks_mapping(
            "feature-extraction",
            "automatic-speech-recognition",
            "audio-classification",
            onnx="HubertOnnxConfig",
        ),
        "ibert": supported_tasks_mapping(
            "feature-extraction",
            "fill-mask",
            "text-classification",
            "multiple-choice",
            "token-classification",
            "question-answering",
            onnx="IBertOnnxConfig",
        ),
        "imagegpt": supported_tasks_mapping(
            "feature-extraction",
            "image-classification",
            onnx="ImageGPTOnnxConfig",
        ),
        "layoutlm": supported_tasks_mapping(
            "feature-extraction",
            "fill-mask",
            "text-classification",
            "token-classification",
            onnx="LayoutLMOnnxConfig",
        ),
        # "layoutlmv2": supported_tasks_mapping(
        #     "feature-extraction",
        #     "question-answering",
        #     "text-classification",
        #     "token-classification",
        #     onnx="LayoutLMv2OnnxConfig",
        # ),
        "layoutlmv3": supported_tasks_mapping(
            "feature-extraction",
            "question-answering",
            "text-classification",
            "token-classification",
            onnx="LayoutLMv3OnnxConfig",
        ),
        "lilt": supported_tasks_mapping(
            "feature-extraction",
            "question-answering",
            "text-classification",
            "token-classification",
            onnx="LiltOnnxConfig",
        ),
        "levit": supported_tasks_mapping("feature-extraction", "image-classification", onnx="LevitOnnxConfig"),
        "longt5": supported_tasks_mapping(
            "feature-extraction",
            "feature-extraction-with-past",
            "text2text-generation",
            "text2text-generation-with-past",
            onnx="LongT5OnnxConfig",
        ),
        "longformer": supported_tasks_mapping(
            "feature-extraction",
            "fill-mask",
            "multiple-choice",
            "question-answering",
            "text-classification",
            "token-classification",
            onnx="LongformerOnnxConfig",
        ),
        "marian": supported_tasks_mapping(
            "feature-extraction",
            "feature-extraction-with-past",
            "text2text-generation",
            "text2text-generation-with-past",
            "text-generation",
            "text-generation-with-past",
            onnx="MarianOnnxConfig",
        ),
        "markuplm": supported_tasks_mapping(
            "feature-extraction",
            "text-classification",
            "token-classification",
            "question-answering",
            onnx="MarkupLMOnnxConfig",
        ),
        "maskformer": supported_tasks_mapping(
            "feature-extraction",
            "image-segmentation",
            onnx="MaskFormerOnnxConfig",
        ),
        "mbart": supported_tasks_mapping(
            "feature-extraction",
            "feature-extraction-with-past",
            "text-generation",
            "text-generation-with-past",
            "text2text-generation",
            "text2text-generation-with-past",
            "text-classification",
            "question-answering",
            onnx="MBartOnnxConfig",
        ),
        "mgp-str": supported_tasks_mapping(
            "feature-extraction",
            "image-to-text",
            onnx="MgpstrOnnxConfig",
        ),
        "mistral": supported_tasks_mapping(
            "feature-extraction",
            "feature-extraction-with-past",
            "text-generation",
            "text-generation-with-past",
            "text-classification",
            onnx="MistralOnnxConfig",
        ),
        "mctct": supported_tasks_mapping(
            "feature-extraction",
            "automatic-speech-recognition",
            onnx="MCTCTOnnxConfig",
        ),
        "mobilebert": supported_tasks_mapping(
            "feature-extraction",
            "fill-mask",
            "text-classification",
            "multiple-choice",
            "token-classification",
            "question-answering",
            onnx="MobileBertOnnxConfig",
            tflite="MobileBertTFLiteConfig",
        ),
        "megatron-bert": supported_tasks_mapping(
            "feature-extraction",
            "fill-mask",
            "text-classification",
            "multiple-choice",
            "token-classification",
            "question-answering",
            onnx="MegatronBertOnnxConfig",
        ),
        "mobilevit": supported_tasks_mapping(
            "feature-extraction",
            "image-classification",
            "image-segmentation",
            onnx="MobileViTOnnxConfig",
        ),
        "mobilenet-v1": supported_tasks_mapping(
            "feature-extraction",
            "image-classification",
            onnx="MobileNetV1OnnxConfig",
        ),
        "mobilenet-v2": supported_tasks_mapping(
            "feature-extraction",
            "image-classification",
            onnx="MobileNetV2OnnxConfig",
        ),
        "modernbert": supported_tasks_mapping(
            "feature-extraction",
            "fill-mask",
            "text-classification",
            "token-classification",
            onnx="ModernBertOnnxConfig",
        ),
        "moonshine": supported_tasks_mapping(
            "feature-extraction",
            "feature-extraction-with-past",
            "automatic-speech-recognition",
            "automatic-speech-recognition-with-past",
            onnx="MoonshineOnnxConfig",
        ),
        "mpnet": supported_tasks_mapping(
            "feature-extraction",
            "fill-mask",
            "text-classification",
            "multiple-choice",
            "token-classification",
            "question-answering",
            onnx="MPNetOnnxConfig",
            tflite="MPNetTFLiteConfig",
        ),
        "mpt": supported_tasks_mapping(
            "text-generation",
            "text-generation-with-past",
            "text-classification",
            onnx="MPTOnnxConfig",
        ),
        "mt5": supported_tasks_mapping(
            "feature-extraction",
            "feature-extraction-with-past",
            "text2text-generation",
            "text2text-generation-with-past",
            onnx="MT5OnnxConfig",
        ),
        "musicgen": supported_tasks_mapping(
            "text-to-audio",  # "variant" handles the "-with-past". We should generalize that.
            onnx="MusicgenOnnxConfig",
        ),
        "m2m-100": supported_tasks_mapping(
            "feature-extraction",
            "feature-extraction-with-past",
            "text2text-generation",
            "text2text-generation-with-past",
            onnx="M2M100OnnxConfig",
        ),
        "nystromformer": supported_tasks_mapping(
            "feature-extraction",
            "fill-mask",
            "multiple-choice",
            "question-answering",
            "text-classification",
            "token-classification",
            onnx="NystromformerOnnxConfig",
        ),
        "owlv2": supported_tasks_mapping(
            "feature-extraction",
            "zero-shot-object-detection",
            onnx="OwlV2OnnxConfig",
        ),
        "owlvit": supported_tasks_mapping(
            "feature-extraction",
            "zero-shot-object-detection",
            onnx="OwlViTOnnxConfig",
        ),
        "opt": supported_tasks_mapping(
            "feature-extraction",
            "feature-extraction-with-past",
            "text-generation",
            "text-generation-with-past",
            "question-answering",
            "text-classification",
            onnx="OPTOnnxConfig",
        ),
        "patchtst": supported_tasks_mapping(
            "feature-extraction",
            "time-series-forecasting",
            onnx="PatchTSTOnnxConfig",
        ),
        "patchtsmixer": supported_tasks_mapping(
            "feature-extraction",
            "time-series-forecasting",
            onnx="PatchTSMixerOnnxConfig",
        ),
        "qwen2": supported_tasks_mapping(
            "feature-extraction",
            "feature-extraction-with-past",
            "text-generation",
            "text-generation-with-past",
            "text-classification",
            onnx="Qwen2OnnxConfig",
        ),
        "timesfm": supported_tasks_mapping(
            "time-series-forecasting",
            onnx="TimesFMOnnxConfig",
        ),
        "llama": supported_tasks_mapping(
            "feature-extraction",
            "feature-extraction-with-past",
            "text-generation",
            "text-generation-with-past",
            "text-classification",
            onnx="LlamaOnnxConfig",
        ),
        "granite": supported_tasks_mapping(
            "feature-extraction",
            "feature-extraction-with-past",
            "text-generation",
            "text-generation-with-past",
            onnx="GraniteOnnxConfig",
        ),
        "olmo": supported_tasks_mapping(
            "feature-extraction",
            "feature-extraction-with-past",
            "text-generation",
            "text-generation-with-past",
            onnx="OlmoOnnxConfig",
        ),
        "olmo2": supported_tasks_mapping(
            "feature-extraction",
            "feature-extraction-with-past",
            "text-generation",
            "text-generation-with-past",
            onnx="Olmo2OnnxConfig",
        ),
        "pegasus": supported_tasks_mapping(
            "feature-extraction",
            "feature-extraction-with-past",
            "text-generation",
            "text-generation-with-past",
            "text2text-generation",
            "text2text-generation-with-past",
            onnx="PegasusOnnxConfig",
        ),
        "perceiver": supported_tasks_mapping(
            "fill-mask",
            "image-classification",
            "text-classification",
            onnx="PerceiverOnnxConfig",
        ),
        "phi": supported_tasks_mapping(
            "feature-extraction",
            "feature-extraction-with-past",
            "text-generation",
            "text-generation-with-past",
            "text-classification",
            onnx="PhiOnnxConfig",
        ),
        "phi3": supported_tasks_mapping(
            "feature-extraction",
            "feature-extraction-with-past",
            "text-generation",
            "text-generation-with-past",
            "text-classification",
            onnx="Phi3OnnxConfig",
        ),
        "pix2struct": supported_tasks_mapping(
            "image-to-text",
            "image-to-text-with-past",
            "visual-question-answering",
            "visual-question-answering-with-past",
            onnx="Pix2StructOnnxConfig",
        ),
        "poolformer": supported_tasks_mapping(
            "feature-extraction",
            "image-classification",
            onnx="PoolFormerOnnxConfig",
        ),
        "pvt": supported_tasks_mapping(
            "feature-extraction",
            "image-classification",
            onnx="PvtOnnxConfig",
        ),
        "regnet": supported_tasks_mapping(
            "feature-extraction",
            "image-classification",
            onnx="RegNetOnnxConfig",
        ),
        "resnet": supported_tasks_mapping(
            "feature-extraction",
            "image-classification",
            onnx="ResNetOnnxConfig",
            tflite="ResNetTFLiteConfig",
        ),
        "roberta": supported_tasks_mapping(
            "feature-extraction",
            "fill-mask",
            # the logic for text-generation is not supported for roberta
            # "text-generation",
            "text-classification",
            "multiple-choice",
            "token-classification",
            "question-answering",
            onnx="RobertaOnnxConfig",
            tflite="RobertaTFLiteConfig",
        ),
        "roformer": supported_tasks_mapping(
            "feature-extraction",
            "fill-mask",
            # the logic for text-generation is not supported for roformer
            # "text-generation",
            "text-classification",
            "token-classification",
            "multiple-choice",
            "question-answering",
            "token-classification",
            onnx="RoFormerOnnxConfig",
            tflite="RoFormerTFLiteConfig",
        ),
        "sam": supported_tasks_mapping(
            "feature-extraction",
            onnx="SamOnnxConfig",
        ),
        "segformer": supported_tasks_mapping(
            "feature-extraction",
            "image-classification",
            "image-segmentation",
            "semantic-segmentation",
            onnx="SegformerOnnxConfig",
        ),
        "sew": supported_tasks_mapping(
            "feature-extraction",
            "automatic-speech-recognition",
            "audio-classification",
            onnx="SEWOnnxConfig",
        ),
        "sew-d": supported_tasks_mapping(
            "feature-extraction",
            "automatic-speech-recognition",
            "audio-classification",
            onnx="SEWDOnnxConfig",
        ),
        "siglip": supported_tasks_mapping(
            "feature-extraction",
            "zero-shot-image-classification",
            onnx="SiglipOnnxConfig",
        ),
        "siglip-text-model": supported_tasks_mapping(
            "feature-extraction",
            onnx="SiglipTextOnnxConfig",
        ),
        "siglip-text-with-projection": supported_tasks_mapping(
            "feature-extraction",
            onnx="SiglipTextWithProjectionOnnxConfig",
        ),
        "siglip-vision-model": supported_tasks_mapping(
            "feature-extraction",
            onnx="SiglipVisionModelOnnxConfig",
        ),
        "speech-to-text": supported_tasks_mapping(
            "feature-extraction",
            "feature-extraction-with-past",
            "automatic-speech-recognition",
            "automatic-speech-recognition-with-past",
            onnx="Speech2TextOnnxConfig",
        ),
        # TODO: SpeechT5 can also support audio-to-audio and automatic-speech-recognition.
        "speecht5": supported_tasks_mapping(
            "text-to-audio",
            onnx="SpeechT5OnnxConfig",
        ),
        "splinter": supported_tasks_mapping(
            "feature-extraction",
            "question-answering",
            onnx="SplinterOnnxConfig",
        ),
        "squeezebert": supported_tasks_mapping(
            "feature-extraction",
            "fill-mask",
            "text-classification",
            "multiple-choice",
            "token-classification",
            "question-answering",
            onnx="SqueezeBertOnnxConfig",
        ),
        "swin": supported_tasks_mapping(
            "feature-extraction",
            "image-classification",
            "masked-im",
            onnx="SwinOnnxConfig",
        ),
        "swinv2": supported_tasks_mapping(
            "feature-extraction",
            "image-classification",
            "masked-im",
            onnx="SwinV2OnnxConfig",
        ),
        "swin2sr": supported_tasks_mapping(
            "feature-extraction",
            "image-to-image",
            onnx="Swin2srOnnxConfig",
        ),
        "t5": supported_tasks_mapping(
            "feature-extraction",
            "feature-extraction-with-past",
            "text2text-generation",
            "text2text-generation-with-past",
            onnx="T5OnnxConfig",
        ),
        "table-transformer": supported_tasks_mapping(
            "feature-extraction",
            "object-detection",
            onnx="TableTransformerOnnxConfig",
        ),
        "trocr": supported_tasks_mapping(
            "feature-extraction",
            "feature-extraction-with-past",
            "image-to-text",
            "image-to-text-with-past",
            onnx="TrOCROnnxConfig",
        ),
        "unispeech": supported_tasks_mapping(
            "feature-extraction",
            "automatic-speech-recognition",
            "audio-classification",
            onnx="UniSpeechOnnxConfig",
        ),
        "unispeech-sat": supported_tasks_mapping(
            "feature-extraction",
            "automatic-speech-recognition",
            "audio-classification",
            "audio-frame-classification",
            "audio-xvector",
            onnx="UniSpeechSATOnnxConfig",
        ),
        "vision-encoder-decoder": supported_tasks_mapping(
            "image-to-text",
            "image-to-text-with-past",
            "document-question-answering",
            "document-question-answering-with-past",
            onnx="VisionEncoderDecoderOnnxConfig",
        ),
        "vit": supported_tasks_mapping(
            "feature-extraction",
            "image-classification",
            "masked-im",
            onnx="ViTOnnxConfig",
        ),
        "vit-mae": supported_tasks_mapping(
            "feature-extraction",
            onnx="VitMAEOnnxConfig",
        ),
        "vit-msn": supported_tasks_mapping(
            "feature-extraction",
            "image-classification",
            onnx="VitMSNOnnxConfig",
        ),
        "vitpose": supported_tasks_mapping("keypoint-detection", onnx="VitPoseOnnxConfig"),
        "vits": supported_tasks_mapping(
            "text-to-audio",
            onnx="VitsOnnxConfig",
        ),
        "wavlm": supported_tasks_mapping(
            "feature-extraction",
            "automatic-speech-recognition",
            "audio-classification",
            "audio-frame-classification",
            "audio-xvector",
            onnx="WavLMOnnxConfig",
        ),
        "wav2vec2": supported_tasks_mapping(
            "feature-extraction",
            "automatic-speech-recognition",
            "audio-classification",
            "audio-frame-classification",
            "audio-xvector",
            onnx="Wav2Vec2OnnxConfig",
        ),
        "wav2vec2-conformer": supported_tasks_mapping(
            "feature-extraction",
            "automatic-speech-recognition",
            "audio-classification",
            "audio-frame-classification",
            "audio-xvector",
            onnx="Wav2Vec2ConformerOnnxConfig",
        ),
        "whisper": supported_tasks_mapping(
            "feature-extraction",
            "feature-extraction-with-past",
            "audio-classification",
            "automatic-speech-recognition",
            "automatic-speech-recognition-with-past",
            onnx="WhisperOnnxConfig",
        ),
        "xlm": supported_tasks_mapping(
            "feature-extraction",
            "fill-mask",
            # the logic for text-generation is not supported for xlm
            # "text-generation",
            "text-classification",
            "multiple-choice",
            "token-classification",
            "question-answering",
            onnx="XLMOnnxConfig",
            tflite="XLMTFLiteConfig",
        ),
        "xlm-roberta": supported_tasks_mapping(
            "feature-extraction",
            "fill-mask",
            # the logic for text-generation is not supported for xlm-roberta
            # "text-generation",
            "text-classification",
            "multiple-choice",
            "token-classification",
            "question-answering",
            onnx="XLMRobertaOnnxConfig",
            tflite="XLMRobertaTFLiteConfig",
        ),
        "yolos": supported_tasks_mapping(
            "feature-extraction",
            "object-detection",
            onnx="YolosOnnxConfig",
        ),
    }
    _LIBRARY_TO_SUPPORTED_MODEL_TYPES = {
        "diffusers": _DIFFUSERS_SUPPORTED_MODEL_TYPE,
        "sentence_transformers": _SENTENCE_TRANSFORMERS_SUPPORTED_MODEL_TYPE,
        "timm": _TIMM_SUPPORTED_MODEL_TYPE,
        "transformers": _SUPPORTED_MODEL_TYPE,
    }
    _UNSUPPORTED_CLI_MODEL_TYPE = {
        # diffusers model part
        "clip-text",
        "clip-text-with-projection",
        "flux-transformer-2d",
        "sd3-transformer-2d",
        "t5-encoder",
        "unet-2d-condition",
        "vae-encoder",
        "vae-decoder",
        "clip-text-model",
        "clip-text-with-projection",
        "siglip-text-model",
        "siglip-text-with-projection",
        # transformers model part
        "trocr",  # the decoder of a trocr vision-encoder-decoder
    }
    _SUPPORTED_CLI_MODEL_TYPE = (
        set(_SUPPORTED_MODEL_TYPE.keys())
        | set(_DIFFUSERS_SUPPORTED_MODEL_TYPE.keys())
        | set(_TIMM_SUPPORTED_MODEL_TYPE.keys())
        | set(_SENTENCE_TRANSFORMERS_SUPPORTED_MODEL_TYPE.keys())
    ) - _UNSUPPORTED_CLI_MODEL_TYPE

    @classmethod
    def create_register(
        cls, backend: str, overwrite_existing: bool = False
    ) -> Callable[[str, Tuple[str, ...]], Callable[[Type], Type]]:
        """
        Creates a register function for the specified backend.

        Args:
            backend (`str`):
                The name of the backend that the register function will handle.
            overwrite_existing (`bool`, defaults to `False`):
                Whether or not the register function is allowed to overwrite an already existing config.

        Returns:
            `Callable[[str, Tuple[str, ...]], Callable[[Type], Type]]`: A decorator taking the model type and a the
            supported tasks.

        Example:
            ```python
            >>> register_for_new_backend = create_register("new-backend")

            >>> @register_for_new_backend("bert", "text-classification", "token-classification")
            >>> class BertNewBackendConfig(NewBackendConfig):
            >>>     pass
            ```
        """

        def wrapper(
            model_type: str, *supported_tasks: str, library_name: str = "transformers"
        ) -> Callable[[Type], Type]:
            def decorator(config_cls: Type) -> Type:
                supported_model_type_for_library = TasksManager._LIBRARY_TO_SUPPORTED_MODEL_TYPES[
                    library_name
                ]  # This is a pointer.

                mapping = supported_model_type_for_library.get(model_type, {})
                mapping_backend = mapping.get(backend, {})
                for task in supported_tasks:
                    normalized_task = task.replace("-with-past", "")
                    if normalized_task not in cls.get_all_tasks():
                        known_tasks = ", ".join(cls.get_all_tasks())
                        raise ValueError(
                            f'The TasksManager does not know the task called "{normalized_task}", known tasks: {known_tasks}.'
                        )
                    if not overwrite_existing and task in mapping_backend:
                        continue
                    mapping_backend[task] = make_backend_config_constructor_for_task(config_cls, task)
                mapping[backend] = mapping_backend
                supported_model_type_for_library[model_type] = mapping
                return config_cls

            return decorator

        return wrapper

    @staticmethod
    def get_supported_tasks_for_model_type(
        model_type: str, exporter: str, model_name: Optional[str] = None, library_name: Optional[str] = None
    ) -> TaskNameToExportConfigDict:
        """
        Retrieves the `task -> exporter backend config constructors` map from the model type.

        Args:
            model_type (`str`):
                The model type to retrieve the supported tasks for.
            exporter (`str`):
                The name of the exporter.
            model_name (`Optional[str]`, defaults to `None`):
                The name attribute of the model object, only used for the exception message.
            library_name (`Optional[str]`, defaults to `None`):
                The library name of the model. Can be any of "transformers", "timm", "diffusers", "sentence_transformers".

        Returns:
            `TaskNameToExportConfigDict`: The dictionary mapping each task to a corresponding `ExportConfig`
            constructor.
        """
        if library_name is None:
            logger.warning(
                'Not passing the argument `library_name` to `get_supported_tasks_for_model_type` is deprecated and the support will be removed in a future version of Optimum. Please specify a `library_name`. Defaulting to `"transformers`.'
            )

            # We are screwed if different dictionaries have the same keys.
            supported_model_type_for_library = {
                **TasksManager._DIFFUSERS_SUPPORTED_MODEL_TYPE,
                **TasksManager._TIMM_SUPPORTED_MODEL_TYPE,
                **TasksManager._SENTENCE_TRANSFORMERS_SUPPORTED_MODEL_TYPE,
                **TasksManager._SUPPORTED_MODEL_TYPE,
            }
            library_name = "transformers"
        else:
            supported_model_type_for_library = TasksManager._LIBRARY_TO_SUPPORTED_MODEL_TYPES[library_name]

        model_type = model_type.lower().replace("_", "-")
        model_type_and_model_name = f"{model_type} ({model_name})" if model_name else model_type

        default_model_type = None
        if library_name in TasksManager._MODEL_TYPE_FOR_DEFAULT_CONFIG:
            default_model_type = TasksManager._MODEL_TYPE_FOR_DEFAULT_CONFIG[library_name]

        if model_type not in supported_model_type_for_library:
            if default_model_type is not None:
                model_type = default_model_type
            else:
                raise KeyError(
                    f"{model_type_and_model_name} is not supported yet for {library_name}. "
                    f"Only {list(supported_model_type_for_library.keys())} are supported for the library {library_name}. "
                    f"If you want to support {model_type} please propose a PR or open up an issue."
                )
        if exporter not in supported_model_type_for_library[model_type]:
            raise KeyError(
                f"{model_type_and_model_name} is not supported yet with the {exporter} backend. "
                f"Only {list(supported_model_type_for_library[model_type].keys())} are supported. "
                f"If you want to support {exporter} please propose a PR or open up an issue."
            )

        return supported_model_type_for_library[model_type][exporter]

    @staticmethod
    def get_supported_model_type_for_task(task: str, exporter: str) -> List[str]:
        """
        Returns the list of supported architectures by the exporter for a given task. Transformers-specific.
        """
        return [
            model_type.replace("-", "_")
            for model_type in TasksManager._SUPPORTED_MODEL_TYPE
            if task in TasksManager._SUPPORTED_MODEL_TYPE[model_type][exporter]
        ]

    @staticmethod
    def synonyms_for_task(task: str) -> Set[str]:
        synonyms = [k for k, v in TasksManager._SYNONYM_TASK_MAP.items() if v == task]
        synonyms += [k for k, v in TasksManager._SYNONYM_TASK_MAP.items() if v == TasksManager.map_from_synonym(task)]
        synonyms = set(synonyms)
        try:
            synonyms.remove(task)
        except KeyError:
            pass
        return synonyms

    @staticmethod
    def map_from_synonym(task: str) -> str:
        if task in TasksManager._SYNONYM_TASK_MAP:
            task = TasksManager._SYNONYM_TASK_MAP[task]
        return task

    @staticmethod
    def _validate_framework_choice(framework: str):
        """
        Validates if the framework requested for the export is both correct and available, otherwise throws an
        exception.
        """
        if framework not in ["pt", "tf"]:
            raise ValueError(f"Only two frameworks are supported for export: pt or tf, but {framework} was provided.")
        elif framework == "pt" and not is_torch_available():
            raise RuntimeError("Cannot export model using PyTorch because no PyTorch package was found.")
        elif framework == "tf" and not is_tf_available():
            raise RuntimeError("Cannot export model using TensorFlow because no TensorFlow package was found.")

    @staticmethod
    def get_model_class_for_task(
        task: str,
        framework: str = "pt",
        model_type: Optional[str] = None,
        model_class_name: Optional[str] = None,
        library: str = "transformers",
    ) -> Type:
        """
        Attempts to retrieve an AutoModel class from a task name.

        Args:
            task (`str`):
                The task required.
            framework (`str`, defaults to `"pt"`):
                The framework to use for the export.
            model_type (`Optional[str]`, defaults to `None`):
                The model type to retrieve the model class for. Some architectures need a custom class to be loaded,
                and can not be loaded from auto class.
            model_class_name (`Optional[str]`, defaults to `None`):
                A model class name, allowing to override the default class that would be detected for the task. This
                parameter is useful for example for "automatic-speech-recognition", that may map to
                AutoModelForSpeechSeq2Seq or to AutoModelForCTC.
            library (`str`, defaults to `transformers`):
                The library name of the model. Can be any of "transformers", "timm", "diffusers", "sentence_transformers".

        Returns:
            The AutoModel class corresponding to the task.
        """
        task = task.replace("-with-past", "")
        task = TasksManager.map_from_synonym(task)

        TasksManager._validate_framework_choice(framework)

        if (framework, model_type, task) in TasksManager._CUSTOM_CLASSES:
            library, class_name = TasksManager._CUSTOM_CLASSES[(framework, model_type, task)]
            loaded_library = importlib.import_module(library)

            return getattr(loaded_library, class_name)
        else:
            if framework == "pt":
                tasks_to_model_loader = TasksManager._LIBRARY_TO_TASKS_TO_MODEL_LOADER_MAP[library]
            else:
                tasks_to_model_loader = TasksManager._LIBRARY_TO_TF_TASKS_TO_MODEL_LOADER_MAP[library]

            loaded_library = importlib.import_module(library)

            if model_class_name is None:
                if task not in tasks_to_model_loader:
                    raise KeyError(
                        f"Unknown task: {task}. Possible values are: "
                        + ", ".join([f"`{key}` for {tasks_to_model_loader[key]}" for key in tasks_to_model_loader])
                    )

                if isinstance(tasks_to_model_loader[task], str):
                    model_class_name = tasks_to_model_loader[task]
                else:
                    # automatic-speech-recognition case, which may map to several auto class
                    if library == "transformers":
                        if model_type is None:
                            logger.warning(
                                f"No model type passed for the task {task}, that may be mapped to several loading"
                                f" classes ({tasks_to_model_loader[task]}). Defaulting to {tasks_to_model_loader[task][0]}"
                                " to load the model."
                            )
                            model_class_name = tasks_to_model_loader[task][0]
                        else:
                            for autoclass_name in tasks_to_model_loader[task]:
                                module = getattr(loaded_library, autoclass_name)
                                # TODO: we must really get rid of this - and _ mess
                                if (
                                    model_type in module._model_mapping._model_mapping
                                    or model_type.replace("-", "_") in module._model_mapping._model_mapping
                                ):
                                    model_class_name = autoclass_name
                                    break

                            if model_class_name is None:
                                raise ValueError(
                                    f"Unrecognized configuration classes {tasks_to_model_loader[task]} do not match"
                                    f" with the model type {model_type} and task {task}."
                                )
                    else:
                        raise NotImplementedError(
                            "For library other than transformers, the _TASKS_TO_MODEL_LOADER mapping should be one to one."
                        )

            return getattr(loaded_library, model_class_name)

    @staticmethod
    def get_model_files(
        model_name_or_path: Union[str, Path],
        subfolder: str = "",
        cache_dir: str = HUGGINGFACE_HUB_CACHE,
        use_auth_token: Optional[Union[bool, str]] = None,
        token: Optional[Union[bool, str]] = None,
        revision: Optional[str] = None,
    ):
        if use_auth_token is not None:
            warnings.warn(
                "The `use_auth_token` argument is deprecated and will be removed soon. Please use the `token` argument instead.",
                FutureWarning,
            )
            if token is not None:
                raise ValueError("You cannot use both `use_auth_token` and `token` arguments at the same time.")
            token = use_auth_token

        request_exception = None
        full_model_path = Path(model_name_or_path, subfolder)

        if full_model_path.is_dir():
            all_files = [
                os.path.relpath(os.path.join(dirpath, file), full_model_path)
                for dirpath, _, filenames in os.walk(full_model_path)
                for file in filenames
            ]
        else:
            try:
                if not isinstance(model_name_or_path, str):
                    model_name_or_path = str(model_name_or_path)
                all_files = huggingface_hub.list_repo_files(
                    model_name_or_path,
                    repo_type="model",
                    token=token,
                    revision=revision,
                )
                if subfolder != "":
                    all_files = [file[len(subfolder) + 1 :] for file in all_files if file.startswith(subfolder)]
            except (RequestsConnectionError, OfflineModeIsEnabled) as e:
                snapshot_path = huggingface_hub.snapshot_download(
                    repo_id=model_name_or_path, revision=revision, cache_dir=cache_dir, token=token
                )
                full_model_path = Path(snapshot_path, subfolder)
                if full_model_path.is_dir():
                    all_files = [
                        os.path.relpath(os.path.join(dirpath, file), full_model_path)
                        for dirpath, _, filenames in os.walk(full_model_path)
                        for file in filenames
                    ]
                else:
                    request_exception = e

        return all_files, request_exception

    @staticmethod
    def determine_framework(
        model_name_or_path: Union[str, Path],
        subfolder: str = "",
        revision: Optional[str] = None,
        cache_dir: str = HUGGINGFACE_HUB_CACHE,
        token: Optional[Union[bool, str]] = None,
    ) -> str:
        """
        Determines the framework to use for the export.

        The priority is in the following order:
            1. User input via `framework`.
            2. If local checkpoint is provided, use the same framework as the checkpoint.
            3. If model repo, try to infer the framework from the cache if available, else from the Hub.
            4. If could not infer, use available framework in environment, with priority given to PyTorch.

        Args:
            model_name_or_path (`Union[str, Path]`):
                Can be either the model id of a model repo on the Hugging Face Hub, or a path to a local directory
                containing a model.
            subfolder (`str`, *optional*, defaults to `""`):
                In case the model files are located inside a subfolder of the model directory / repo on the Hugging
                Face Hub, you can specify the subfolder name here.
            revision (`Optional[str]`,  defaults to `None`):
                Revision is the specific model version to use. It can be a branch name, a tag name, or a commit id.
            cache_dir (`Optional[str]`, *optional*):
                Path to a directory in which a downloaded pretrained model weights have been cached if the standard cache should not be used.
            token (`Optional[Union[bool,str]]`, defaults to `None`):
                The token to use as HTTP bearer authorization for remote files. If `True`, will use the token generated
                when running `huggingface-cli login` (stored in `huggingface_hub.constants.HF_TOKEN_PATH`).

        Returns:
            `str`: The framework to use for the export.

        """

        all_files, request_exception = TasksManager.get_model_files(
            model_name_or_path, subfolder=subfolder, cache_dir=cache_dir, token=token, revision=revision
        )

        pt_weight_name = Path(WEIGHTS_NAME).stem
        pt_weight_extension = Path(WEIGHTS_NAME).suffix
        safe_weight_name = Path(SAFE_WEIGHTS_NAME).stem
        safe_weight_extension = Path(SAFE_WEIGHTS_NAME).suffix
        is_pt_weight_file = [
            (file.startswith(pt_weight_name) and file.endswith(pt_weight_extension))
            or (file.startswith(safe_weight_name) and file.endswith(safe_weight_extension))
            for file in all_files
        ]

        weight_name = Path(TF2_WEIGHTS_NAME).stem
        weight_extension = Path(TF2_WEIGHTS_NAME).suffix
        is_tf_weight_file = [file.startswith(weight_name) and file.endswith(weight_extension) for file in all_files]

        if any(is_pt_weight_file):
            framework = "pt"
        elif any(is_tf_weight_file):
            framework = "tf"
        elif "model_index.json" in all_files and any(
            file.endswith((pt_weight_extension, safe_weight_extension)) for file in all_files
        ):
            # diffusers case
            framework = "pt"
        elif "config_sentence_transformers.json" in all_files:
            # Sentence Transformers libary relies on PyTorch.
            framework = "pt"
        else:
            if request_exception is not None:
                raise RequestsConnectionError(
                    f"The framework could not be automatically inferred. If using the command-line, please provide the argument --framework (pt,tf) Detailed error: {request_exception}"
                )
            else:
                raise FileNotFoundError(
                    "Cannot determine framework from given checkpoint location."
                    f" There should be a {Path(WEIGHTS_NAME).stem}*{Path(WEIGHTS_NAME).suffix} for PyTorch"
                    f" or {Path(TF2_WEIGHTS_NAME).stem}*{Path(TF2_WEIGHTS_NAME).suffix} for TensorFlow."
                )

        if is_torch_available():
            framework = framework or "pt"
        elif is_tf_available():
            framework = framework or "tf"
        else:
            raise EnvironmentError("Neither PyTorch nor TensorFlow found in environment. Cannot export model.")

        logger.info(f"Framework not specified. Using {framework} to export the model.")

        return framework

    @classmethod
    def _infer_task_from_model_or_model_class(
        cls,
        model: Optional[Union["PreTrainedModel", "TFPreTrainedModel", "DiffusionPipeline"]] = None,
        model_class: Optional[Type[Union["PreTrainedModel", "TFPreTrainedModel", "DiffusionPipeline"]]] = None,
    ) -> str:
        if model is not None and model_class is not None:
            raise ValueError("Either a model or a model class must be provided, but both were given here.")
        if model is None and model_class is None:
            raise ValueError("Either a model or a model class must be provided, but none were given here.")

        target_class_name = model.__class__.__name__ if model is not None else model_class.__name__
        target_class_module = model.__class__.__module__ if model is not None else model_class.__module__

        # using TASKS_TO_MODEL_LOADERS to infer the task name
        tasks_to_model_loaders = None

        if target_class_name.startswith("AutoModel"):
            tasks_to_model_loaders = cls._TRANSFORMERS_TASKS_TO_MODEL_LOADERS
        elif target_class_name.startswith("TFAutoModel"):
            tasks_to_model_loaders = cls._TRANSFORMERS_TASKS_TO_TF_MODEL_LOADERS
        elif target_class_name.startswith("AutoPipeline"):
            tasks_to_model_loaders = cls._DIFFUSERS_TASKS_TO_MODEL_LOADERS

        if tasks_to_model_loaders is not None:
            for task_name, model_loaders in tasks_to_model_loaders.items():
                if isinstance(model_loaders, str):
                    model_loaders = (model_loaders,)
                for model_loader_class_name in model_loaders:
                    if target_class_name == model_loader_class_name:
                        return task_name

        # using TASKS_TO_MODEL_MAPPINGS to infer the task name
        tasks_to_model_mapping = None

        if target_class_module.startswith("transformers"):
            if target_class_name.startswith("TF"):
                tasks_to_model_mapping = cls._TRANSFORMERS_TASKS_TO_TF_MODEL_MAPPINGS
            else:
                tasks_to_model_mapping = cls._TRANSFORMERS_TASKS_TO_MODEL_MAPPINGS
        elif target_class_module.startswith("diffusers"):
            tasks_to_model_mapping = cls._DIFFUSERS_TASKS_TO_MODEL_MAPPINGS

        if tasks_to_model_mapping is not None:
            for task_name, model_mapping in tasks_to_model_mapping.items():
                for model_type, model_class_name in model_mapping.items():
                    if target_class_name == model_class_name:
                        return task_name

        raise ValueError(
            "The task name could not be automatically inferred. If using the command-line, please provide the argument --task task-name. Example: `--task text-classification`."
        )

    @classmethod
    def _infer_task_from_model_name_or_path(
        cls,
        model_name_or_path: str,
        subfolder: str = "",
        revision: Optional[str] = None,
        cache_dir: str = HUGGINGFACE_HUB_CACHE,
        token: Optional[Union[bool, str]] = None,
        library_name: Optional[str] = None,
    ) -> str:
        inferred_task_name = None

        is_local = os.path.isdir(os.path.join(model_name_or_path, subfolder))

        if is_local:
            # TODO: maybe implement that.
            raise RuntimeError(
                f"Cannot infer the task from a local directory yet, please specify the task manually ({', '.join(TasksManager.get_all_tasks())})."
            )
        else:
            if subfolder != "":
                raise RuntimeError(
                    "Cannot infer the task from a model repo with a subfolder yet, please specify the task manually."
                )
            try:
                model_info = huggingface_hub.model_info(model_name_or_path, revision=revision, token=token)
            except (RequestsConnectionError, OfflineModeIsEnabled):
                raise RuntimeError(
                    f"Hugging Face Hub is not reachable and we cannot infer the task from a cached model. Make sure you are not offline, or otherwise please specify the `task` (or `--task` in command-line) argument ({', '.join(TasksManager.get_all_tasks())})."
                )
            if library_name is None:
                library_name = cls.infer_library_from_model(
                    model_name_or_path,
                    subfolder=subfolder,
                    revision=revision,
                    cache_dir=cache_dir,
                    token=token,
                )

            if library_name == "timm":
                inferred_task_name = "image-classification"
            elif library_name == "diffusers":
                pipeline_tag = pipeline_tag = model_info.pipeline_tag
                model_config = model_info.config
                if pipeline_tag is not None:
                    inferred_task_name = cls.map_from_synonym(pipeline_tag)
                elif model_config is not None:
                    if model_config is not None and model_config.get("diffusers", None) is not None:
                        diffusers_class_name = model_config["diffusers"]["_class_name"]
                        for task_name, model_mapping in cls._DIFFUSERS_TASKS_TO_MODEL_MAPPINGS.items():
                            for model_type, model_class_name in model_mapping.items():
                                if diffusers_class_name == model_class_name:
                                    inferred_task_name = task_name
                                    break
                            if inferred_task_name is not None:
                                break
            elif library_name == "sentence_transformers":
                inferred_task_name = "feature-extraction"
            elif library_name == "transformers":
                pipeline_tag = model_info.pipeline_tag
                transformers_info = model_info.transformersInfo
                if pipeline_tag is not None:
                    inferred_task_name = cls.map_from_synonym(model_info.pipeline_tag)
                elif transformers_info is not None:
                    transformers_pipeline_tag = transformers_info.get("pipeline_tag", None)
                    transformers_auto_model = transformers_info.get("auto_model", None)
                    if transformers_pipeline_tag is not None:
                        pipeline_tag = transformers_info["pipeline_tag"]
                        inferred_task_name = cls.map_from_synonym(pipeline_tag)
                    elif transformers_auto_model is not None:
                        transformers_auto_model = transformers_auto_model.replace("TF", "")
                        for task_name, model_loaders in cls._TRANSFORMERS_TASKS_TO_MODEL_LOADERS.items():
                            if isinstance(model_loaders, str):
                                model_loaders = (model_loaders,)
                            for model_loader_class_name in model_loaders:
                                if transformers_auto_model == model_loader_class_name:
                                    inferred_task_name = task_name
                                    break
                            if inferred_task_name is not None:
                                break

        if inferred_task_name is None:
            raise KeyError(f"Could not find the proper task name for the model {model_name_or_path}.")

        return inferred_task_name

    @classmethod
    def infer_task_from_model(
        cls,
        model: Union[str, "PreTrainedModel", "TFPreTrainedModel", "DiffusionPipeline", Type],
        subfolder: str = "",
        revision: Optional[str] = None,
        cache_dir: str = HUGGINGFACE_HUB_CACHE,
        token: Optional[Union[bool, str]] = None,
        library_name: Optional[str] = None,
    ) -> str:
        """
        Infers the task from the model repo, model instance, or model class.

        Args:
            model (`Union[str, PreTrainedModel, TFPreTrainedModel, DiffusionPipeline, Type]`):
                The model to infer the task from. This can either be the name of a repo on the HuggingFace Hub, an
                instance of a model, or a model class.
            subfolder (`str`, *optional*, defaults to `""`):
                In case the model files are located inside a subfolder of the model directory / repo on the Hugging
                Face Hub, you can specify the subfolder name here.
            revision (`Optional[str]`,  defaults to `None`):
                Revision is the specific model version to use. It can be a branch name, a tag name, or a commit id.
            cache_dir (`Optional[str]`, *optional*):
                Path to a directory in which a downloaded pretrained model weights have been cached if the standard cache should not be used.
            token (`Optional[Union[bool,str]]`, defaults to `None`):
                The token to use as HTTP bearer authorization for remote files. If `True`, will use the token generated
                when running `huggingface-cli login` (stored in `huggingface_hub.constants.HF_TOKEN_PATH`).
            library_name (`Optional[str]`, defaults to `None`):
                The library name of the model. Can be any of "transformers", "timm", "diffusers", "sentence_transformers". See `TasksManager.infer_library_from_model` for the priority should
                none be provided.
        Returns:
            `str`: The task name automatically detected from the HF hub repo, model instance, or model class.
        """
        inferred_task_name = None

        if isinstance(model, str):
            inferred_task_name = cls._infer_task_from_model_name_or_path(
                model_name_or_path=model,
                subfolder=subfolder,
                revision=revision,
                cache_dir=cache_dir,
                token=token,
                library_name=library_name,
            )
        elif type(model) == type:
            inferred_task_name = cls._infer_task_from_model_or_model_class(model_class=model)
        else:
            inferred_task_name = cls._infer_task_from_model_or_model_class(model=model)

        if inferred_task_name is None:
            raise ValueError(
                "The task name could not be automatically inferred. If using the command-line, please provide the argument --task task-name. Example: `--task text-classification`."
            )

        return inferred_task_name

    @classmethod
    def _infer_library_from_model_or_model_class(
        cls,
        model: Optional[Union["PreTrainedModel", "TFPreTrainedModel", "DiffusionPipeline"]] = None,
        model_class: Optional[Type[Union["PreTrainedModel", "TFPreTrainedModel", "DiffusionPipeline"]]] = None,
    ):
        inferred_library_name = None
        if model is not None and model_class is not None:
            raise ValueError("Either a model or a model class must be provided, but both were given here.")
        if model is None and model_class is None:
            raise ValueError("Either a model or a model class must be provided, but none were given here.")

        target_class_module = model.__class__.__module__ if model is not None else model_class.__module__

        if target_class_module.startswith("sentence_transformers"):
            inferred_library_name = "sentence_transformers"
        elif target_class_module.startswith("transformers"):
            inferred_library_name = "transformers"
        elif target_class_module.startswith("diffusers"):
            inferred_library_name = "diffusers"
        elif target_class_module.startswith("timm"):
            inferred_library_name = "timm"

        if inferred_library_name is None:
            raise ValueError(
                "The library name could not be automatically inferred. If using the command-line, please provide the argument --library {transformers,diffusers,timm,sentence_transformers}. Example: `--library diffusers`."
            )

        return inferred_library_name

    @classmethod
    def _infer_library_from_model_name_or_path(
        cls,
        model_name_or_path: Union[str, Path],
        subfolder: str = "",
        revision: Optional[str] = None,
        cache_dir: str = HUGGINGFACE_HUB_CACHE,
        token: Optional[Union[bool, str]] = None,
    ):
        """
        Infers the library from the model name or path.

        Args:
            model_name_or_path (`str`):
                The model to infer the task from. This can either be the name of a repo on the HuggingFace Hub, or a path
                to a local directory containing the model.
            subfolder (`str`, defaults to `""`):
                In case the model files are located inside a subfolder of the model directory / repo on the Hugging
                Face Hub, you can specify the subfolder name here.
            revision (`Optional[str]`, *optional*, defaults to `None`):
                Revision is the specific model version to use. It can be a branch name, a tag name, or a commit id.
            cache_dir (`Optional[str]`, *optional*):
                Path to a directory in which a downloaded pretrained model weights have been cached if the standard cache should not be used.
            token (`Optional[Union[bool,str]]`, defaults to `None`):
                The token to use as HTTP bearer authorization for remote files. If `True`, will use the token generated
                when running `huggingface-cli login` (stored in `huggingface_hub.constants.HF_TOKEN_PATH`).

        Returns:
            `str`: The library name automatically detected from the model repo.
        """

        inferred_library_name = None

        all_files, _ = TasksManager.get_model_files(
            model_name_or_path,
            subfolder=subfolder,
            cache_dir=cache_dir,
            revision=revision,
            token=token,
        )

        if "model_index.json" in all_files:
            inferred_library_name = "diffusers"
        elif (
            any(file_path.startswith("sentence_") for file_path in all_files)
            or "config_sentence_transformers.json" in all_files
        ):
            inferred_library_name = "sentence_transformers"
        elif "config.json" in all_files:
            kwargs = {
                "subfolder": subfolder,
                "revision": revision,
                "cache_dir": cache_dir,
                "token": token,
            }
            # We do not use PretrainedConfig.from_pretrained which has unwanted warnings about model type.
            config_dict, kwargs = PretrainedConfig.get_config_dict(model_name_or_path, **kwargs)
            model_config = PretrainedConfig.from_dict(config_dict, **kwargs)

            if hasattr(model_config, "pretrained_cfg") or hasattr(model_config, "architecture"):
                inferred_library_name = "timm"
            elif hasattr(model_config, "_diffusers_version"):
                inferred_library_name = "diffusers"
            else:
                inferred_library_name = "transformers"

        if inferred_library_name is None:
            raise ValueError(
                "The library name could not be automatically inferred. If using the command-line, please provide the argument --library {transformers,diffusers,timm,sentence_transformers}. Example: `--library diffusers`."
            )

        return inferred_library_name

    @classmethod
    def infer_library_from_model(
        cls,
        model: Union[str, "PreTrainedModel", "TFPreTrainedModel", "DiffusionPipeline", Type],
        subfolder: str = "",
        revision: Optional[str] = None,
        cache_dir: str = HUGGINGFACE_HUB_CACHE,
        token: Optional[Union[bool, str]] = None,
    ):
        """
        Infers the library from the model repo, model instance, or model class.

        Args:
            model (`Union[str, PreTrainedModel, TFPreTrainedModel, DiffusionPipeline, Type]`):
                The model to infer the task from. This can either be the name of a repo on the HuggingFace Hub, an
                instance of a model, or a model class.
            subfolder (`str`, defaults to `""`):
                In case the model files are located inside a subfolder of the model directory / repo on the Hugging
                Face Hub, you can specify the subfolder name here.
            revision (`Optional[str]`, *optional*, defaults to `None`):
                Revision is the specific model version to use. It can be a branch name, a tag name, or a commit id.
            cache_dir (`Optional[str]`, *optional*):
                Path to a directory in which a downloaded pretrained model weights have been cached if the standard cache should not be used.
            token (`Optional[Union[bool,str]]`, defaults to `None`):
                The token to use as HTTP bearer authorization for remote files. If `True`, will use the token generated
                when running `huggingface-cli login` (stored in `huggingface_hub.constants.HF_TOKEN_PATH`).

        Returns:
            `str`: The library name automatically detected from the model repo, model instance, or model class.
        """

        if isinstance(model, str):
            library_name = cls._infer_library_from_model_name_or_path(
                model_name_or_path=model,
                subfolder=subfolder,
                revision=revision,
                cache_dir=cache_dir,
                token=token,
            )
        elif type(model) == type:
            library_name = cls._infer_library_from_model_or_model_class(model_class=model)
        else:
            library_name = cls._infer_library_from_model_or_model_class(model=model)

        return library_name

    @classmethod
    def standardize_model_attributes(
        cls,
        model: Union["PreTrainedModel", "TFPreTrainedModel", "DiffusionPipeline"],
        library_name: Optional[str] = None,
    ):
        """
        Updates the model for export. This function is suitable to make required changes to the models from different
        libraries to follow transformers style.

        Args:
            model (`Union[PreTrainedModel, TFPreTrainedModel, DiffusionPipeline]`):
                The instance of the model.

        """

        if library_name is None:
            library_name = TasksManager.infer_library_from_model(model)

        if library_name == "diffusers":
            inferred_model_type = None

            for task_name, model_mapping in cls._DIFFUSERS_TASKS_TO_MODEL_MAPPINGS.items():
                for model_type, model_class_name in model_mapping.items():
                    if model.__class__.__name__ == model_class_name:
                        inferred_model_type = model_type
                        break
                if inferred_model_type is not None:
                    break

            # `model_type` is a class attribute in Transformers, let's avoid modifying it.
            model.config.export_model_type = inferred_model_type

        elif library_name == "timm":
            # Retrieve model config and set it like in transformers
            model.config = PretrainedConfig.from_dict(model.pretrained_cfg)
            # `model_type` is a class attribute in Transformers, let's avoid modifying it.
            model.config.export_model_type = model.pretrained_cfg["architecture"]

        elif library_name == "sentence_transformers":
            if "Transformer" in model[0].__class__.__name__:
                model.config = model[0].auto_model.config
                model.config.export_model_type = "transformer"
            elif "CLIP" in model[0].__class__.__name__:
                model.config = model[0].model.config
                model.config.export_model_type = "clip"
            else:
                raise ValueError(
                    f"The export of a sentence_transformers model with the first module being {model[0].__class__.__name__} is currently not supported in Optimum. Please open an issue or submit a PR to add the support."
                )

    @staticmethod
    def get_all_tasks():
        """
        Retrieves all the possible tasks.

        Returns:
            `List`: all the possible tasks.
        """
        tasks = []
        if is_torch_available():
            mapping = TasksManager._LIBRARY_TO_TASKS_TO_MODEL_LOADER_MAP
        else:
            mapping = TasksManager._LIBRARY_TO_TF_TASKS_TO_MODEL_LOADER_MAP

        tasks = []
        for d in mapping.values():
            tasks += list(d.keys())

        tasks = list(set(tasks))

        return tasks

    @staticmethod
    def get_model_from_task(
        task: str,
        model_name_or_path: Union[str, Path],
        subfolder: str = "",
        revision: Optional[str] = None,
        cache_dir: str = HUGGINGFACE_HUB_CACHE,
        token: Optional[Union[bool, str]] = None,
        framework: Optional[str] = None,
        torch_dtype: Optional["torch.dtype"] = None,
        device: Optional[Union["torch.device", str]] = None,
        library_name: Optional[str] = None,
        **model_kwargs,
    ) -> Union["PreTrainedModel", "TFPreTrainedModel", "DiffusionPipeline"]:
        """
        Retrieves a model from its name and the task to be enabled.

        Args:
            task (`str`):
                The task required.
            model_name_or_path (`Union[str, Path]`):
                Can be either the model id of a model repo on the Hugging Face Hub, or a path to a local directory
                containing a model.
            subfolder (`str`, defaults to `""`):
                In case the model files are located inside a subfolder of the model directory / repo on the Hugging
                Face Hub, you can specify the subfolder name here.
            revision (`Optional[str]`, *optional*):
                Revision is the specific model version to use. It can be a branch name, a tag name, or a commit id.
            cache_dir (`Optional[str]`, *optional*):
                Path to a directory in which a downloaded pretrained model weights have been cached if the standard cache should not be used.
            token (`Optional[Union[bool,str]]`, defaults to `None`):
                The token to use as HTTP bearer authorization for remote files. If `True`, will use the token generated
                when running `huggingface-cli login` (stored in `huggingface_hub.constants.HF_TOKEN_PATH`).
            framework (`Optional[str]`, *optional*):
                The framework to use for the export. See `TasksManager.determine_framework` for the priority should
                none be provided.
            torch_dtype (`Optional[torch.dtype]`, defaults to `None`):
                Data type to load the model on. PyTorch-only argument.
            device (`Optional[torch.device]`, defaults to `None`):
                Device to initialize the model on. PyTorch-only argument. For PyTorch, defaults to "cpu".
            library_name (`Optional[str]`, defaults to `None`):
                The library name of the model. Can be any of "transformers", "timm", "diffusers", "sentence_transformers". See `TasksManager.infer_library_from_model` for the priority should
                none be provided.
            model_kwargs (`Dict[str, Any]`, *optional*):
                Keyword arguments to pass to the model `.from_pretrained()` method.
            library_name (`Optional[str]`, defaults to `None`):
                The library name of the model. Can be any of "transformers", "timm", "diffusers", "sentence_transformers". See `TasksManager.infer_library_from_model` for the priority should
                none be provided.

        Returns:
            The instance of the model.

        """

        if framework is None:
            framework = TasksManager.determine_framework(
                model_name_or_path, subfolder=subfolder, revision=revision, cache_dir=cache_dir, token=token
            )

        if library_name is None:
            library_name = TasksManager.infer_library_from_model(
                model_name_or_path, subfolder=subfolder, revision=revision, cache_dir=cache_dir, token=token
            )

        original_task = task
        if task == "auto":
            task = TasksManager.infer_task_from_model(
                model_name_or_path,
                subfolder=subfolder,
                revision=revision,
                cache_dir=cache_dir,
                token=token,
                library_name=library_name,
            )

        model_type = None
        model_class_name = None
        kwargs = {"subfolder": subfolder, "revision": revision, "cache_dir": cache_dir, **model_kwargs}

        if library_name == "transformers":
            config = AutoConfig.from_pretrained(model_name_or_path, **kwargs)
            model_type = config.model_type.replace("_", "-")
            # TODO: if automatic-speech-recognition is passed as task, it may map to several
            # different auto class (AutoModelForSpeechSeq2Seq or AutoModelForCTC),
            # depending on the model type
            # if original_task in ["auto", "automatic-speech-recognition"]:
            if original_task == "automatic-speech-recognition" or task == "automatic-speech-recognition":
                if original_task == "auto" and config.architectures is not None:
                    model_class_name = config.architectures[0]
            elif original_task == "reinforcement-learning" or task == "reinforcement-learning":
                if config.architectures is not None:
                    model_class_name = config.architectures[0]

        if library_name == "diffusers":
            config = DiffusionPipeline.load_config(model_name_or_path, **kwargs)
            class_name = config.get("_class_name", None)
            loaded_library = importlib.import_module(library_name)
            model_class = getattr(loaded_library, class_name)
        else:
            model_class = TasksManager.get_model_class_for_task(
                task, framework, model_type=model_type, model_class_name=model_class_name, library=library_name
            )

        if library_name == "timm":
            model = model_class(f"hf_hub:{model_name_or_path}", pretrained=True, exportable=True)
            model = model.to(torch_dtype).to(device)
        elif library_name == "sentence_transformers":
            cache_folder = model_kwargs.pop("cache_folder", None)
            use_auth_token = model_kwargs.pop("use_auth_token", None)
            token = model_kwargs.pop("token", None)
            trust_remote_code = model_kwargs.pop("trust_remote_code", False)
            model_kwargs["torch_dtype"] = torch_dtype

            if use_auth_token is not None:
                warnings.warn(
                    "The `use_auth_token` argument is deprecated and will be removed soon. Please use the `token` argument instead.",
                    FutureWarning,
                )
                if token is not None:
                    raise ValueError("You cannot use both `use_auth_token` and `token` arguments at the same time.")
                token = use_auth_token

            model = model_class(
                model_name_or_path,
                device=device,
                cache_folder=cache_folder,
                token=token,
                revision=revision,
                trust_remote_code=trust_remote_code,
                model_kwargs=model_kwargs,
            )
        else:
            try:
                if framework == "pt":
                    kwargs["torch_dtype"] = torch_dtype

                    if isinstance(device, str):
                        device = torch.device(device)
                    elif device is None:
                        device = torch.device("cpu")

                    # TODO : fix EulerDiscreteScheduler loading to enable for SD models
                    if version.parse(torch.__version__) >= version.parse("2.0") and library_name != "diffusers":
                        with device:
                            # Initialize directly in the requested device, to save allocation time. Especially useful for large
                            # models to initialize on cuda device.
                            model = model_class.from_pretrained(model_name_or_path, **kwargs)
                    else:
                        model = model_class.from_pretrained(model_name_or_path, **kwargs).to(device)
                else:
                    model = model_class.from_pretrained(model_name_or_path, **kwargs)
            except OSError:
                if framework == "pt":
                    logger.info("Loading TensorFlow model in PyTorch before exporting.")
                    kwargs["from_tf"] = True
                    model = model_class.from_pretrained(model_name_or_path, **kwargs)
                else:
                    logger.info("Loading PyTorch model in TensorFlow before exporting.")
                    kwargs["from_pt"] = True
                    model = model_class.from_pretrained(model_name_or_path, **kwargs)

        TasksManager.standardize_model_attributes(model, library_name=library_name)

        return model

    @staticmethod
    def get_exporter_config_constructor(
        exporter: str,
        model: Optional[Union["PreTrainedModel", "TFPreTrainedModel"]] = None,
        task: str = "feature-extraction",
        model_type: Optional[str] = None,
        model_name: Optional[str] = None,
        exporter_config_kwargs: Optional[Dict[str, Any]] = None,
        library_name: Optional[str] = None,
    ) -> ExportConfigConstructor:
        """
        Gets the `ExportConfigConstructor` for a model (or alternatively for a model type) and task combination.

        Args:
            exporter (`str`):
                The exporter to use.
            model (`Optional[Union[PreTrainedModel, TFPreTrainedModel]]`, defaults to `None`):
                The instance of the model.
            task (`str`, defaults to `"feature-extraction"`):
                The task to retrieve the config for.
            model_type (`Optional[str]`, defaults to `None`):
                The model type to retrieve the config for.
            model_name (`Optional[str]`, defaults to `None`):
                The name attribute of the model object, only used for the exception message.
            exporter_config_kwargs (`Optional[Dict[str, Any]]`, defaults to `None`):
                Arguments that will be passed to the exporter config class when building the config constructor.
            library_name (`Optional[str]`, defaults to `None`):
                The library name of the model. Can be any of "transformers", "timm", "diffusers", "sentence_transformers".

        Returns:
            `ExportConfigConstructor`: The `ExportConfig` constructor for the requested backend.
        """
        if library_name is None:
            logger.warning(
                "Passing the argument `library_name` to `get_supported_tasks_for_model_type` is required, but got library_name=None. Defaulting to `transformers`. An error will be raised in a future version of Optimum if `library_name` is not provided."
            )

            # We are screwed if different dictionaries have the same keys.
            supported_model_type_for_library = {
                **TasksManager._DIFFUSERS_SUPPORTED_MODEL_TYPE,
                **TasksManager._TIMM_SUPPORTED_MODEL_TYPE,
                **TasksManager._SENTENCE_TRANSFORMERS_SUPPORTED_MODEL_TYPE,
                **TasksManager._SUPPORTED_MODEL_TYPE,
            }
            library_name = "transformers"
        else:
            supported_model_type_for_library = TasksManager._LIBRARY_TO_SUPPORTED_MODEL_TYPES[library_name]

        if model is None and model_type is None:
            raise ValueError("Either a model_type or model should be provided to retrieve the export config.")

        if model_type is None:
            if hasattr(model.config, "export_model_type"):
                # We can specifiy a custom `export_model_type` attribute in the config. Useful for timm, sentence_transformers
                model_type = model.config.export_model_type
            else:
                model_type = getattr(model.config, "model_type", None)

            if model_type is None:
                raise ValueError("Model type cannot be inferred. Please provide the model_type for the model!")

            model_type = model_type.replace("_", "-")
            model_name = getattr(model, "name", model_name)

        model_tasks = TasksManager.get_supported_tasks_for_model_type(
            model_type, exporter, model_name=model_name, library_name=library_name
        )

        if task not in model_tasks:
            synonyms = TasksManager.synonyms_for_task(task)
            for synonym in synonyms:
                if synonym in model_tasks:
                    task = synonym
                    break
            if task not in model_tasks:
                raise ValueError(
                    f"{model_type} doesn't support task {task} for the {exporter} backend."
                    f" Supported tasks are: {', '.join(model_tasks.keys())}."
                )

        if model_type not in supported_model_type_for_library:
            model_type = TasksManager._MODEL_TYPE_FOR_DEFAULT_CONFIG[library_name]

        exporter_config_constructor = supported_model_type_for_library[model_type][exporter][task]
        if exporter_config_kwargs is not None:
            exporter_config_constructor = partial(exporter_config_constructor, **exporter_config_kwargs)

        return exporter_config_constructor<|MERGE_RESOLUTION|>--- conflicted
+++ resolved
@@ -329,11 +329,8 @@
         ("pt", "visual-bert", "question-answering"): ("transformers", "VisualBertForQuestionAnswering"),
         # VisionEncoderDecoderModel is not registered in AutoModelForDocumentQuestionAnswering
         ("pt", "vision-encoder-decoder", "document-question-answering"): ("transformers", "VisionEncoderDecoderModel"),
-<<<<<<< HEAD
         ("pt", "timesfm", "time-series-forecasting"): ("transformers", "TimesFMModelForPrediction"),
-=======
         ("pt", "vitpose", "keypoint-detection"): ("transformers", "VitPoseForPoseEstimation"),
->>>>>>> 99bc8778
     }
 
     _ENCODER_DECODER_TASKS = (
