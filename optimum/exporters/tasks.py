# coding=utf-8
# Copyright 2022 The HuggingFace Team. All rights reserved.
#
# Licensed under the Apache License, Version 2.0 (the "License");
# you may not use this file except in compliance with the License.
# You may obtain a copy of the License at
#
#     http://www.apache.org/licenses/LICENSE-2.0
#
# Unless required by applicable law or agreed to in writing, software
# distributed under the License is distributed on an "AS IS" BASIS,
# WITHOUT WARRANTIES OR CONDITIONS OF ANY KIND, either express or implied.
# See the License for the specific language governing permissions and
# limitations under the License.
"""Model export tasks manager."""

import importlib
import inspect
import itertools
import os
from functools import partial
from pathlib import Path
from typing import TYPE_CHECKING, Any, Callable, Dict, List, Optional, Set, Tuple, Type, Union

import huggingface_hub
from huggingface_hub.constants import HUGGINGFACE_HUB_CACHE
from packaging import version
from requests.exceptions import ConnectionError as RequestsConnectionError
from transformers import AutoConfig, PretrainedConfig, is_tf_available, is_torch_available
from transformers.utils import SAFE_WEIGHTS_NAME, TF2_WEIGHTS_NAME, WEIGHTS_NAME, logging

from ..utils import CONFIG_NAME
from ..utils.import_utils import is_onnx_available


if TYPE_CHECKING:
    from .base import ExportConfig


logger = logging.get_logger(__name__)  # pylint: disable=invalid-name

if not is_torch_available() and not is_tf_available():
    logger.warning(
        "The export tasks are only supported for PyTorch or TensorFlow. You will not be able to export models"
        " without one of these libraries installed."
    )

if is_torch_available():
    import torch
    from transformers import PreTrainedModel

if is_tf_available():
    from transformers import TFPreTrainedModel

ExportConfigConstructor = Callable[[PretrainedConfig], "ExportConfig"]
TaskNameToExportConfigDict = Dict[str, ExportConfigConstructor]


def is_backend_available(backend):
    backend_availablilty = {
        "onnx": is_onnx_available(),
        "tflite": is_tf_available(),
    }
    return backend_availablilty[backend]


def make_backend_config_constructor_for_task(config_cls: Type, task: str) -> ExportConfigConstructor:
    if "-with-past" in task:
        if not getattr(config_cls, "SUPPORTS_PAST", False):
            raise ValueError(f"{config_cls} does not support tasks with past.")
        constructor = partial(config_cls, use_past=True, task=task.replace("-with-past", ""))
    else:
        constructor = partial(config_cls, task=task)
    return constructor


def supported_tasks_mapping(
    *supported_tasks: Union[str, Tuple[str, Tuple[str, ...]]], **exporters: str
) -> Dict[str, TaskNameToExportConfigDict]:
    """
    Generates the mapping between supported tasks and their corresponding `ExportConfig` for a given model, for
    every backend.

    Args:
        supported_tasks (`Tuple[Union[str, Tuple[str, Tuple[str, ...]]]`):
            The names of the supported tasks.
            If some task is supported by only a subset of all the backends, it can be specified as follows:
                ```python
                >>> ("multiple-choice", ("onnx",))
                ```

            The line above means that the multiple-choice task will be supported only by the ONNX backend.

        exporters (`Dict[str, str]`):
            The export backend name -> config class name mapping. For instance:
            ```python
            >>> exporters = {  # doctest: +SKIP
            ...     "onnx": "BertOnnxConfig",
            ...     "tflite": "BertTFLiteConfig",
            ...     ...
            ... }
            ```

    Returns:
        `Dict[str, TaskNameToExportConfigDict]`: The dictionary mapping a task to an `ExportConfig` constructor.
    """
    mapping = {}
    for backend, config_cls_name in exporters.items():
        if is_backend_available(backend):
            config_cls = getattr(
                importlib.import_module(f"optimum.exporters.{backend}.model_configs"), config_cls_name
            )
            mapping[backend] = {}
            for task in supported_tasks:
                if isinstance(task, tuple):
                    task, supported_backends_for_task = task
                    if backend not in supported_backends_for_task:
                        continue
                config_constructor = make_backend_config_constructor_for_task(config_cls, task)
                mapping[backend][task] = config_constructor
    return mapping


def get_model_loaders_to_tasks(tasks_to_model_loaders: Dict[str, Union[str, Tuple[str]]]) -> Dict[str, str]:
    """
    Reverses tasks_to_model_loaders while flattening the case where the same task maps to several
    auto classes (e.g. automatic-speech-recognition).
    """
    model_loaders_to_tasks = {}
    for task, model_loaders in tasks_to_model_loaders.items():
        if isinstance(model_loaders, str):
            model_loaders_to_tasks[model_loaders] = task
        else:
            model_loaders_to_tasks.update({model_loader_name: task for model_loader_name in model_loaders})

    return model_loaders_to_tasks


class TasksManager:
    """
    Handles the `task name -> model class` and `architecture -> configuration` mappings.
    """

    # Torch model loaders
    _TRANSFORMERS_TASKS_TO_MODEL_LOADERS = {}
    _DIFFUSERS_TASKS_TO_MODEL_LOADERS = {}
    _TIMM_TASKS_TO_MODEL_LOADERS = {}
    _LIBRARY_TO_TASKS_TO_MODEL_LOADER_MAP = {}

    # TF model loaders
    _TRANSFORMERS_TASKS_TO_TF_MODEL_LOADERS = {}
    _LIBRARY_TO_TF_TASKS_TO_MODEL_LOADER_MAP = {}

    if is_torch_available():
        # Refer to https://huggingface.co/datasets/huggingface/transformers-metadata/blob/main/pipeline_tags.json
        # In case the same task (pipeline tag) may map to several loading classes, we use a tuple and the
        # auto-class _model_mapping to determine the right one.

        # TODO: having several tasks pointing to the same auto-model class is bug prone to auto-detect the
        # task in a Hub repo that has no pipeline_tag, and no transformersInfo.pipeline_tag, as we then rely on
        # on transformersInfo["auto_model"] and this dictionary.
        _TRANSFORMERS_TASKS_TO_MODEL_LOADERS = {
            "audio-classification": "AutoModelForAudioClassification",
            "audio-frame-classification": "AutoModelForAudioFrameClassification",
            "audio-xvector": "AutoModelForAudioXVector",
            "automatic-speech-recognition": ("AutoModelForSpeechSeq2Seq", "AutoModelForCTC"),
            "conversational": ("AutoModelForCausalLM", "AutoModelForSeq2SeqLM"),
            "depth-estimation": "AutoModelForDepthEstimation",
            "feature-extraction": "AutoModel",
            "fill-mask": "AutoModelForMaskedLM",
            "image-classification": "AutoModelForImageClassification",
            "image-segmentation": ("AutoModelForImageSegmentation", "AutoModelForSemanticSegmentation"),
            "image-to-image": "AutoModelForImageToImage",
            "image-to-text": "AutoModelForVision2Seq",
            "mask-generation": "AutoModel",
            "masked-im": "AutoModelForMaskedImageModeling",
            "multiple-choice": "AutoModelForMultipleChoice",
            "object-detection": "AutoModelForObjectDetection",
            "question-answering": "AutoModelForQuestionAnswering",
            "semantic-segmentation": "AutoModelForSemanticSegmentation",
<<<<<<< HEAD
            "text-to-audio": "AutoModelForTextToSpectrogram",
            "text-to-waveform": "AutoModelForTextToWaveform",
=======
            "text-to-audio": ("AutoModelForTextToSpectrogram", "AutoModelForTextToWaveform"),
>>>>>>> e3fd2776
            "text-generation": "AutoModelForCausalLM",
            "text2text-generation": "AutoModelForSeq2SeqLM",
            "text-classification": "AutoModelForSequenceClassification",
            "token-classification": "AutoModelForTokenClassification",
            "zero-shot-image-classification": "AutoModelForZeroShotImageClassification",
            "zero-shot-object-detection": "AutoModelForZeroShotObjectDetection",
        }

        _DIFFUSERS_TASKS_TO_MODEL_LOADERS = {
            "stable-diffusion": "StableDiffusionPipeline",
            "stable-diffusion-xl": "StableDiffusionXLImg2ImgPipeline",
        }

        _TIMM_TASKS_TO_MODEL_LOADERS = {
            "image-classification": "create_model",
        }

        _SENTENCE_TRANSFORMERS_TASKS_TO_MODEL_LOADERS = {
            "feature-extraction": "SentenceTransformer",
            "sentence-similarity": "SentenceTransformer",
        }

        _LIBRARY_TO_TASKS_TO_MODEL_LOADER_MAP = {
            "diffusers": _DIFFUSERS_TASKS_TO_MODEL_LOADERS,
            "sentence_transformers": _SENTENCE_TRANSFORMERS_TASKS_TO_MODEL_LOADERS,
            "timm": _TIMM_TASKS_TO_MODEL_LOADERS,
            "transformers": _TRANSFORMERS_TASKS_TO_MODEL_LOADERS,
        }

    if is_tf_available():
        _TRANSFORMERS_TASKS_TO_TF_MODEL_LOADERS = {
            "conversational": ("TFAutoModelForCausalLM", "TFAutoModelForSeq2SeqLM"),
            "document-question-answering": "TFAutoModelForDocumentQuestionAnswering",
            "feature-extraction": "TFAutoModel",
            "fill-mask": "TFAutoModelForMaskedLM",
            "text-generation": "TFAutoModelForCausalLM",
            "image-classification": "TFAutoModelForImageClassification",
            "text2text-generation": "TFAutoModelForSeq2SeqLM",
            "text-classification": "TFAutoModelForSequenceClassification",
            "token-classification": "TFAutoModelForTokenClassification",
            "multiple-choice": "TFAutoModelForMultipleChoice",
            "object-detection": "TFAutoModelForObjectDetection",
            "question-answering": "TFAutoModelForQuestionAnswering",
            "image-segmentation": "TFAutoModelForImageSegmentation",
            "masked-im": "TFAutoModelForMaskedImageModeling",
            "semantic-segmentation": "TFAutoModelForSemanticSegmentation",
            "automatic-speech-recognition": "TFAutoModelForSpeechSeq2Seq",
            "audio-classification": "TFAutoModelForAudioClassification",
            "audio-frame-classification": "TFAutoModelForAudioFrameClassification",
            "audio-xvector": "TFAutoModelForAudioXVector",
            "image-to-text": "TFAutoModelForVision2Seq",
            "zero-shot-image-classification": "TFAutoModelForZeroShotImageClassification",
            "zero-shot-object-detection": "TFAutoModelForZeroShotObjectDetection",
        }

        _LIBRARY_TO_TF_TASKS_TO_MODEL_LOADER_MAP = {
            "transformers": _TRANSFORMERS_TASKS_TO_TF_MODEL_LOADERS,
        }

    _SYNONYM_TASK_MAP = {
        "audio-ctc": "automatic-speech-recognition",
        "causal-lm": "text-generation",
        "causal-lm-with-past": "text-generation-with-past",
        "default": "feature-extraction",
        "default-with-past": "feature-extraction-with-past",
        "masked-lm": "fill-mask",
        "mask-generation": "feature-extraction",
        "sentence-similarity": "feature-extraction",
        "seq2seq-lm": "text2text-generation",
        "seq2seq-lm-with-past": "text2text-generation-with-past",
        "sequence-classification": "text-classification",
        "speech2seq-lm": "automatic-speech-recognition",
        "speech2seq-lm-with-past": "automatic-speech-recognition-with-past",
        "summarization": "text2text-generation",
        "text-to-speech": "text-to-audio",
        "translation": "text2text-generation",
        "vision2seq-lm": "image-to-text",
        "zero-shot-classification": "text-classification",
        "image-feature-extraction": "feature-extraction",
    }

    # Reverse dictionaries str -> str, where several model loaders may map to the same task
    _LIBRARY_TO_MODEL_LOADERS_TO_TASKS_MAP = {
        "diffusers": get_model_loaders_to_tasks(_DIFFUSERS_TASKS_TO_MODEL_LOADERS),
        "sentence_transformers": get_model_loaders_to_tasks(_SENTENCE_TRANSFORMERS_TASKS_TO_MODEL_LOADERS),
        "timm": get_model_loaders_to_tasks(_TIMM_TASKS_TO_MODEL_LOADERS),
        "transformers": get_model_loaders_to_tasks(_TRANSFORMERS_TASKS_TO_MODEL_LOADERS),
    }
    _LIBRARY_TO_TF_MODEL_LOADERS_TO_TASKS_MAP = {
        "transformers": get_model_loaders_to_tasks(_TRANSFORMERS_TASKS_TO_TF_MODEL_LOADERS),
    }

    _CUSTOM_CLASSES = {
        ("pt", "pix2struct", "image-to-text"): ("transformers", "Pix2StructForConditionalGeneration"),
        ("pt", "pix2struct", "visual-question-answering"): ("transformers", "Pix2StructForConditionalGeneration"),
        ("pt", "visual-bert", "question-answering"): ("transformers", "VisualBertForQuestionAnswering"),
        # VisionEncoderDecoderModel is not registered in AutoModelForDocumentQuestionAnswering
        ("pt", "vision-encoder-decoder", "document-question-answering"): ("transformers", "VisionEncoderDecoderModel"),
    }

    # TODO: why feature-extraction-with-past is here?
    _ENCODER_DECODER_TASKS = (
        "automatic-speech-recognition",
        "document-question-answering",
        "feature-extraction-with-past",
        "image-to-text",
        "text2text-generation",
        "visual-question-answering",
    )

    _MODEL_TYPE_FOR_DEFAULT_CONFIG = {
        "timm": "default-timm-config",
    }

    _DIFFUSERS_SUPPORTED_MODEL_TYPE = {
        "clip-text-model": supported_tasks_mapping(
            "feature-extraction",
            onnx="CLIPTextOnnxConfig",
        ),
        "clip-text-with-projection": supported_tasks_mapping(
            "feature-extraction",
            onnx="CLIPTextWithProjectionOnnxConfig",
        ),
        "unet": supported_tasks_mapping(
            "semantic-segmentation",
            onnx="UNetOnnxConfig",
        ),
        "vae-encoder": supported_tasks_mapping(
            "semantic-segmentation",
            onnx="VaeEncoderOnnxConfig",
        ),
        "vae-decoder": supported_tasks_mapping(
            "semantic-segmentation",
            onnx="VaeDecoderOnnxConfig",
        ),
    }

    _TIMM_SUPPORTED_MODEL_TYPE = {
        "default-timm-config": supported_tasks_mapping("image-classification", onnx="TimmDefaultOnnxConfig"),
    }

    _SENTENCE_TRANSFORMERS_SUPPORTED_MODEL_TYPE = {
        "clip": supported_tasks_mapping(
            "feature-extraction",
            "sentence-similarity",
            onnx="SentenceTransformersCLIPOnnxConfig",
        ),
        "transformer": supported_tasks_mapping(
            "feature-extraction",
            "sentence-similarity",
            onnx="SentenceTransformersTransformerOnnxConfig",
        ),
    }

    # TODO: some models here support text-generation export but are not supported in ORTModelForCausalLM
    # Set of model topologies we support associated to the tasks supported by each topology and the factory
    # TODO: remove `-with-past` tasks and rather rely on `variant`.
    _SUPPORTED_MODEL_TYPE = {
        "audio-spectrogram-transformer": supported_tasks_mapping(
            "feature-extraction",
            "audio-classification",
            onnx="ASTOnnxConfig",
        ),
        "albert": supported_tasks_mapping(
            "feature-extraction",
            "fill-mask",
            "text-classification",
            "multiple-choice",
            "token-classification",
            "question-answering",
            onnx="AlbertOnnxConfig",
            tflite="AlbertTFLiteConfig",
        ),
        "bart": supported_tasks_mapping(
            "feature-extraction",
            "feature-extraction-with-past",
            "text-generation",
            "text-generation-with-past",
            "text2text-generation",
            "text2text-generation-with-past",
            "text-classification",
            "question-answering",
            onnx="BartOnnxConfig",
        ),
        # BEiT cannot be used with the masked image modeling autoclass, so this task is excluded here
        "beit": supported_tasks_mapping("feature-extraction", "image-classification", onnx="BeitOnnxConfig"),
        "bert": supported_tasks_mapping(
            "feature-extraction",
            "fill-mask",
            # the logic for text-generation is not supported for BERT
            # "text-generation",
            "text-classification",
            "multiple-choice",
            "token-classification",
            "question-answering",
            onnx="BertOnnxConfig",
            tflite="BertTFLiteConfig",
        ),
        # For big-bird and bigbird-pegasus being unsupported, refer to model_configs.py
        # "big-bird": supported_tasks_mapping(
        #     "feature-extraction",
        #     "fill-mask",
        #     # the logic for text-generation is not supported for big-bird
        #     # "text-generation",
        #     "text-classification",
        #     "multiple-choice",
        #     "token-classification",
        #     "question-answering",
        #     onnx="BigBirdOnnxConfig",
        #     # TODO: check model_config.py to know why it cannot be enabled yet.
        #     # tflite="BigBirdTFLiteConfig",
        # ),
        # "bigbird-pegasus": supported_tasks_mapping(
        #     "feature-extraction",
        #     "feature-extraction-with-past",
        #     "text-generation",
        #     "text-generation-with-past",
        #     "text2text-generation",
        #     "text2text-generation-with-past",
        #     "text-classification",
        #     "question-answering",
        #     onnx="BigBirdPegasusOnnxConfig",
        # ),
        "blenderbot": supported_tasks_mapping(
            "feature-extraction",
            "feature-extraction-with-past",
            "text-generation",
            "text-generation-with-past",
            "text2text-generation",
            "text2text-generation-with-past",
            onnx="BlenderbotOnnxConfig",
        ),
        "blenderbot-small": supported_tasks_mapping(
            "feature-extraction",
            "feature-extraction-with-past",
            "text-generation",
            "text-generation-with-past",
            "text2text-generation",
            "text2text-generation-with-past",
            onnx="BlenderbotSmallOnnxConfig",
        ),
        "bloom": supported_tasks_mapping(
            "feature-extraction",
            "feature-extraction-with-past",
            "text-generation",
            "text-generation-with-past",
            "text-classification",
            "token-classification",
            onnx="BloomOnnxConfig",
        ),
        "camembert": supported_tasks_mapping(
            "feature-extraction",
            "fill-mask",
            # the logic for text-generation is not supported for camembert
            # "text-generation",
            "text-classification",
            "multiple-choice",
            "token-classification",
            "question-answering",
            onnx="CamembertOnnxConfig",
            tflite="CamembertTFLiteConfig",
        ),
        "clip": supported_tasks_mapping(
            "feature-extraction",
            "zero-shot-image-classification",
            onnx="CLIPOnnxConfig",
        ),
        "codegen": supported_tasks_mapping(
            "feature-extraction",
            "feature-extraction-with-past",
            "text-generation",
            "text-generation-with-past",
            onnx="CodeGenOnnxConfig",
        ),
        "convbert": supported_tasks_mapping(
            "feature-extraction",
            "fill-mask",
            "text-classification",
            "multiple-choice",
            "token-classification",
            "question-answering",
            onnx="ConvBertOnnxConfig",
            tflite="ConvBertTFLiteConfig",
        ),
        "convnext": supported_tasks_mapping(
            "feature-extraction",
            "image-classification",
            onnx="ConvNextOnnxConfig",
        ),
        "convnextv2": supported_tasks_mapping(
            "feature-extraction",
            "image-classification",
            onnx="ConvNextV2OnnxConfig",
        ),
        "cvt": supported_tasks_mapping("feature-extraction", "image-classification", onnx="CvTOnnxConfig"),
        "data2vec-text": supported_tasks_mapping(
            "feature-extraction",
            "fill-mask",
            "text-classification",
            "multiple-choice",
            "token-classification",
            "question-answering",
            onnx="Data2VecTextOnnxConfig",
        ),
        "data2vec-vision": supported_tasks_mapping(
            "feature-extraction",
            "image-classification",
            # ONNX doesn't support `adaptive_avg_pool2d` yet
            # "semantic-segmentation",
            onnx="Data2VecVisionOnnxConfig",
        ),
        "data2vec-audio": supported_tasks_mapping(
            "feature-extraction",
            "automatic-speech-recognition",
            "audio-classification",
            "audio-frame-classification",
            "audio-xvector",
            onnx="Data2VecAudioOnnxConfig",
        ),
        "deberta": supported_tasks_mapping(
            "feature-extraction",
            "fill-mask",
            "text-classification",
            "token-classification",
            "question-answering",
            onnx="DebertaOnnxConfig",
            tflite="DebertaTFLiteConfig",
        ),
        "deberta-v2": supported_tasks_mapping(
            "feature-extraction",
            "fill-mask",
            "text-classification",
            ("multiple-choice", ("onnx",)),
            "token-classification",
            "question-answering",
            onnx="DebertaV2OnnxConfig",
            tflite="DebertaV2TFLiteConfig",
        ),
        "deit": supported_tasks_mapping(
            "feature-extraction",
            "image-classification",
            "masked-im",
            onnx="DeiTOnnxConfig",
        ),
        "detr": supported_tasks_mapping(
            "feature-extraction",
            "object-detection",
            "image-segmentation",
            onnx="DetrOnnxConfig",
        ),
        "distilbert": supported_tasks_mapping(
            "feature-extraction",
            "fill-mask",
            "text-classification",
            "multiple-choice",
            "token-classification",
            "question-answering",
            onnx="DistilBertOnnxConfig",
            tflite="DistilBertTFLiteConfig",
        ),
        "donut": supported_tasks_mapping(
            "image-to-text",
            "image-to-text-with-past",
            "document-question-answering",
            "document-question-answering-with-past",
            onnx="VisionEncoderDecoderOnnxConfig",
        ),
        "donut-swin": supported_tasks_mapping(
            "feature-extraction",
            onnx="DonutSwinOnnxConfig",
        ),
        "dpt": supported_tasks_mapping(
            "feature-extraction",
            "depth-estimation",
            "image-segmentation",
            "semantic-segmentation",
            onnx="DptOnnxConfig",
        ),
        "electra": supported_tasks_mapping(
            "feature-extraction",
            "fill-mask",
            # the logic for text-generation is not supported for electra
            # "text-generation",
            "text-classification",
            "multiple-choice",
            "token-classification",
            "question-answering",
            onnx="ElectraOnnxConfig",
            tflite="ElectraTFLiteConfig",
        ),
        "encoder-decoder": supported_tasks_mapping(
            "text2text-generation",
            "text2text-generation-with-past",
            onnx="EncoderDecoderOnnxConfig",
        ),
        "esm": supported_tasks_mapping(
            "feature-extraction",
            "fill-mask",
            "text-classification",
            "token-classification",
            onnx="EsmOnnxConfig",
        ),
        "falcon": supported_tasks_mapping(
            "feature-extraction",
            "feature-extraction-with-past",
            "question-answering",
            "text-generation",
            "text-generation-with-past",
            "token-classification",
            onnx="FalconOnnxConfig",
        ),
        "flaubert": supported_tasks_mapping(
            "feature-extraction",
            "fill-mask",
            "text-classification",
            "multiple-choice",
            "token-classification",
            "question-answering",
            onnx="FlaubertOnnxConfig",
            tflite="FlaubertTFLiteConfig",
        ),
        "gemma": supported_tasks_mapping(
            "feature-extraction",
            "feature-extraction-with-past",
            "text-generation",
            "text-generation-with-past",
            "text-classification",
            onnx="GemmaOnnxConfig",
        ),
        "glpn": supported_tasks_mapping(
            "feature-extraction",
            "depth-estimation",
            onnx="GlpnOnnxConfig",
        ),
        "gpt2": supported_tasks_mapping(
            "feature-extraction",
            "feature-extraction-with-past",
            "text-generation",
            "text-generation-with-past",
            "text-classification",
            "token-classification",
            onnx="GPT2OnnxConfig",
        ),
        "gpt-bigcode": supported_tasks_mapping(
            "feature-extraction",
            "feature-extraction-with-past",
            "text-generation",
            "text-generation-with-past",
            "text-classification",
            "token-classification",
            onnx="GPTBigCodeOnnxConfig",
        ),
        "gptj": supported_tasks_mapping(
            "feature-extraction",
            "feature-extraction-with-past",
            "text-generation",
            "text-generation-with-past",
            "question-answering",
            "text-classification",
            onnx="GPTJOnnxConfig",
        ),
        "gpt-neo": supported_tasks_mapping(
            "feature-extraction",
            "feature-extraction-with-past",
            "text-generation",
            "text-generation-with-past",
            "text-classification",
            onnx="GPTNeoOnnxConfig",
        ),
        "gpt-neox": supported_tasks_mapping(
            "feature-extraction",
            "feature-extraction-with-past",
            "text-generation",
            "text-generation-with-past",
            "text-classification",
            onnx="GPTNeoXOnnxConfig",
        ),
        "groupvit": supported_tasks_mapping(
            "feature-extraction",
            onnx="GroupViTOnnxConfig",
        ),
        "hubert": supported_tasks_mapping(
            "feature-extraction",
            "automatic-speech-recognition",
            "audio-classification",
            onnx="HubertOnnxConfig",
        ),
        "ibert": supported_tasks_mapping(
            "feature-extraction",
            "fill-mask",
            "text-classification",
            "multiple-choice",
            "token-classification",
            "question-answering",
            onnx="IBertOnnxConfig",
        ),
        "imagegpt": supported_tasks_mapping(
            "feature-extraction",
            "image-classification",
            onnx="ImageGPTOnnxConfig",
        ),
        "layoutlm": supported_tasks_mapping(
            "feature-extraction",
            "fill-mask",
            "text-classification",
            "token-classification",
            onnx="LayoutLMOnnxConfig",
        ),
        # "layoutlmv2": supported_tasks_mapping(
        #     "feature-extraction",
        #     "question-answering",
        #     "text-classification",
        #     "token-classification",
        #     onnx="LayoutLMv2OnnxConfig",
        # ),
        "layoutlmv3": supported_tasks_mapping(
            "feature-extraction",
            "question-answering",
            "text-classification",
            "token-classification",
            onnx="LayoutLMv3OnnxConfig",
        ),
        "lilt": supported_tasks_mapping(
            "feature-extraction",
            "question-answering",
            "text-classification",
            "token-classification",
            onnx="LiltOnnxConfig",
        ),
        "levit": supported_tasks_mapping("feature-extraction", "image-classification", onnx="LevitOnnxConfig"),
        "longt5": supported_tasks_mapping(
            "feature-extraction",
            "feature-extraction-with-past",
            "text2text-generation",
            "text2text-generation-with-past",
            onnx="LongT5OnnxConfig",
        ),
        # "longformer": supported_tasks_mapping(
        #     "feature-extraction",
        #     "fill-mask",
        #     "multiple-choice",
        #     "question-answering",
        #     "text-classification",
        #     "token-classification",
        #     onnx_config_cls="models.longformer.LongformerOnnxConfig",
        # ),
        "marian": supported_tasks_mapping(
            "feature-extraction",
            "feature-extraction-with-past",
            "text2text-generation",
            "text2text-generation-with-past",
            "text-generation",
            "text-generation-with-past",
            onnx="MarianOnnxConfig",
        ),
        "markuplm": supported_tasks_mapping(
            "feature-extraction",
            "text-classification",
            "token-classification",
            "question-answering",
            onnx="MarkupLMOnnxConfig",
        ),
        "mbart": supported_tasks_mapping(
            "feature-extraction",
            "feature-extraction-with-past",
            "text-generation",
            "text-generation-with-past",
            "text2text-generation",
            "text2text-generation-with-past",
            "text-classification",
            "question-answering",
            onnx="MBartOnnxConfig",
        ),
        "mistral": supported_tasks_mapping(
            "feature-extraction",
            "feature-extraction-with-past",
            "text-generation",
            "text-generation-with-past",
            "text-classification",
            onnx="MistralOnnxConfig",
        ),
        # TODO: enable once the missing operator is supported.
        # "mctct": supported_tasks_mapping(
        #     "feature-extraction",
        #     "automatic-speech-recognition",
        #     onnx="MCTCTOnnxConfig",
        # ),
        "mobilebert": supported_tasks_mapping(
            "feature-extraction",
            "fill-mask",
            "text-classification",
            "multiple-choice",
            "token-classification",
            "question-answering",
            onnx="MobileBertOnnxConfig",
            tflite="MobileBertTFLiteConfig",
        ),
        "mobilevit": supported_tasks_mapping(
            "feature-extraction",
            "image-classification",
            "image-segmentation",
            onnx="MobileViTOnnxConfig",
        ),
        "mobilenet-v1": supported_tasks_mapping(
            "feature-extraction",
            "image-classification",
            onnx="MobileNetV1OnnxConfig",
        ),
        "mobilenet-v2": supported_tasks_mapping(
            "feature-extraction",
            "image-classification",
            onnx="MobileNetV2OnnxConfig",
        ),
        "mpnet": supported_tasks_mapping(
            "feature-extraction",
            "fill-mask",
            "text-classification",
            "multiple-choice",
            "token-classification",
            "question-answering",
            onnx="MPNetOnnxConfig",
            tflite="MPNetTFLiteConfig",
        ),
        "mpt": supported_tasks_mapping(
            "text-generation",
            "text-generation-with-past",
            "text-classification",
            onnx="MPTOnnxConfig",
        ),
        "mt5": supported_tasks_mapping(
            "feature-extraction",
            "feature-extraction-with-past",
            "text2text-generation",
            "text2text-generation-with-past",
            onnx="MT5OnnxConfig",
        ),
        "musicgen": supported_tasks_mapping(
            "text-to-audio",  # "variant" handles the "-with-past". We should generalize that.
            onnx="MusicgenOnnxConfig",
        ),
        "m2m-100": supported_tasks_mapping(
            "feature-extraction",
            "feature-extraction-with-past",
            "text2text-generation",
            "text2text-generation-with-past",
            onnx="M2M100OnnxConfig",
        ),
        "nystromformer": supported_tasks_mapping(
            "feature-extraction",
            "fill-mask",
            "multiple-choice",
            "question-answering",
            "text-classification",
            "token-classification",
            onnx="NystromformerOnnxConfig",
        ),
        "owlv2": supported_tasks_mapping(
            "feature-extraction",
            "zero-shot-object-detection",
            onnx="OwlV2OnnxConfig",
        ),
        "owlvit": supported_tasks_mapping(
            "feature-extraction",
            "zero-shot-object-detection",
            onnx="OwlViTOnnxConfig",
        ),
        "opt": supported_tasks_mapping(
            "feature-extraction",
            "feature-extraction-with-past",
            "text-generation",
            "text-generation-with-past",
            "question-answering",
            "text-classification",
            onnx="OPTOnnxConfig",
        ),
        "qwen2": supported_tasks_mapping(
            "feature-extraction",
            "feature-extraction-with-past",
            "text-generation",
            "text-generation-with-past",
            "text-classification",
            onnx="Qwen2OnnxConfig",
        ),
        "llama": supported_tasks_mapping(
            "feature-extraction",
            "feature-extraction-with-past",
            "text-generation",
            "text-generation-with-past",
            "text-classification",
            onnx="LlamaOnnxConfig",
        ),
        "pegasus": supported_tasks_mapping(
            "feature-extraction",
            "feature-extraction-with-past",
            "text-generation",
            "text-generation-with-past",
            "text2text-generation",
            "text2text-generation-with-past",
            onnx="PegasusOnnxConfig",
        ),
        "perceiver": supported_tasks_mapping(
            "fill-mask",
            "image-classification",
            "text-classification",
            onnx="PerceiverOnnxConfig",
        ),
        "phi": supported_tasks_mapping(
            "feature-extraction",
            "feature-extraction-with-past",
            "text-generation",
            "text-generation-with-past",
            "text-classification",
            onnx="PhiOnnxConfig",
        ),
        "pix2struct": supported_tasks_mapping(
            "image-to-text",
            "image-to-text-with-past",
            "visual-question-answering",
            "visual-question-answering-with-past",
            onnx="Pix2StructOnnxConfig",
        ),
        "poolformer": supported_tasks_mapping(
            "feature-extraction",
            "image-classification",
            onnx="PoolFormerOnnxConfig",
        ),
        "regnet": supported_tasks_mapping(
            "feature-extraction",
            "image-classification",
            onnx="RegNetOnnxConfig",
        ),
        "resnet": supported_tasks_mapping(
            "feature-extraction",
            "image-classification",
            onnx="ResNetOnnxConfig",
            tflite="ResNetTFLiteConfig",
        ),
        "roberta": supported_tasks_mapping(
            "feature-extraction",
            "fill-mask",
            # the logic for text-generation is not supported for roberta
            # "text-generation",
            "text-classification",
            "multiple-choice",
            "token-classification",
            "question-answering",
            onnx="RobertaOnnxConfig",
            tflite="RobertaTFLiteConfig",
        ),
        "roformer": supported_tasks_mapping(
            "feature-extraction",
            "fill-mask",
            # the logic for text-generation is not supported for roformer
            # "text-generation",
            "text-classification",
            "token-classification",
            "multiple-choice",
            "question-answering",
            "token-classification",
            onnx="RoFormerOnnxConfig",
            tflite="RoFormerTFLiteConfig",
        ),
        "sam": supported_tasks_mapping(
            "feature-extraction",
            onnx="SamOnnxConfig",
        ),
        "segformer": supported_tasks_mapping(
            "feature-extraction",
            "image-classification",
            "image-segmentation",
            "semantic-segmentation",
            onnx="SegformerOnnxConfig",
        ),
        "sew": supported_tasks_mapping(
            "feature-extraction",
            "automatic-speech-recognition",
            "audio-classification",
            onnx="SEWOnnxConfig",
        ),
        "sew-d": supported_tasks_mapping(
            "feature-extraction",
            "automatic-speech-recognition",
            "audio-classification",
            onnx="SEWDOnnxConfig",
        ),
        "speech-to-text": supported_tasks_mapping(
            "feature-extraction",
            "feature-extraction-with-past",
            "automatic-speech-recognition",
            "automatic-speech-recognition-with-past",
            onnx="Speech2TextOnnxConfig",
        ),
        # TODO: SpeechT5 can also support audio-to-audio and automatic-speech-recognition.
        "speecht5": supported_tasks_mapping(
            "text-to-audio",
            onnx="SpeechT5OnnxConfig",
        ),
        "splinter": supported_tasks_mapping(
            "feature-extraction",
            "question-answering",
            onnx="SplinterOnnxConfig",
        ),
        "squeezebert": supported_tasks_mapping(
            "feature-extraction",
            "fill-mask",
            "text-classification",
            "multiple-choice",
            "token-classification",
            "question-answering",
            onnx="SqueezeBertOnnxConfig",
        ),
        "swin": supported_tasks_mapping(
            "feature-extraction",
            "image-classification",
            "masked-im",
            onnx="SwinOnnxConfig",
        ),
        "swin2sr": supported_tasks_mapping(
            "feature-extraction",
            "image-to-image",
            onnx="Swin2srOnnxConfig",
        ),
        "t5": supported_tasks_mapping(
            "feature-extraction",
            "feature-extraction-with-past",
            "text2text-generation",
            "text2text-generation-with-past",
            onnx="T5OnnxConfig",
        ),
        "table-transformer": supported_tasks_mapping(
            "feature-extraction",
            "object-detection",
            onnx="TableTransformerOnnxConfig",
        ),
        "trocr": supported_tasks_mapping(
            "feature-extraction",
            "feature-extraction-with-past",
            "image-to-text",
            "image-to-text-with-past",
            onnx="TrOCROnnxConfig",
        ),
        "unispeech": supported_tasks_mapping(
            "feature-extraction",
            "automatic-speech-recognition",
            "audio-classification",
            onnx="UniSpeechOnnxConfig",
        ),
        "unispeech-sat": supported_tasks_mapping(
            "feature-extraction",
            "automatic-speech-recognition",
            "audio-classification",
            "audio-frame-classification",
            "audio-xvector",
            onnx="UniSpeechSATOnnxConfig",
        ),
        "vision-encoder-decoder": supported_tasks_mapping(
            "image-to-text",
            "image-to-text-with-past",
            "document-question-answering",
            "document-question-answering-with-past",
            onnx="VisionEncoderDecoderOnnxConfig",
        ),
        "vit": supported_tasks_mapping(
            "feature-extraction", "image-classification", "masked-im", onnx="ViTOnnxConfig"
        ),
        "vits": supported_tasks_mapping(
            "text-to-waveform",
            onnx="VitsOnnxConfig",
        ),
        "wavlm": supported_tasks_mapping(
            "feature-extraction",
            "automatic-speech-recognition",
            "audio-classification",
            "audio-frame-classification",
            "audio-xvector",
            onnx="WavLMOnnxConfig",
        ),
        "wav2vec2": supported_tasks_mapping(
            "feature-extraction",
            "automatic-speech-recognition",
            "audio-classification",
            "audio-frame-classification",
            "audio-xvector",
            onnx="Wav2Vec2OnnxConfig",
        ),
        "wav2vec2-conformer": supported_tasks_mapping(
            "feature-extraction",
            "automatic-speech-recognition",
            "audio-classification",
            "audio-frame-classification",
            "audio-xvector",
            onnx="Wav2Vec2ConformerOnnxConfig",
        ),
        "whisper": supported_tasks_mapping(
            "feature-extraction",
            "feature-extraction-with-past",
            "audio-classification",
            "automatic-speech-recognition",
            "automatic-speech-recognition-with-past",
            onnx="WhisperOnnxConfig",
        ),
        "xlm": supported_tasks_mapping(
            "feature-extraction",
            "fill-mask",
            # the logic for text-generation is not supported for xlm
            # "text-generation",
            "text-classification",
            "multiple-choice",
            "token-classification",
            "question-answering",
            onnx="XLMOnnxConfig",
            tflite="XLMTFLiteConfig",
        ),
        "xlm-roberta": supported_tasks_mapping(
            "feature-extraction",
            "fill-mask",
            # the logic for text-generation is not supported for xlm-roberta
            # "text-generation",
            "text-classification",
            "multiple-choice",
            "token-classification",
            "question-answering",
            onnx="XLMRobertaOnnxConfig",
            tflite="XLMRobertaTFLiteConfig",
        ),
        "yolos": supported_tasks_mapping(
            "feature-extraction",
            "object-detection",
            onnx="YolosOnnxConfig",
        ),
    }
    _LIBRARY_TO_SUPPORTED_MODEL_TYPES = {
        "diffusers": _DIFFUSERS_SUPPORTED_MODEL_TYPE,
        "sentence_transformers": _SENTENCE_TRANSFORMERS_SUPPORTED_MODEL_TYPE,
        "timm": _TIMM_SUPPORTED_MODEL_TYPE,
        "transformers": _SUPPORTED_MODEL_TYPE,
    }
    _UNSUPPORTED_CLI_MODEL_TYPE = {
        "unet",
        "vae-encoder",
        "vae-decoder",
        "clip-text-model",
        "clip-text-with-projection",
        "trocr",  # TODO: why?
    }
    _SUPPORTED_CLI_MODEL_TYPE = (
        set(_SUPPORTED_MODEL_TYPE.keys())
        | set(_DIFFUSERS_SUPPORTED_MODEL_TYPE.keys())
        | set(_TIMM_SUPPORTED_MODEL_TYPE.keys())
        | set(_SENTENCE_TRANSFORMERS_SUPPORTED_MODEL_TYPE.keys())
    ) - _UNSUPPORTED_CLI_MODEL_TYPE

    @classmethod
    def create_register(
        cls, backend: str, overwrite_existing: bool = False
    ) -> Callable[[str, Tuple[str, ...]], Callable[[Type], Type]]:
        """
        Creates a register function for the specified backend.

        Args:
            backend (`str`):
                The name of the backend that the register function will handle.
            overwrite_existing (`bool`, defaults to `False`):
                Whether or not the register function is allowed to overwrite an already existing config.

        Returns:
            `Callable[[str, Tuple[str, ...]], Callable[[Type], Type]]`: A decorator taking the model type and a the
            supported tasks.

        Example:
            ```python
            >>> register_for_new_backend = create_register("new-backend")

            >>> @register_for_new_backend("bert", "text-classification", "token-classification")
            >>> class BertNewBackendConfig(NewBackendConfig):
            >>>     pass
            ```
        """

        def wrapper(
            model_type: str, *supported_tasks: str, library_name: str = "transformers"
        ) -> Callable[[Type], Type]:
            def decorator(config_cls: Type) -> Type:
                supported_model_type_for_library = TasksManager._LIBRARY_TO_SUPPORTED_MODEL_TYPES[
                    library_name
                ]  # This is a pointer.

                mapping = supported_model_type_for_library.get(model_type, {})
                mapping_backend = mapping.get(backend, {})
                for task in supported_tasks:
                    normalized_task = task.replace("-with-past", "")
                    if normalized_task not in cls.get_all_tasks():
                        known_tasks = ", ".join(cls.get_all_tasks())
                        raise ValueError(
                            f'The TasksManager does not know the task called "{normalized_task}", known tasks: {known_tasks}.'
                        )
                    if not overwrite_existing and task in mapping_backend:
                        continue
                    mapping_backend[task] = make_backend_config_constructor_for_task(config_cls, task)
                mapping[backend] = mapping_backend
                supported_model_type_for_library[model_type] = mapping
                return config_cls

            return decorator

        return wrapper

    @staticmethod
    def get_supported_tasks_for_model_type(
        model_type: str, exporter: str, model_name: Optional[str] = None, library_name: Optional[str] = None
    ) -> TaskNameToExportConfigDict:
        """
        Retrieves the `task -> exporter backend config constructors` map from the model type.

        Args:
            model_type (`str`):
                The model type to retrieve the supported tasks for.
            exporter (`str`):
                The name of the exporter.
            model_name (`Optional[str]`, defaults to `None`):
                The name attribute of the model object, only used for the exception message.
            library_name (`Optional[str]`, defaults to `None`):
                The library name of the model. Can be any of "transformers", "timm", "diffusers", "sentence_transformers".

        Returns:
            `TaskNameToExportConfigDict`: The dictionary mapping each task to a corresponding `ExportConfig`
            constructor.
        """
        if library_name is None:
            logger.warning(
                'Not passing the argument `library_name` to `get_supported_tasks_for_model_type` is deprecated and the support will be removed in a future version of Optimum. Please specify a `library_name`. Defaulting to `"transformers`.'
            )

            # We are screwed if different dictionaries have the same keys.
            supported_model_type_for_library = {
                **TasksManager._DIFFUSERS_SUPPORTED_MODEL_TYPE,
                **TasksManager._TIMM_SUPPORTED_MODEL_TYPE,
                **TasksManager._SENTENCE_TRANSFORMERS_SUPPORTED_MODEL_TYPE,
                **TasksManager._SUPPORTED_MODEL_TYPE,
            }
            library_name = "transformers"
        else:
            supported_model_type_for_library = TasksManager._LIBRARY_TO_SUPPORTED_MODEL_TYPES[library_name]

        model_type = model_type.lower().replace("_", "-")
        model_type_and_model_name = f"{model_type} ({model_name})" if model_name else model_type

        default_model_type = None
        if library_name in TasksManager._MODEL_TYPE_FOR_DEFAULT_CONFIG:
            default_model_type = TasksManager._MODEL_TYPE_FOR_DEFAULT_CONFIG[library_name]

        if model_type not in supported_model_type_for_library:
            if default_model_type is not None:
                model_type = default_model_type
            else:
                raise KeyError(
                    f"{model_type_and_model_name} is not supported yet for {library_name}. "
                    f"Only {list(supported_model_type_for_library.keys())} are supported for the library {library_name}. "
                    f"If you want to support {model_type} please propose a PR or open up an issue."
                )
        if exporter not in supported_model_type_for_library[model_type]:
            raise KeyError(
                f"{model_type_and_model_name} is not supported yet with the {exporter} backend. "
                f"Only {list(supported_model_type_for_library[model_type].keys())} are supported. "
                f"If you want to support {exporter} please propose a PR or open up an issue."
            )

        return supported_model_type_for_library[model_type][exporter]

    @staticmethod
    def get_supported_model_type_for_task(task: str, exporter: str) -> List[str]:
        """
        Returns the list of supported architectures by the exporter for a given task. Transformers-specific.
        """
        return [
            model_type.replace("-", "_")
            for model_type in TasksManager._SUPPORTED_MODEL_TYPE
            if task in TasksManager._SUPPORTED_MODEL_TYPE[model_type][exporter]
        ]

    @staticmethod
    def synonyms_for_task(task: str) -> Set[str]:
        synonyms = [k for k, v in TasksManager._SYNONYM_TASK_MAP.items() if v == task]
        synonyms += [k for k, v in TasksManager._SYNONYM_TASK_MAP.items() if v == TasksManager.map_from_synonym(task)]
        synonyms = set(synonyms)
        try:
            synonyms.remove(task)
        except KeyError:
            pass
        return synonyms

    @staticmethod
    def map_from_synonym(task: str) -> str:
        if task in TasksManager._SYNONYM_TASK_MAP:
            task = TasksManager._SYNONYM_TASK_MAP[task]
        return task

    @staticmethod
    def _validate_framework_choice(framework: str):
        """
        Validates if the framework requested for the export is both correct and available, otherwise throws an
        exception.
        """
        if framework not in ["pt", "tf"]:
            raise ValueError(f"Only two frameworks are supported for export: pt or tf, but {framework} was provided.")
        elif framework == "pt" and not is_torch_available():
            raise RuntimeError("Cannot export model using PyTorch because no PyTorch package was found.")
        elif framework == "tf" and not is_tf_available():
            raise RuntimeError("Cannot export model using TensorFlow because no TensorFlow package was found.")

    @staticmethod
    def get_model_class_for_task(
        task: str,
        framework: str = "pt",
        model_type: Optional[str] = None,
        model_class_name: Optional[str] = None,
        library: str = "transformers",
    ) -> Type:
        """
        Attempts to retrieve an AutoModel class from a task name.

        Args:
            task (`str`):
                The task required.
            framework (`str`, defaults to `"pt"`):
                The framework to use for the export.
            model_type (`Optional[str]`, defaults to `None`):
                The model type to retrieve the model class for. Some architectures need a custom class to be loaded,
                and can not be loaded from auto class.
            model_class_name (`Optional[str]`, defaults to `None`):
                A model class name, allowing to override the default class that would be detected for the task. This
                parameter is useful for example for "automatic-speech-recognition", that may map to
                AutoModelForSpeechSeq2Seq or to AutoModelForCTC.
            library (`str`, defaults to `transformers`):
                The library name of the model. Can be any of "transformers", "timm", "diffusers", "sentence_transformers".

        Returns:
            The AutoModel class corresponding to the task.
        """
        task = task.replace("-with-past", "")
        task = TasksManager.map_from_synonym(task)

        TasksManager._validate_framework_choice(framework)

        if (framework, model_type, task) in TasksManager._CUSTOM_CLASSES:
            library, class_name = TasksManager._CUSTOM_CLASSES[(framework, model_type, task)]
            loaded_library = importlib.import_module(library)

            return getattr(loaded_library, class_name)
        else:
            if framework == "pt":
                tasks_to_model_loader = TasksManager._LIBRARY_TO_TASKS_TO_MODEL_LOADER_MAP[library]
            else:
                tasks_to_model_loader = TasksManager._LIBRARY_TO_TF_TASKS_TO_MODEL_LOADER_MAP[library]

            loaded_library = importlib.import_module(library)

            if model_class_name is None:
                if task not in tasks_to_model_loader:
                    raise KeyError(
                        f"Unknown task: {task}. Possible values are: "
                        + ", ".join([f"`{key}` for {tasks_to_model_loader[key]}" for key in tasks_to_model_loader])
                    )

                if isinstance(tasks_to_model_loader[task], str):
                    model_class_name = tasks_to_model_loader[task]
                else:
                    # automatic-speech-recognition case, which may map to several auto class
                    if library == "transformers":
                        if model_type is None:
                            logger.warning(
                                f"No model type passed for the task {task}, that may be mapped to several loading"
                                f" classes ({tasks_to_model_loader[task]}). Defaulting to {tasks_to_model_loader[task][0]}"
                                " to load the model."
                            )
                            model_class_name = tasks_to_model_loader[task][0]
                        else:
                            for autoclass_name in tasks_to_model_loader[task]:
                                module = getattr(loaded_library, autoclass_name)
                                # TODO: we must really get rid of this - and _ mess
                                if (
                                    model_type in module._model_mapping._model_mapping
                                    or model_type.replace("-", "_") in module._model_mapping._model_mapping
                                ):
                                    model_class_name = autoclass_name
                                    break

                            if model_class_name is None:
                                raise ValueError(
                                    f"Unrecognized configuration classes {tasks_to_model_loader[task]} do not match"
                                    f" with the model type {model_type} and task {task}."
                                )
                    else:
                        raise NotImplementedError(
                            "For library other than transformers, the _TASKS_TO_MODEL_LOADER mapping should be one to one."
                        )

            return getattr(loaded_library, model_class_name)

    @staticmethod
    def get_model_files(
        model_name_or_path: Union[str, Path],
        subfolder: str = "",
        cache_dir: str = HUGGINGFACE_HUB_CACHE,
        use_auth_token: Optional[str] = None,
        revision: Optional[str] = None,
    ):
        request_exception = None
        full_model_path = Path(model_name_or_path) / subfolder
        if full_model_path.is_dir():
            all_files = [
                os.path.relpath(os.path.join(dirpath, file), full_model_path)
                for dirpath, _, filenames in os.walk(full_model_path)
                for file in filenames
            ]
        else:
            try:
                if not isinstance(model_name_or_path, str):
                    model_name_or_path = str(model_name_or_path)
                all_files = huggingface_hub.list_repo_files(
                    model_name_or_path,
                    repo_type="model",
                    token=use_auth_token,
                    revision=revision,
                )
                if subfolder != "":
                    all_files = [file[len(subfolder) + 1 :] for file in all_files if file.startswith(subfolder)]
            except (RequestsConnectionError, huggingface_hub.utils._http.OfflineModeIsEnabled) as e:
                request_exception = e
                object_id = model_name_or_path.replace("/", "--")
                full_model_path = Path(cache_dir, f"models--{object_id}")
                if full_model_path.is_dir():  # explore the cache first
                    # Resolve refs (for instance to convert main to the associated commit sha)
                    if revision is None:
                        revision_file = Path(full_model_path, "refs", "main")
                        revision = ""
                        if revision_file.is_file():
                            with open(revision_file) as f:
                                revision = f.read()
                    cached_path = Path(full_model_path, "snapshots", revision, subfolder)
                    all_files = [
                        os.path.relpath(os.path.join(dirpath, file), cached_path)
                        for dirpath, _, filenames in os.walk(cached_path)
                        for file in filenames
                    ]

        return all_files, request_exception

    @staticmethod
    def determine_framework(
        model_name_or_path: Union[str, Path],
        subfolder: str = "",
        framework: Optional[str] = None,
        cache_dir: str = HUGGINGFACE_HUB_CACHE,
    ) -> str:
        """
        Determines the framework to use for the export.

        The priority is in the following order:
            1. User input via `framework`.
            2. If local checkpoint is provided, use the same framework as the checkpoint.
            3. If model repo, try to infer the framework from the cache if available, else from the Hub.
            4. If could not infer, use available framework in environment, with priority given to PyTorch.

        Args:
            model_name_or_path (`Union[str, Path]`):
                Can be either the model id of a model repo on the Hugging Face Hub, or a path to a local directory
                containing a model.
            subfolder (`str`, defaults to `""`):
                In case the model files are located inside a subfolder of the model directory / repo on the Hugging
                Face Hub, you can specify the subfolder name here.
            framework (`Optional[str]`, *optional*):
                The framework to use for the export. See above for priority if none provided.

        Returns:
            `str`: The framework to use for the export.

        """
        if framework is not None:
            return framework

        all_files, request_exception = TasksManager.get_model_files(model_name_or_path, subfolder, cache_dir)

        pt_weight_name = Path(WEIGHTS_NAME).stem
        pt_weight_extension = Path(WEIGHTS_NAME).suffix
        safe_weight_name = Path(SAFE_WEIGHTS_NAME).stem
        safe_weight_extension = Path(SAFE_WEIGHTS_NAME).suffix
        is_pt_weight_file = [
            (file.startswith(pt_weight_name) and file.endswith(pt_weight_extension))
            or (file.startswith(safe_weight_name) and file.endswith(safe_weight_extension))
            for file in all_files
        ]

        weight_name = Path(TF2_WEIGHTS_NAME).stem
        weight_extension = Path(TF2_WEIGHTS_NAME).suffix
        is_tf_weight_file = [file.startswith(weight_name) and file.endswith(weight_extension) for file in all_files]

        if any(is_pt_weight_file):
            framework = "pt"
        elif any(is_tf_weight_file):
            framework = "tf"
        elif "model_index.json" in all_files and any(
            file.endswith((pt_weight_extension, safe_weight_extension)) for file in all_files
        ):
            # stable diffusion case
            framework = "pt"
        elif "config_sentence_transformers.json" in all_files:
            # Sentence Transformers libary relies on PyTorch.
            framework = "pt"
        else:
            if request_exception is not None:
                raise RequestsConnectionError(
                    f"The framework could not be automatically inferred. If using the command-line, please provide the argument --framework (pt,tf) Detailed error: {request_exception}"
                )
            else:
                raise FileNotFoundError(
                    "Cannot determine framework from given checkpoint location."
                    f" There should be a {Path(WEIGHTS_NAME).stem}*{Path(WEIGHTS_NAME).suffix} for PyTorch"
                    f" or {Path(TF2_WEIGHTS_NAME).stem}*{Path(TF2_WEIGHTS_NAME).suffix} for TensorFlow."
                )

        if is_torch_available():
            framework = framework or "pt"
        elif is_tf_available():
            framework = framework or "tf"
        else:
            raise EnvironmentError("Neither PyTorch nor TensorFlow found in environment. Cannot export model.")

        logger.info(f"Framework not specified. Using {framework} to export the model.")

        return framework

    @classmethod
    def _infer_task_from_model_or_model_class(
        cls,
        model: Optional[Union["PreTrainedModel", "TFPreTrainedModel"]] = None,
        model_class: Optional[Type] = None,
    ) -> str:
        if model is not None and model_class is not None:
            raise ValueError("Either a model or a model class must be provided, but both were given here.")
        if model is None and model_class is None:
            raise ValueError("Either a model or a model class must be provided, but none were given here.")
        target_name = model.__class__.__name__ if model is not None else model_class.__name__
        task_name = None
        iterable = ()
        for _, model_loader in cls._LIBRARY_TO_MODEL_LOADERS_TO_TASKS_MAP.items():
            iterable += (model_loader.items(),)
        for _, model_loader in cls._LIBRARY_TO_TF_MODEL_LOADERS_TO_TASKS_MAP.items():
            iterable += (model_loader.items(),)

        pt_auto_module = importlib.import_module("transformers.models.auto.modeling_auto")
        tf_auto_module = importlib.import_module("transformers.models.auto.modeling_tf_auto")
        for auto_cls_name, task in itertools.chain.from_iterable(iterable):
            if any(
                (
                    target_name.startswith("Auto"),
                    target_name.startswith("TFAuto"),
                    "StableDiffusion" in target_name,
                )
            ):
                if target_name == auto_cls_name:
                    task_name = task
                    break

                continue

            module = tf_auto_module if auto_cls_name.startswith("TF") else pt_auto_module
            # getattr(module, auto_cls_name)._model_mapping is a _LazyMapping, it also has an attribute called
            # "_model_mapping" that is what we want here: class names and not actual classes.
            auto_cls = getattr(module, auto_cls_name, None)
            # This is the case for StableDiffusionPipeline for instance.
            if auto_cls is None:
                continue
            model_mapping = auto_cls._model_mapping._model_mapping
            if target_name in model_mapping.values():
                task_name = task
                break
        if task_name is None:
            raise ValueError(f"Could not infer the task name for {target_name}.")

        return task_name

    @classmethod
    def _infer_task_from_model_name_or_path(
        cls, model_name_or_path: str, subfolder: str = "", revision: Optional[str] = None
    ) -> str:
        inferred_task_name = None
        is_local = os.path.isdir(os.path.join(model_name_or_path, subfolder))

        if is_local:
            # TODO: maybe implement that.
            raise RuntimeError(
                f"Cannot infer the task from a local directory yet, please specify the task manually ({', '.join(TasksManager.get_all_tasks())})."
            )
        else:
            if subfolder != "":
                raise RuntimeError(
                    "Cannot infer the task from a model repo with a subfolder yet, please specify the task manually."
                )
            try:
                model_info = huggingface_hub.model_info(model_name_or_path, revision=revision)
            except (RequestsConnectionError, huggingface_hub.utils._http.OfflineModeIsEnabled):
                raise RuntimeError(
                    f"Hugging Face Hub is not reachable and we cannot infer the task from a cached model. Make sure you are not offline, or otherwise please specify the `task` (or `--task` in command-line) argument ({', '.join(TasksManager.get_all_tasks())})."
                )
            library_name = TasksManager.infer_library_from_model(model_name_or_path, subfolder, revision)

            if library_name == "diffusers":
                if model_info.config["diffusers"].get("class_name", None):
                    class_name = model_info.config["diffusers"]["class_name"]
                elif model_info.config["diffusers"].get("_class_name", None):
                    class_name = model_info.config["diffusers"]["_class_name"]
                else:
                    raise ValueError(
                        f"Could not automatically infer the class name for {model_name_or_path}. Please open an issue at https://github.com/huggingface/optimum/issues."
                    )
                inferred_task_name = "stable-diffusion-xl" if "StableDiffusionXL" in class_name else "stable-diffusion"
            elif library_name == "timm":
                inferred_task_name = "image-classification"
            else:
                pipeline_tag = getattr(model_info, "pipeline_tag", None)
                # The Hub task "conversational" is not a supported task per se, just an alias that may map to
                # text-generaton or text2text-generation.
                # The Hub task "object-detection" is not a supported task per se, as in Transformers this may map to either
                # zero-shot-object-detection or object-detection.
                if pipeline_tag is not None and pipeline_tag not in ["conversational", "object-detection"]:
                    inferred_task_name = TasksManager.map_from_synonym(model_info.pipeline_tag)
                else:
                    transformers_info = model_info.transformersInfo
                    if transformers_info is not None and transformers_info.get("pipeline_tag") is not None:
                        inferred_task_name = TasksManager.map_from_synonym(transformers_info["pipeline_tag"])
                    else:
                        # transformersInfo does not always have a pipeline_tag attribute
                        class_name_prefix = ""
                        if is_torch_available():
                            tasks_to_automodels = TasksManager._LIBRARY_TO_TASKS_TO_MODEL_LOADER_MAP[library_name]
                        else:
                            tasks_to_automodels = TasksManager._LIBRARY_TO_TF_TASKS_TO_MODEL_LOADER_MAP[library_name]
                            class_name_prefix = "TF"

                        auto_model_class_name = transformers_info["auto_model"]
                        if not auto_model_class_name.startswith("TF"):
                            auto_model_class_name = f"{class_name_prefix}{auto_model_class_name}"
                        for task_name, class_name_for_task in tasks_to_automodels.items():
                            if class_name_for_task == auto_model_class_name:
                                inferred_task_name = task_name
                                break

        if inferred_task_name is None:
            raise KeyError(f"Could not find the proper task name for {auto_model_class_name}.")
        return inferred_task_name

    @classmethod
    def infer_task_from_model(
        cls,
        model: Union[str, "PreTrainedModel", "TFPreTrainedModel", Type],
        subfolder: str = "",
        revision: Optional[str] = None,
    ) -> str:
        """
        Infers the task from the model repo.

        Args:
            model (`str`):
                The model to infer the task from. This can either be the name of a repo on the HuggingFace Hub, an
                instance of a model, or a model class.
            subfolder (`str`, *optional*, defaults to `""`):
                In case the model files are located inside a subfolder of the model directory / repo on the Hugging
                Face Hub, you can specify the subfolder name here.
            revision (`Optional[str]`,  defaults to `None`):
                Revision is the specific model version to use. It can be a branch name, a tag name, or a commit id.
        Returns:
            `str`: The task name automatically detected from the model repo.
        """
        is_torch_pretrained_model = is_torch_available() and isinstance(model, PreTrainedModel)
        is_tf_pretrained_model = is_tf_available() and isinstance(model, TFPreTrainedModel)
        task = None
        if isinstance(model, str):
            task = cls._infer_task_from_model_name_or_path(model, subfolder=subfolder, revision=revision)
        elif is_torch_pretrained_model or is_tf_pretrained_model:
            task = cls._infer_task_from_model_or_model_class(model=model)
        elif inspect.isclass(model):
            task = cls._infer_task_from_model_or_model_class(model_class=model)

        if task is None:
            raise ValueError(f"Could not infer the task from {model}.")

        return task

    @staticmethod
    def _infer_library_from_model(
        model: Union["PreTrainedModel", "TFPreTrainedModel"], library_name: Optional[str] = None
    ):
        if library_name is not None:
            return library_name

        # SentenceTransformer models have no config attributes
        if hasattr(model, "_model_config"):
            library_name = "sentence_transformers"
        elif (
            hasattr(model, "pretrained_cfg")
            or hasattr(model.config, "pretrained_cfg")
            or hasattr(model.config, "architecture")
        ):
            library_name = "timm"
        elif hasattr(model.config, "_diffusers_version") or getattr(model, "config_name", "") == "model_index.json":
            library_name = "diffusers"
        else:
            library_name = "transformers"
        return library_name

    @classmethod
    def infer_library_from_model(
        cls,
        model_name_or_path: Union[str, Path],
        subfolder: str = "",
        revision: Optional[str] = None,
        cache_dir: str = HUGGINGFACE_HUB_CACHE,
        library_name: Optional[str] = None,
        use_auth_token: Optional[str] = None,
    ):
        """
        Infers the library from the model repo.

        Args:
            model_name_or_path (`str`):
                The model to infer the task from. This can either be the name of a repo on the HuggingFace Hub, an
                instance of a model, or a model class.
            subfolder (`str`, defaults to `""`):
                In case the model files are located inside a subfolder of the model directory / repo on the Hugging
                Face Hub, you can specify the subfolder name here.
            revision (`Optional[str]`, *optional*, defaults to `None`):
                Revision is the specific model version to use. It can be a branch name, a tag name, or a commit id.
            cache_dir (`Optional[str]`, *optional*):
                Path to a directory in which a downloaded pretrained model weights have been cached if the standard cache should not be used.
            library_name (`Optional[str]`, *optional*):
                The library name of the model. Can be any of "transformers", "timm", "diffusers", "sentence_transformers".
            use_auth_token (`Optional[str]`, defaults to `None`):
                The token to use as HTTP bearer authorization for remote files.
        Returns:
            `str`: The library name automatically detected from the model repo.
        """
        if library_name is not None:
            return library_name

        all_files, _ = TasksManager.get_model_files(
            model_name_or_path, subfolder, cache_dir, use_auth_token=use_auth_token
        )

        if "model_index.json" in all_files:
            library_name = "diffusers"
        elif (
            any(file_path.startswith("sentence_") for file_path in all_files)
            or "config_sentence_transformers.json" in all_files
        ):
            library_name = "sentence_transformers"
        elif CONFIG_NAME in all_files:
            # We do not use PretrainedConfig.from_pretrained which has unwanted warnings about model type.
            kwargs = {
                "subfolder": subfolder,
                "revision": revision,
                "cache_dir": cache_dir,
                "use_auth_token": use_auth_token,
            }
            config_dict, kwargs = PretrainedConfig.get_config_dict(model_name_or_path, **kwargs)
            model_config = PretrainedConfig.from_dict(config_dict, **kwargs)

            if hasattr(model_config, "pretrained_cfg") or hasattr(model_config, "architecture"):
                library_name = "timm"
            elif hasattr(model_config, "_diffusers_version"):
                library_name = "diffusers"
            else:
                library_name = "transformers"
        else:
            library_name = "transformers"

        if library_name is None:
            raise ValueError(
                "The library name could not be automatically inferred. If using the command-line, please provide the argument --library {transformers,diffusers,timm,sentence_transformers}. Example: `--library diffusers`."
            )

        return library_name

    @classmethod
    def standardize_model_attributes(
        cls,
        model: Union["PreTrainedModel", "TFPreTrainedModel"],
        library_name: Optional[str] = None,
    ):
        """
        Updates the model for export. This function is suitable to make required changes to the models from different
        libraries to follow transformers style.

        Args:
            model_name_or_path (`Union[str, Path]`):
                Can be either the model id of a model repo on the Hugging Face Hub, or a path to a local directory
                containing a model.
            model (`Union[PreTrainedModel, TFPreTrainedModel]`):
                The instance of the model.
            subfolder (`str`, defaults to `""`):
                In case the model files are located inside a subfolder of the model directory / repo on the Hugging
                Face Hub, you can specify the subfolder name here.
            revision (`Optional[str]`, *optional*, defaults to `None`):
                Revision is the specific model version to use. It can be a branch name, a tag name, or a commit id.
            cache_dir (`Optional[str]`, *optional*):
                Path to a directory in which a downloaded pretrained model weights have been cached if the standard cache should not be used.
            library_name (`Optional[str]`, *optional*)::
                The library name of the model. Can be any of "transformers", "timm", "diffusers", "sentence_transformers".
        """
        library_name = TasksManager._infer_library_from_model(model, library_name)

        if library_name == "diffusers":
            model.config.export_model_type = "stable-diffusion"
        elif library_name == "timm":
            # Retrieve model config
            model_config = PretrainedConfig.from_dict(model.pretrained_cfg)

            # Set config as in transformers
            setattr(model, "config", model_config)

            # `model_type` is a class attribute in Transformers, let's avoid modifying it.
            model.config.export_model_type = model.pretrained_cfg["architecture"]

        elif library_name == "sentence_transformers":
            if "Transformer" in model[0].__class__.__name__:
                model.config = model[0].auto_model.config
                model.config.export_model_type = "transformer"
            elif "CLIP" in model[0].__class__.__name__:
                model.config = model[0].model.config
                model.config.export_model_type = "clip"
            else:
                raise ValueError(
                    f"The export of a sentence_transformers model with the first module being {model[0].__class__.__name__} is currently not supported in Optimum. Please open an issue or submit a PR to add the support."
                )

    @staticmethod
    def get_all_tasks():
        """
        Retrieves all the possible tasks.

        Returns:
            `List`: all the possible tasks.
        """
        tasks = []
        if is_torch_available():
            mapping = TasksManager._LIBRARY_TO_TASKS_TO_MODEL_LOADER_MAP
        else:
            mapping = TasksManager._LIBRARY_TO_TF_TASKS_TO_MODEL_LOADER_MAP

        tasks = []
        for d in mapping.values():
            tasks += list(d.keys())

        tasks = list(set(tasks))

        return tasks

    @staticmethod
    def get_model_from_task(
        task: str,
        model_name_or_path: Union[str, Path],
        subfolder: str = "",
        revision: Optional[str] = None,
        framework: Optional[str] = None,
        cache_dir: str = HUGGINGFACE_HUB_CACHE,
        torch_dtype: Optional["torch.dtype"] = None,
        device: Optional[Union["torch.device", str]] = None,
        library_name: str = None,
        **model_kwargs,
    ) -> Union["PreTrainedModel", "TFPreTrainedModel"]:
        """
        Retrieves a model from its name and the task to be enabled.

        Args:
            task (`str`):
                The task required.
            model_name_or_path (`Union[str, Path]`):
                Can be either the model id of a model repo on the Hugging Face Hub, or a path to a local directory
                containing a model.
            subfolder (`str`, defaults to `""`):
                In case the model files are located inside a subfolder of the model directory / repo on the Hugging
                Face Hub, you can specify the subfolder name here.
            revision (`Optional[str]`, *optional*):
                Revision is the specific model version to use. It can be a branch name, a tag name, or a commit id.
            framework (`Optional[str]`, *optional*):
                The framework to use for the export. See `TasksManager.determine_framework` for the priority should
                none be provided.
            cache_dir (`Optional[str]`, *optional*):
                Path to a directory in which a downloaded pretrained model weights have been cached if the standard cache should not be used.
            torch_dtype (`Optional[torch.dtype]`, defaults to `None`):
                Data type to load the model on. PyTorch-only argument.
            device (`Optional[torch.device]`, defaults to `None`):
                Device to initialize the model on. PyTorch-only argument. For PyTorch, defaults to "cpu".
            model_kwargs (`Dict[str, Any]`, *optional*):
                Keyword arguments to pass to the model `.from_pretrained()` method.
            library_name (`Optional[str]`, defaults to `None`):
                The library name of the model. Can be any of "transformers", "timm", "diffusers", "sentence_transformers". See `TasksManager.infer_library_from_model` for the priority should
                none be provided.

        Returns:
            The instance of the model.

        """
        framework = TasksManager.determine_framework(model_name_or_path, subfolder=subfolder, framework=framework)

        original_task = task
        if task == "auto":
            task = TasksManager.infer_task_from_model(model_name_or_path, subfolder=subfolder, revision=revision)

        library_name = TasksManager.infer_library_from_model(
            model_name_or_path, subfolder, revision, cache_dir, library_name
        )

        model_type = None
        model_class_name = None
        kwargs = {"subfolder": subfolder, "revision": revision, "cache_dir": cache_dir, **model_kwargs}

        if library_name == "transformers":
            config = AutoConfig.from_pretrained(model_name_or_path, **kwargs)
            model_type = config.model_type.replace("_", "-")
            # TODO: if automatic-speech-recognition is passed as task, it may map to several
            # different auto class (AutoModelForSpeechSeq2Seq or AutoModelForCTC),
            # depending on the model type
            # if original_task in ["auto", "automatic-speech-recognition"]:
            if original_task == "automatic-speech-recognition" or task == "automatic-speech-recognition":
                if original_task == "auto" and config.architectures is not None:
                    model_class_name = config.architectures[0]

        model_class = TasksManager.get_model_class_for_task(
            task, framework, model_type=model_type, model_class_name=model_class_name, library=library_name
        )
        if library_name == "timm":
            model = model_class(f"hf_hub:{model_name_or_path}", pretrained=True, exportable=True)
            model = model.to(torch_dtype).to(device)
        elif library_name == "sentence_transformers":
            cache_folder = model_kwargs.pop("cache_folder", None)
            use_auth_token = model_kwargs.pop("use_auth_token", None)
            trust_remote_code = model_kwargs.pop("trust_remote_code", False)
            model = model_class(
                model_name_or_path,
                device=device,
                cache_folder=cache_folder,
                use_auth_token=use_auth_token,
                trust_remote_code=trust_remote_code,
            )
        else:
            try:
                if framework == "pt":
                    kwargs["torch_dtype"] = torch_dtype

                    if isinstance(device, str):
                        device = torch.device(device)
                    elif device is None:
                        device = torch.device("cpu")

                    # TODO : fix EulerDiscreteScheduler loading to enable for SD models
                    if version.parse(torch.__version__) >= version.parse("2.0") and library_name != "diffusers":
                        with device:
                            # Initialize directly in the requested device, to save allocation time. Especially useful for large
                            # models to initialize on cuda device.
                            model = model_class.from_pretrained(model_name_or_path, **kwargs)
                    else:
                        model = model_class.from_pretrained(model_name_or_path, **kwargs).to(device)
                else:
                    model = model_class.from_pretrained(model_name_or_path, **kwargs)
            except OSError:
                if framework == "pt":
                    logger.info("Loading TensorFlow model in PyTorch before exporting.")
                    kwargs["from_tf"] = True
                    model = model_class.from_pretrained(model_name_or_path, **kwargs)
                else:
                    logger.info("Loading PyTorch model in TensorFlow before exporting.")
                    kwargs["from_pt"] = True
                    model = model_class.from_pretrained(model_name_or_path, **kwargs)

        TasksManager.standardize_model_attributes(model, library_name)

        return model

    @staticmethod
    def get_exporter_config_constructor(
        exporter: str,
        model: Optional[Union["PreTrainedModel", "TFPreTrainedModel"]] = None,
        task: str = "feature-extraction",
        model_type: Optional[str] = None,
        model_name: Optional[str] = None,
        exporter_config_kwargs: Optional[Dict[str, Any]] = None,
        library_name: Optional[str] = None,
    ) -> ExportConfigConstructor:
        """
        Gets the `ExportConfigConstructor` for a model (or alternatively for a model type) and task combination.

        Args:
            exporter (`str`):
                The exporter to use.
            model (`Optional[Union[PreTrainedModel, TFPreTrainedModel]]`, defaults to `None`):
                The instance of the model.
            task (`str`, defaults to `"feature-extraction"`):
                The task to retrieve the config for.
            model_type (`Optional[str]`, defaults to `None`):
                The model type to retrieve the config for.
            model_name (`Optional[str]`, defaults to `None`):
                The name attribute of the model object, only used for the exception message.
            exporter_config_kwargs (`Optional[Dict[str, Any]]`, defaults to `None`):
                Arguments that will be passed to the exporter config class when building the config constructor.
            library_name (`Optional[str]`, defaults to `None`):
                The library name of the model. Can be any of "transformers", "timm", "diffusers", "sentence_transformers".

        Returns:
            `ExportConfigConstructor`: The `ExportConfig` constructor for the requested backend.
        """
        if library_name is None:
            logger.warning(
                "Passing the argument `library_name` to `get_supported_tasks_for_model_type` is required, but got library_name=None. Defaulting to `transformers`. An error will be raised in a future version of Optimum if `library_name` is not provided."
            )

            # We are screwed if different dictionaries have the same keys.
            supported_model_type_for_library = {
                **TasksManager._DIFFUSERS_SUPPORTED_MODEL_TYPE,
                **TasksManager._TIMM_SUPPORTED_MODEL_TYPE,
                **TasksManager._SENTENCE_TRANSFORMERS_SUPPORTED_MODEL_TYPE,
                **TasksManager._SUPPORTED_MODEL_TYPE,
            }
            library_name = "transformers"
        else:
            supported_model_type_for_library = TasksManager._LIBRARY_TO_SUPPORTED_MODEL_TYPES[library_name]

        if model is None and model_type is None:
            raise ValueError("Either a model_type or model should be provided to retrieve the export config.")

        if model_type is None:
            if hasattr(model.config, "export_model_type"):
                # We can specifiy a custom `export_model_type` attribute in the config. Useful for timm, sentence_transformers
                model_type = model.config.export_model_type
            else:
                model_type = getattr(model.config, "model_type", None)

            if model_type is None:
                raise ValueError("Model type cannot be inferred. Please provide the model_type for the model!")

            model_type = model_type.replace("_", "-")
            model_name = getattr(model, "name", model_name)

        model_tasks = TasksManager.get_supported_tasks_for_model_type(
            model_type, exporter, model_name=model_name, library_name=library_name
        )

        if task not in model_tasks:
            synonyms = TasksManager.synonyms_for_task(task)
            for synonym in synonyms:
                if synonym in model_tasks:
                    task = synonym
                    break
            if task not in model_tasks:
                raise ValueError(
                    f"{model_type} doesn't support task {task} for the {exporter} backend."
                    f" Supported tasks are: {', '.join(model_tasks.keys())}."
                )

        if model_type not in supported_model_type_for_library:
            model_type = TasksManager._MODEL_TYPE_FOR_DEFAULT_CONFIG[library_name]

        exporter_config_constructor = supported_model_type_for_library[model_type][exporter][task]
        if exporter_config_kwargs is not None:
            exporter_config_constructor = partial(exporter_config_constructor, **exporter_config_kwargs)

        return exporter_config_constructor<|MERGE_RESOLUTION|>--- conflicted
+++ resolved
@@ -178,12 +178,7 @@
             "object-detection": "AutoModelForObjectDetection",
             "question-answering": "AutoModelForQuestionAnswering",
             "semantic-segmentation": "AutoModelForSemanticSegmentation",
-<<<<<<< HEAD
-            "text-to-audio": "AutoModelForTextToSpectrogram",
-            "text-to-waveform": "AutoModelForTextToWaveform",
-=======
             "text-to-audio": ("AutoModelForTextToSpectrogram", "AutoModelForTextToWaveform"),
->>>>>>> e3fd2776
             "text-generation": "AutoModelForCausalLM",
             "text2text-generation": "AutoModelForSeq2SeqLM",
             "text-classification": "AutoModelForSequenceClassification",
