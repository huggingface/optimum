# coding=utf-8
# Copyright 2022 The HuggingFace Team. All rights reserved.
#
# Licensed under the Apache License, Version 2.0 (the "License");
# you may not use this file except in compliance with the License.
# You may obtain a copy of the License at
#
#     http://www.apache.org/licenses/LICENSE-2.0
#
# Unless required by applicable law or agreed to in writing, software
# distributed under the License is distributed on an "AS IS" BASIS,
# WITHOUT WARRANTIES OR CONDITIONS OF ANY KIND, either express or implied.
# See the License for the specific language governing permissions and
# limitations under the License.
"""Model export tasks manager."""

import importlib
import os
import warnings
from functools import partial
from pathlib import Path
from typing import TYPE_CHECKING, Any, Callable, Dict, List, Optional, Set, Tuple, Type, Union

from huggingface_hub import HfApi
from huggingface_hub.constants import HUGGINGFACE_HUB_CACHE
from huggingface_hub.errors import OfflineModeIsEnabled
from packaging import version
from requests.exceptions import ConnectionError as RequestsConnectionError
from transformers import AutoConfig, PretrainedConfig, is_tf_available, is_torch_available
from transformers.utils import SAFE_WEIGHTS_NAME, TF2_WEIGHTS_NAME, WEIGHTS_NAME, http_user_agent, logging

from ..utils.import_utils import is_diffusers_available, is_onnx_available


if TYPE_CHECKING:
    from .base import ExportConfig

logger = logging.get_logger(__name__)  # pylint: disable=invalid-name

if not is_torch_available() and not is_tf_available():
    logger.warning(
        "The export tasks are only supported for PyTorch or TensorFlow. You will not be able to export models"
        " without one of these libraries installed."
    )

if is_torch_available():
    import torch
    from transformers import PreTrainedModel

if is_tf_available():
    from transformers import TFPreTrainedModel

if is_diffusers_available():
    from diffusers import DiffusionPipeline
    from diffusers.pipelines.auto_pipeline import (
        AUTO_IMAGE2IMAGE_PIPELINES_MAPPING,
        AUTO_INPAINT_PIPELINES_MAPPING,
        AUTO_TEXT2IMAGE_PIPELINES_MAPPING,
    )

ExportConfigConstructor = Callable[[PretrainedConfig], "ExportConfig"]
TaskNameToExportConfigDict = Dict[str, ExportConfigConstructor]


def is_backend_available(backend):
    backend_availablilty = {
        "onnx": is_onnx_available(),
        "tflite": is_tf_available(),
    }
    return backend_availablilty[backend]


def make_backend_config_constructor_for_task(config_cls: Type, task: str) -> ExportConfigConstructor:
    if "-with-past" in task:
        if not getattr(config_cls, "SUPPORTS_PAST", False):
            raise ValueError(f"{config_cls} does not support tasks with past.")
        constructor = partial(config_cls, use_past=True, task=task.replace("-with-past", ""))
    else:
        constructor = partial(config_cls, task=task)
    return constructor


def supported_tasks_mapping(
    *supported_tasks: Union[str, Tuple[str, Tuple[str, ...]]], **exporters: str
) -> Dict[str, TaskNameToExportConfigDict]:
    """
    Generates the mapping between supported tasks and their corresponding `ExportConfig` for a given model, for
    every backend.

    Args:
        supported_tasks (`Tuple[Union[str, Tuple[str, Tuple[str, ...]]]`):
            The names of the supported tasks.
            If some task is supported by only a subset of all the backends, it can be specified as follows:
                ```python
                >>> ("multiple-choice", ("onnx",))
                ```

            The line above means that the multiple-choice task will be supported only by the ONNX backend.

        exporters (`Dict[str, str]`):
            The export backend name -> config class name mapping. For instance:
            ```python
            >>> exporters = {  # doctest: +SKIP
            ...     "onnx": "BertOnnxConfig",
            ...     "tflite": "BertTFLiteConfig",
            ...     ...
            ... }
            ```

    Returns:
        `Dict[str, TaskNameToExportConfigDict]`: The dictionary mapping a task to an `ExportConfig` constructor.
    """
    mapping = {}
    for backend, config_cls_name in exporters.items():
        if is_backend_available(backend):
            config_cls = getattr(
                importlib.import_module(f"optimum.exporters.{backend}.model_configs"), config_cls_name
            )
            mapping[backend] = {}
            for task in supported_tasks:
                if isinstance(task, tuple):
                    task, supported_backends_for_task = task
                    if backend not in supported_backends_for_task:
                        continue
                config_constructor = make_backend_config_constructor_for_task(config_cls, task)
                mapping[backend][task] = config_constructor
    return mapping


def get_diffusers_tasks_to_model_mapping():
    """task -> model mapping (model type -> model class)"""

    tasks_to_model_mapping = {}

    for task_name, model_mapping in (
        ("text-to-image", AUTO_TEXT2IMAGE_PIPELINES_MAPPING),
        ("image-to-image", AUTO_IMAGE2IMAGE_PIPELINES_MAPPING),
        ("inpainting", AUTO_INPAINT_PIPELINES_MAPPING),
    ):
        tasks_to_model_mapping[task_name] = {}

        for model_type, model_class in model_mapping.items():
            tasks_to_model_mapping[task_name][model_type] = model_class.__name__

    return tasks_to_model_mapping


def get_transformers_tasks_to_model_mapping(tasks_to_model_loader, framework="pt"):
    """task -> model mapping (model type -> model class)"""

    if framework == "pt":
        auto_modeling_module = importlib.import_module("transformers.models.auto.modeling_auto")
    elif framework == "tf":
        auto_modeling_module = importlib.import_module("transformers.models.auto.modeling_tf_auto")

    tasks_to_model_mapping = {}
    for task_name, model_loaders in tasks_to_model_loader.items():
        if isinstance(model_loaders, str):
            model_loaders = (model_loaders,)

        tasks_to_model_mapping[task_name] = {}
        for model_loader in model_loaders:
            model_loader_class = getattr(auto_modeling_module, model_loader, None)
            if model_loader_class is not None:
                # we can just update the model_type to model_class mapping since
                # we can only have one task->model_type->model_class either way
                # e.g. we merge automatic-speech-recognition's SpeechSeq2Seq and CTC models
                tasks_to_model_mapping[task_name].update(model_loader_class._model_mapping._model_mapping)

    return tasks_to_model_mapping


class TasksManager:
    """
    Handles the `task name -> model class` and `architecture -> configuration` mappings.
    """

    # Torch model loaders
    _TRANSFORMERS_TASKS_TO_MODEL_LOADERS = {}
    _DIFFUSERS_TASKS_TO_MODEL_LOADERS = {}
    _TIMM_TASKS_TO_MODEL_LOADERS = {}
    _LIBRARY_TO_TASKS_TO_MODEL_LOADER_MAP = {}

    # Torch model mappings
    _TRANSFORMERS_TASKS_TO_MODEL_MAPPINGS = {}
    _DIFFUSERS_TASKS_TO_MODEL_MAPPINGS = {}

    # TF model loaders
    _TRANSFORMERS_TASKS_TO_TF_MODEL_LOADERS = {}
    _LIBRARY_TO_TF_TASKS_TO_MODEL_LOADER_MAP = {}

    # TF model mappings
    _TRANSFORMERS_TASKS_TO_MODEL_MAPPINGS = {}

    if is_torch_available():
        # Refer to https://huggingface.co/datasets/huggingface/transformers-metadata/blob/main/pipeline_tags.json
        # In case the same task (pipeline tag) may map to several loading classes, we use a tuple and the
        # auto-class _model_mapping to determine the right one.

        # TODO: having several tasks pointing to the same auto-model class is bug prone to auto-detect the
        # task in a Hub repo that has no pipeline_tag, and no transformersInfo.pipeline_tag, as we then rely on
        # on transformersInfo["auto_model"] and this dictionary.
        _TRANSFORMERS_TASKS_TO_MODEL_LOADERS = {
            "audio-classification": "AutoModelForAudioClassification",
            "audio-frame-classification": "AutoModelForAudioFrameClassification",
            "audio-xvector": "AutoModelForAudioXVector",
            "automatic-speech-recognition": ("AutoModelForSpeechSeq2Seq", "AutoModelForCTC"),
            "depth-estimation": "AutoModelForDepthEstimation",
            "feature-extraction": "AutoModel",
            "fill-mask": "AutoModelForMaskedLM",
            "image-classification": "AutoModelForImageClassification",
            "image-segmentation": (
                "AutoModelForImageSegmentation",
                "AutoModelForSemanticSegmentation",
                "AutoModelForInstanceSegmentation",
                "AutoModelForUniversalSegmentation",
            ),
            "image-to-image": "AutoModelForImageToImage",
            "image-to-text": ("AutoModelForVision2Seq", "AutoModel"),
            "mask-generation": "AutoModel",
            "masked-im": "AutoModelForMaskedImageModeling",
            "multiple-choice": "AutoModelForMultipleChoice",
            "object-detection": "AutoModelForObjectDetection",
            "question-answering": "AutoModelForQuestionAnswering",
            "reinforcement-learning": "AutoModel",
            "semantic-segmentation": "AutoModelForSemanticSegmentation",
            "text-to-audio": ("AutoModelForTextToSpectrogram", "AutoModelForTextToWaveform"),
            "text-generation": "AutoModelForCausalLM",
            "text2text-generation": "AutoModelForSeq2SeqLM",
            "text-classification": "AutoModelForSequenceClassification",
            "token-classification": "AutoModelForTokenClassification",
            "visual-question-answering": "AutoModelForVisualQuestionAnswering",
            "zero-shot-image-classification": "AutoModelForZeroShotImageClassification",
            "zero-shot-object-detection": "AutoModelForZeroShotObjectDetection",
        }

        _TRANSFORMERS_TASKS_TO_MODEL_MAPPINGS = get_transformers_tasks_to_model_mapping(
            _TRANSFORMERS_TASKS_TO_MODEL_LOADERS, framework="pt"
        )

        _TIMM_TASKS_TO_MODEL_LOADERS = {
            "image-classification": "create_model",
        }

        _SENTENCE_TRANSFORMERS_TASKS_TO_MODEL_LOADERS = {
            "feature-extraction": "SentenceTransformer",
            "sentence-similarity": "SentenceTransformer",
        }

        if is_diffusers_available():
            _DIFFUSERS_TASKS_TO_MODEL_LOADERS = {
                "image-to-image": "AutoPipelineForImage2Image",
                "inpainting": "AutoPipelineForInpainting",
                "text-to-image": "AutoPipelineForText2Image",
            }

            _DIFFUSERS_TASKS_TO_MODEL_MAPPINGS = get_diffusers_tasks_to_model_mapping()

        _LIBRARY_TO_TASKS_TO_MODEL_LOADER_MAP = {
            "diffusers": _DIFFUSERS_TASKS_TO_MODEL_LOADERS,
            "sentence_transformers": _SENTENCE_TRANSFORMERS_TASKS_TO_MODEL_LOADERS,
            "timm": _TIMM_TASKS_TO_MODEL_LOADERS,
            "transformers": _TRANSFORMERS_TASKS_TO_MODEL_LOADERS,
        }

    if is_tf_available():
        _TRANSFORMERS_TASKS_TO_TF_MODEL_LOADERS = {
            "document-question-answering": "TFAutoModelForDocumentQuestionAnswering",
            "feature-extraction": "TFAutoModel",
            "fill-mask": "TFAutoModelForMaskedLM",
            "text-generation": "TFAutoModelForCausalLM",
            "image-classification": "TFAutoModelForImageClassification",
            "text2text-generation": "TFAutoModelForSeq2SeqLM",
            "text-classification": "TFAutoModelForSequenceClassification",
            "token-classification": "TFAutoModelForTokenClassification",
            "multiple-choice": "TFAutoModelForMultipleChoice",
            "question-answering": "TFAutoModelForQuestionAnswering",
            "image-segmentation": "TFAutoModelForImageSegmentation",
            "masked-im": "TFAutoModelForMaskedImageModeling",
            "semantic-segmentation": "TFAutoModelForSemanticSegmentation",
            "automatic-speech-recognition": "TFAutoModelForSpeechSeq2Seq",
            "audio-classification": "TFAutoModelForAudioClassification",
            "image-to-text": "TFAutoModelForVision2Seq",
            "zero-shot-image-classification": "TFAutoModelForZeroShotImageClassification",
            "zero-shot-object-detection": "TFAutoModelForZeroShotObjectDetection",
        }

        _LIBRARY_TO_TF_TASKS_TO_MODEL_LOADER_MAP = {
            "transformers": _TRANSFORMERS_TASKS_TO_TF_MODEL_LOADERS,
        }

        _TRANSFORMERS_TASKS_TO_TF_MODEL_MAPPINGS = get_transformers_tasks_to_model_mapping(
            _TRANSFORMERS_TASKS_TO_TF_MODEL_LOADERS, framework="tf"
        )

    _SYNONYM_TASK_MAP = {
        "audio-ctc": "automatic-speech-recognition",
        "causal-lm": "text-generation",
        "causal-lm-with-past": "text-generation-with-past",
        "default": "feature-extraction",
        "default-with-past": "feature-extraction-with-past",
        "masked-lm": "fill-mask",
        "mask-generation": "feature-extraction",
        "sentence-similarity": "feature-extraction",
        "seq2seq-lm": "text2text-generation",
        "seq2seq-lm-with-past": "text2text-generation-with-past",
        "sequence-classification": "text-classification",
        "speech2seq-lm": "automatic-speech-recognition",
        "speech2seq-lm-with-past": "automatic-speech-recognition-with-past",
        "summarization": "text2text-generation",
        "text-to-speech": "text-to-audio",
        "translation": "text2text-generation",
        "vision2seq-lm": "image-to-text",
        "zero-shot-classification": "text-classification",
        "image-feature-extraction": "feature-extraction",
        "pretraining": "feature-extraction",
        # for backward compatibility and testing (where
        # model task and model type are still the same)
        "stable-diffusion": "text-to-image",
        "stable-diffusion-xl": "text-to-image",
        "latent-consistency": "text-to-image",
    }

    _CUSTOM_CLASSES = {
        ("pt", "colpali", "feature-extraction"): ("transformers", "ColPaliForRetrieval"),
        ("pt", "patchtsmixer", "time-series-forecasting"): ("transformers", "PatchTSMixerForPrediction"),
        ("pt", "patchtst", "time-series-forecasting"): ("transformers", "PatchTSTForPrediction"),
        ("pt", "pix2struct", "image-to-text"): ("transformers", "Pix2StructForConditionalGeneration"),
        ("pt", "pix2struct", "visual-question-answering"): ("transformers", "Pix2StructForConditionalGeneration"),
        ("pt", "visual_bert", "question-answering"): ("transformers", "VisualBertForQuestionAnswering"),
        # VisionEncoderDecoderModel is not registered in AutoModelForDocumentQuestionAnswering
        ("pt", "vision-encoder-decoder", "document-question-answering"): ("transformers", "VisionEncoderDecoderModel"),
        ("pt", "vitpose", "keypoint-detection"): ("transformers", "VitPoseForPoseEstimation"),
    }

    _ENCODER_DECODER_TASKS = (
        "automatic-speech-recognition",
        "document-question-answering",
        "feature-extraction-with-past",
        "image-to-text",
        "text2text-generation",
        "visual-question-answering",
    )

    _MODEL_TYPE_FOR_DEFAULT_CONFIG = {
        "timm": "default-timm-config",
    }

    _DIFFUSERS_SUPPORTED_MODEL_TYPE = {
        "t5-encoder": supported_tasks_mapping(
            "feature-extraction",
        ),
        "clip-text": supported_tasks_mapping(
            "feature-extraction",
        ),
        "clip-text-with-projection": supported_tasks_mapping(
            "feature-extraction",
        ),
        "flux-transformer-2d": supported_tasks_mapping(
            "semantic-segmentation",
        ),
        "sd3-transformer-2d": supported_tasks_mapping(
            "semantic-segmentation",
        ),
        "unet-2d-condition": supported_tasks_mapping(
            "semantic-segmentation",
        ),
        "vae-encoder": supported_tasks_mapping(
            "semantic-segmentation",
        ),
        "vae-decoder": supported_tasks_mapping(
            "semantic-segmentation",
        ),
    }

    _TIMM_SUPPORTED_MODEL_TYPE = {
        "default-timm-config": supported_tasks_mapping("image-classification"),
    }

    _SENTENCE_TRANSFORMERS_SUPPORTED_MODEL_TYPE = {
        "clip": supported_tasks_mapping(
            "feature-extraction",
            "sentence-similarity",
        ),
        "transformer": supported_tasks_mapping(
            "feature-extraction",
            "sentence-similarity",
        ),
    }

    # Refere to official transformers model types in (we use the name as is, no changing of separators):
    # https://github.com/huggingface/transformers/blob/main/src/transformers/models/auto/modeling_auto.py

    # TODO: some models here support text-generation export but are not supported in ORTModelForCausalLM
    # Set of model topologies we support associated to the tasks supported by each topology and the factory
    # TODO: remove `-with-past` tasks and rather rely on `variant`.
    _SUPPORTED_MODEL_TYPE = {
        "audio-spectrogram-transformer": supported_tasks_mapping(
            "feature-extraction",
            "audio-classification",
        ),
        "albert": supported_tasks_mapping(
            "feature-extraction",
            "fill-mask",
            "text-classification",
            "multiple-choice",
            "token-classification",
            "question-answering",
            tflite="AlbertTFLiteConfig",
        ),
        "bart": supported_tasks_mapping(
            "feature-extraction",
            "feature-extraction-with-past",
            "text-generation",
            "text-generation-with-past",
            "text2text-generation",
            "text2text-generation-with-past",
            "text-classification",
            "question-answering",
        ),
        # BEiT cannot be used with the masked image modeling autoclass, so this task is excluded here
        "beit": supported_tasks_mapping("feature-extraction", "image-classification"),
        "bert": supported_tasks_mapping(
            "feature-extraction",
            "fill-mask",
            # the logic for text-generation is not supported for BERT
            # "text-generation",
            "text-classification",
            "multiple-choice",
            "token-classification",
            "question-answering",
            tflite="BertTFLiteConfig",
        ),
        "rembert": supported_tasks_mapping(
            "fill-mask",
            "feature-extraction",
            "text-classification",
            "multiple-choice",
            "token-classification",
            "question-answering",
        ),
        "big_bird": supported_tasks_mapping(
            "feature-extraction",
            "fill-mask",
            "text-classification",
            "multiple-choice",
            "token-classification",
            "question-answering",
        ),
        "bigbird_pegasus": supported_tasks_mapping(
            "feature-extraction",
            "feature-extraction-with-past",
            "text-generation",
            "text-generation-with-past",
            "text2text-generation",
            "text2text-generation-with-past",
            "text-classification",
            "question-answering",
        ),
        "blenderbot": supported_tasks_mapping(
            "feature-extraction",
            "feature-extraction-with-past",
            "text-generation",
            "text-generation-with-past",
            "text2text-generation",
            "text2text-generation-with-past",
        ),
        "blenderbot-small": supported_tasks_mapping(
            "feature-extraction",
            "feature-extraction-with-past",
            "text-generation",
            "text-generation-with-past",
            "text2text-generation",
            "text2text-generation-with-past",
        ),
        "bloom": supported_tasks_mapping(
            "feature-extraction",
            "feature-extraction-with-past",
            "text-generation",
            "text-generation-with-past",
            "text-classification",
            "token-classification",
        ),
        "camembert": supported_tasks_mapping(
            "feature-extraction",
            "fill-mask",
            # the logic for text-generation is not supported for camembert
            # "text-generation",
            "text-classification",
            "multiple-choice",
            "token-classification",
            "question-answering",
            tflite="CamembertTFLiteConfig",
        ),
        "chinese-clip": supported_tasks_mapping(
            "feature-extraction",
            "zero-shot-image-classification",
        ),
        "clip": supported_tasks_mapping(
            "feature-extraction",
            "zero-shot-image-classification",
        ),
        "clip_vision_model": supported_tasks_mapping(
            "feature-extraction",
        ),
        "codegen": supported_tasks_mapping(
            "feature-extraction",
            "feature-extraction-with-past",
            "text-generation",
            "text-generation-with-past",
        ),
        "colpali": supported_tasks_mapping(
            "feature-extraction",
        ),
        "convbert": supported_tasks_mapping(
            "feature-extraction",
            "fill-mask",
            "text-classification",
            "multiple-choice",
            "token-classification",
            "question-answering",
            tflite="ConvBertTFLiteConfig",
        ),
        "convnext": supported_tasks_mapping(
            "feature-extraction",
            "image-classification",
        ),
        "convnextv2": supported_tasks_mapping(
            "feature-extraction",
            "image-classification",
        ),
<<<<<<< HEAD
        "cvt": supported_tasks_mapping("feature-extraction", "image-classification", onnx="CvTOnnxConfig"),
        "d_fine": supported_tasks_mapping(
=======
        "cvt": supported_tasks_mapping(
            "feature-extraction",
            "image-classification",
        ),
        "d-fine": supported_tasks_mapping(
>>>>>>> de103475
            "object-detection",
        ),
        "data2vec-text": supported_tasks_mapping(
            "feature-extraction",
            "fill-mask",
            "text-classification",
            "multiple-choice",
            "token-classification",
            "question-answering",
        ),
        "data2vec-vision": supported_tasks_mapping(
            "feature-extraction",
            "image-classification",
            # ONNX doesn't support `adaptive_avg_pool2d` yet
            # "semantic-segmentation",
        ),
        "data2vec-audio": supported_tasks_mapping(
            "feature-extraction",
            "automatic-speech-recognition",
            "audio-classification",
            "audio-frame-classification",
            "audio-xvector",
        ),
        "deberta": supported_tasks_mapping(
            "feature-extraction",
            "fill-mask",
            "text-classification",
            "token-classification",
            "question-answering",
            tflite="DebertaTFLiteConfig",
        ),
        "deberta-v2": supported_tasks_mapping(
            "feature-extraction",
            "fill-mask",
            "text-classification",
            "token-classification",
            "question-answering",
            tflite="DebertaV2TFLiteConfig",
        ),
        "decision_transformer": supported_tasks_mapping(
            "feature-extraction",
            "reinforcement-learning",
        ),
        "deit": supported_tasks_mapping(
            "feature-extraction",
            "image-classification",
            "masked-im",
        ),
        "detr": supported_tasks_mapping(
            "feature-extraction",
            "object-detection",
            "image-segmentation",
        ),
        "dinov2": supported_tasks_mapping(
            "feature-extraction",
            "image-classification",
        ),
        "distilbert": supported_tasks_mapping(
            "feature-extraction",
            "fill-mask",
            "text-classification",
            "multiple-choice",
            "token-classification",
            "question-answering",
            tflite="DistilBertTFLiteConfig",
        ),
        "donut": supported_tasks_mapping(
            "image-to-text",
            "image-to-text-with-past",
            "document-question-answering",
            "document-question-answering-with-past",
        ),
        "donut-swin": supported_tasks_mapping(
            "feature-extraction",
        ),
        "dpt": supported_tasks_mapping(
            "feature-extraction",
            "depth-estimation",
            "image-segmentation",
            "semantic-segmentation",
        ),
        "efficientnet": supported_tasks_mapping(
            "feature-extraction",
            "image-classification",
        ),
        "electra": supported_tasks_mapping(
            "feature-extraction",
            "fill-mask",
            # the logic for text-generation is not supported for electra
            # "text-generation",
            "text-classification",
            "multiple-choice",
            "token-classification",
            "question-answering",
            tflite="ElectraTFLiteConfig",
        ),
        "encoder-decoder": supported_tasks_mapping(
            "text2text-generation",
            "text2text-generation-with-past",
        ),
        "esm": supported_tasks_mapping(
            "feature-extraction",
            "fill-mask",
            "text-classification",
            "token-classification",
        ),
        "falcon": supported_tasks_mapping(
            "feature-extraction",
            "feature-extraction-with-past",
            "question-answering",
            "text-generation",
            "text-generation-with-past",
            "token-classification",
        ),
        "flaubert": supported_tasks_mapping(
            "feature-extraction",
            "fill-mask",
            "text-classification",
            "multiple-choice",
            "token-classification",
            "question-answering",
            tflite="FlaubertTFLiteConfig",
        ),
        "gemma": supported_tasks_mapping(
            "feature-extraction",
            "feature-extraction-with-past",
            "text-generation",
            "text-generation-with-past",
            "text-classification",
        ),
        "glpn": supported_tasks_mapping(
            "feature-extraction",
            "depth-estimation",
        ),
        "gpt2": supported_tasks_mapping(
            "feature-extraction",
            "feature-extraction-with-past",
            "text-generation",
            "text-generation-with-past",
            "text-classification",
            "token-classification",
        ),
        "gpt_bigcode": supported_tasks_mapping(
            "feature-extraction",
            "feature-extraction-with-past",
            "text-generation",
            "text-generation-with-past",
            "text-classification",
            "token-classification",
        ),
        "gptj": supported_tasks_mapping(
            "feature-extraction",
            "feature-extraction-with-past",
            "text-generation",
            "text-generation-with-past",
            "question-answering",
            "text-classification",
        ),
        "gpt_neo": supported_tasks_mapping(
            "feature-extraction",
            "feature-extraction-with-past",
            "text-generation",
            "text-generation-with-past",
            "text-classification",
        ),
        "gpt_neox": supported_tasks_mapping(
            "feature-extraction",
            "feature-extraction-with-past",
            "text-generation",
            "text-generation-with-past",
            "text-classification",
        ),
        "groupvit": supported_tasks_mapping(
            "feature-extraction",
        ),
        "hiera": supported_tasks_mapping(
            "feature-extraction",
            "image-classification",
        ),
        "hubert": supported_tasks_mapping(
            "feature-extraction",
            "automatic-speech-recognition",
            "audio-classification",
        ),
        "ibert": supported_tasks_mapping(
            "feature-extraction",
            "fill-mask",
            "text-classification",
            "multiple-choice",
            "token-classification",
            "question-answering",
        ),
        "imagegpt": supported_tasks_mapping(
            "feature-extraction",
            "image-classification",
        ),
        "internlm2": supported_tasks_mapping(
            "text-generation",
            "text-generation-with-past",
        ),
        "layoutlm": supported_tasks_mapping(
            "feature-extraction",
            "fill-mask",
            "text-classification",
            "token-classification",
        ),
        # "layoutlmv2": supported_tasks_mapping(
        #     "feature-extraction",
        #     "question-answering",
        #     "text-classification",
        #     "token-classification",
        #     onnx="LayoutLMv2OnnxConfig",
        # ),
        "layoutlmv3": supported_tasks_mapping(
            "feature-extraction",
            "question-answering",
            "text-classification",
            "token-classification",
        ),
        "lilt": supported_tasks_mapping(
            "feature-extraction",
            "question-answering",
            "text-classification",
            "token-classification",
        ),
        "levit": supported_tasks_mapping(
            "feature-extraction",
            "image-classification",
        ),
        "longt5": supported_tasks_mapping(
            "feature-extraction",
            "feature-extraction-with-past",
            "text2text-generation",
            "text2text-generation-with-past",
        ),
        "longformer": supported_tasks_mapping(
            "feature-extraction",
            "fill-mask",
            "multiple-choice",
            "question-answering",
            "text-classification",
            "token-classification",
        ),
        "marian": supported_tasks_mapping(
            "feature-extraction",
            "feature-extraction-with-past",
            "text2text-generation",
            "text2text-generation-with-past",
            "text-generation",
            "text-generation-with-past",
        ),
        "markuplm": supported_tasks_mapping(
            "feature-extraction",
            "text-classification",
            "token-classification",
            "question-answering",
        ),
        "maskformer": supported_tasks_mapping(
            "feature-extraction",
            "image-segmentation",
        ),
        "mbart": supported_tasks_mapping(
            "feature-extraction",
            "feature-extraction-with-past",
            "text-generation",
            "text-generation-with-past",
            "text2text-generation",
            "text2text-generation-with-past",
            "text-classification",
            "question-answering",
        ),
        "mgp-str": supported_tasks_mapping(
            "feature-extraction",
            "image-to-text",
        ),
        "mistral": supported_tasks_mapping(
            "feature-extraction",
            "feature-extraction-with-past",
            "text-generation",
            "text-generation-with-past",
            "text-classification",
        ),
        "mctct": supported_tasks_mapping(
            "feature-extraction",
            "automatic-speech-recognition",
        ),
        "mobilebert": supported_tasks_mapping(
            "feature-extraction",
            "fill-mask",
            "text-classification",
            "multiple-choice",
            "token-classification",
            "question-answering",
            tflite="MobileBertTFLiteConfig",
        ),
        "megatron-bert": supported_tasks_mapping(
            "feature-extraction",
            "fill-mask",
            "text-classification",
            "multiple-choice",
            "token-classification",
            "question-answering",
        ),
        "mobilevit": supported_tasks_mapping(
            "feature-extraction",
            "image-classification",
            "image-segmentation",
        ),
        "mobilenet_v1": supported_tasks_mapping(
            "feature-extraction",
            "image-classification",
        ),
        "mobilenet_v2": supported_tasks_mapping(
            "feature-extraction",
            "image-classification",
        ),
        "modernbert": supported_tasks_mapping(
            "feature-extraction",
            "fill-mask",
            "text-classification",
            "token-classification",
        ),
        "moonshine": supported_tasks_mapping(
            "feature-extraction",
            "feature-extraction-with-past",
            "automatic-speech-recognition",
            "automatic-speech-recognition-with-past",
        ),
        "mpnet": supported_tasks_mapping(
            "feature-extraction",
            "fill-mask",
            "text-classification",
            "multiple-choice",
            "token-classification",
            "question-answering",
            tflite="MPNetTFLiteConfig",
        ),
        "mpt": supported_tasks_mapping(
            "text-generation",
            "text-generation-with-past",
            "text-classification",
        ),
        "mt5": supported_tasks_mapping(
            "feature-extraction",
            "feature-extraction-with-past",
            "text2text-generation",
            "text2text-generation-with-past",
        ),
        "musicgen": supported_tasks_mapping(
            "text-to-audio",  # "variant" handles the "-with-past". We should generalize that.
        ),
        "m2m_100": supported_tasks_mapping(
            "feature-extraction",
            "feature-extraction-with-past",
            "text2text-generation",
            "text2text-generation-with-past",
        ),
        "nystromformer": supported_tasks_mapping(
            "feature-extraction",
            "fill-mask",
            "multiple-choice",
            "question-answering",
            "text-classification",
            "token-classification",
        ),
        "owlv2": supported_tasks_mapping(
            "feature-extraction",
            "zero-shot-object-detection",
        ),
        "owlvit": supported_tasks_mapping(
            "feature-extraction",
            "zero-shot-object-detection",
        ),
        "opt": supported_tasks_mapping(
            "feature-extraction",
            "feature-extraction-with-past",
            "text-generation",
            "text-generation-with-past",
            "question-answering",
            "text-classification",
        ),
        "patchtst": supported_tasks_mapping(
            "feature-extraction",
            "time-series-forecasting",
        ),
        "patchtsmixer": supported_tasks_mapping(
            "feature-extraction",
            "time-series-forecasting",
        ),
        "qwen2": supported_tasks_mapping(
            "feature-extraction",
            "feature-extraction-with-past",
            "text-generation",
            "text-generation-with-past",
            "text-classification",
            "token-classification",
        ),
        "qwen3": supported_tasks_mapping(
            "feature-extraction",
            "feature-extraction-with-past",
            "text-generation",
            "text-generation-with-past",
            "text-classification",
        ),
        "qwen3_moe": supported_tasks_mapping(
            "feature-extraction",
            "feature-extraction-with-past",
            "text-generation",
            "text-generation-with-past",
            "text-classification",
            "token-classification",
        ),
        "llama": supported_tasks_mapping(
            "feature-extraction",
            "feature-extraction-with-past",
            "text-generation",
            "text-generation-with-past",
            "text-classification",
        ),
        "granite": supported_tasks_mapping(
            "feature-extraction",
            "feature-extraction-with-past",
            "text-generation",
            "text-generation-with-past",
        ),
        "olmo": supported_tasks_mapping(
            "feature-extraction",
            "feature-extraction-with-past",
            "text-generation",
            "text-generation-with-past",
        ),
        "olmo2": supported_tasks_mapping(
            "feature-extraction",
            "feature-extraction-with-past",
            "text-generation",
            "text-generation-with-past",
        ),
        "pegasus": supported_tasks_mapping(
            "feature-extraction",
            "feature-extraction-with-past",
            "text-generation",
            "text-generation-with-past",
            "text2text-generation",
            "text2text-generation-with-past",
        ),
        "perceiver": supported_tasks_mapping(
            "fill-mask",
            "image-classification",
            "text-classification",
        ),
        "phi": supported_tasks_mapping(
            "feature-extraction",
            "feature-extraction-with-past",
            "text-generation",
            "text-generation-with-past",
            "text-classification",
        ),
        "phi3": supported_tasks_mapping(
            "feature-extraction",
            "feature-extraction-with-past",
            "text-generation",
            "text-generation-with-past",
            "text-classification",
        ),
        "pix2struct": supported_tasks_mapping(
            "image-to-text",
            "image-to-text-with-past",
            "visual-question-answering",
            "visual-question-answering-with-past",
        ),
        "poolformer": supported_tasks_mapping(
            "feature-extraction",
            "image-classification",
        ),
        "pvt": supported_tasks_mapping(
            "feature-extraction",
            "image-classification",
        ),
        "regnet": supported_tasks_mapping(
            "feature-extraction",
            "image-classification",
        ),
        "resnet": supported_tasks_mapping(
            "feature-extraction",
            "image-classification",
            tflite="ResNetTFLiteConfig",
        ),
        "roberta": supported_tasks_mapping(
            "feature-extraction",
            "fill-mask",
            # the logic for text-generation is not supported for roberta
            # "text-generation",
            "text-classification",
            "multiple-choice",
            "token-classification",
            "question-answering",
            tflite="RobertaTFLiteConfig",
        ),
        "roformer": supported_tasks_mapping(
            "feature-extraction",
            "fill-mask",
            # the logic for text-generation is not supported for roformer
            # "text-generation",
            "text-classification",
            "token-classification",
            "multiple-choice",
            "question-answering",
            tflite="RoFormerTFLiteConfig",
        ),
        "rt_detr": supported_tasks_mapping(
            "object-detection",
        ),
        "rt_detr_v2": supported_tasks_mapping(
            "object-detection",
        ),
        "sam": supported_tasks_mapping(
            "feature-extraction",
        ),
        "segformer": supported_tasks_mapping(
            "feature-extraction",
            "image-classification",
            "image-segmentation",
            "semantic-segmentation",
        ),
        "sew": supported_tasks_mapping(
            "feature-extraction",
            "automatic-speech-recognition",
            "audio-classification",
        ),
        "sew-d": supported_tasks_mapping(
            "feature-extraction",
            "automatic-speech-recognition",
            "audio-classification",
        ),
        "siglip": supported_tasks_mapping(
            "feature-extraction",
            "zero-shot-image-classification",
        ),
        "siglip-text": supported_tasks_mapping(
            "feature-extraction",
        ),
        "siglip-text-with-projection": supported_tasks_mapping(
            "feature-extraction",
        ),
        "siglip_vision_model": supported_tasks_mapping(
            "feature-extraction",
        ),
        "speech_to_text": supported_tasks_mapping(
            "feature-extraction",
            "feature-extraction-with-past",
            "automatic-speech-recognition",
            "automatic-speech-recognition-with-past",
        ),
        # TODO: SpeechT5 can also support audio-to-audio and automatic-speech-recognition.
        "speecht5": supported_tasks_mapping(
            "text-to-audio",
        ),
        "splinter": supported_tasks_mapping(
            "feature-extraction",
            "question-answering",
        ),
        "squeezebert": supported_tasks_mapping(
            "feature-extraction",
            "fill-mask",
            "text-classification",
            "multiple-choice",
            "token-classification",
            "question-answering",
        ),
        "swin": supported_tasks_mapping(
            "feature-extraction",
            "image-classification",
            "masked-im",
        ),
        "swinv2": supported_tasks_mapping(
            "feature-extraction",
            "image-classification",
            "masked-im",
        ),
        "swin2sr": supported_tasks_mapping(
            "feature-extraction",
            "image-to-image",
        ),
        "t5": supported_tasks_mapping(
            "feature-extraction",
            "feature-extraction-with-past",
            "text2text-generation",
            "text2text-generation-with-past",
        ),
        "table-transformer": supported_tasks_mapping(
            "feature-extraction",
            "object-detection",
        ),
        "trocr": supported_tasks_mapping(
            "feature-extraction",
            "feature-extraction-with-past",
            "image-to-text",
            "image-to-text-with-past",
        ),
        "unispeech": supported_tasks_mapping(
            "feature-extraction",
            "automatic-speech-recognition",
            "audio-classification",
        ),
        "unispeech-sat": supported_tasks_mapping(
            "feature-extraction",
            "automatic-speech-recognition",
            "audio-classification",
            "audio-frame-classification",
            "audio-xvector",
        ),
        "vision-encoder-decoder": supported_tasks_mapping(
            "image-to-text",
            "image-to-text-with-past",
            "document-question-answering",
            "document-question-answering-with-past",
        ),
        "vit": supported_tasks_mapping(
            "feature-extraction",
            "image-classification",
            "masked-im",
        ),
        "vit_mae": supported_tasks_mapping(
            "feature-extraction",
        ),
        "vit_msn": supported_tasks_mapping(
            "feature-extraction",
            "image-classification",
        ),
        "vitpose": supported_tasks_mapping(
            "keypoint-detection",
        ),
        "vits": supported_tasks_mapping(
            "text-to-audio",
        ),
        "wavlm": supported_tasks_mapping(
            "feature-extraction",
            "automatic-speech-recognition",
            "audio-classification",
            "audio-frame-classification",
            "audio-xvector",
        ),
        "wav2vec2": supported_tasks_mapping(
            "feature-extraction",
            "automatic-speech-recognition",
            "audio-classification",
            "audio-frame-classification",
            "audio-xvector",
        ),
        "wav2vec2-conformer": supported_tasks_mapping(
            "feature-extraction",
            "automatic-speech-recognition",
            "audio-classification",
            "audio-frame-classification",
            "audio-xvector",
        ),
        "whisper": supported_tasks_mapping(
            "feature-extraction",
            "feature-extraction-with-past",
            "audio-classification",
            "automatic-speech-recognition",
            "automatic-speech-recognition-with-past",
        ),
        "xlm": supported_tasks_mapping(
            "feature-extraction",
            "fill-mask",
            # the logic for text-generation is not supported for xlm
            # "text-generation",
            "text-classification",
            "multiple-choice",
            "token-classification",
            "question-answering",
            tflite="XLMTFLiteConfig",
        ),
        "xlm-roberta": supported_tasks_mapping(
            "feature-extraction",
            "fill-mask",
            # the logic for text-generation is not supported for xlm-roberta
            # "text-generation",
            "text-classification",
            "multiple-choice",
            "token-classification",
            "question-answering",
            tflite="XLMRobertaTFLiteConfig",
        ),
        "yolos": supported_tasks_mapping(
            "feature-extraction",
            "object-detection",
        ),
    }
    _LIBRARY_TO_SUPPORTED_MODEL_TYPES = {
        "diffusers": _DIFFUSERS_SUPPORTED_MODEL_TYPE,
        "sentence_transformers": _SENTENCE_TRANSFORMERS_SUPPORTED_MODEL_TYPE,
        "timm": _TIMM_SUPPORTED_MODEL_TYPE,
        "transformers": _SUPPORTED_MODEL_TYPE,
    }
    _UNSUPPORTED_CLI_MODEL_TYPE = {
        # diffusers model part
        "clip-text",
        "clip-text-with-projection",
        "flux-transformer-2d",
        "sd3-transformer-2d",
        "t5-encoder",
        "unet-2d-condition",
        "vae-encoder",
        "vae-decoder",
<<<<<<< HEAD
        "siglip-text",
=======
        "siglip-text-model",
>>>>>>> de103475
        "siglip-text-with-projection",
        # transformers model part
        "trocr",  # the decoder of a trocr vision-encoder-decoder
    }
    _SUPPORTED_CLI_MODEL_TYPE = (
        set(_SUPPORTED_MODEL_TYPE.keys())
        | set(_DIFFUSERS_SUPPORTED_MODEL_TYPE.keys())
        | set(_TIMM_SUPPORTED_MODEL_TYPE.keys())
        | set(_SENTENCE_TRANSFORMERS_SUPPORTED_MODEL_TYPE.keys())
    ) - _UNSUPPORTED_CLI_MODEL_TYPE

    @classmethod
    def create_register(
        cls, backend: str, overwrite_existing: bool = False
    ) -> Callable[[str, Tuple[str, ...]], Callable[[Type], Type]]:
        """
        Creates a register function for the specified backend.

        Args:
            backend (`str`):
                The name of the backend that the register function will handle.
            overwrite_existing (`bool`, defaults to `False`):
                Whether or not the register function is allowed to overwrite an already existing config.

        Returns:
            `Callable[[str, Tuple[str, ...]], Callable[[Type], Type]]`: A decorator taking the model type and a the
            supported tasks.

        Example:
            ```python
            >>> register_for_new_backend = create_register("new-backend")

            >>> @register_for_new_backend("bert", "text-classification", "token-classification")
            >>> class BertNewBackendConfig(NewBackendConfig):
            >>>     pass
            ```
        """

        def wrapper(
            model_type: str, *supported_tasks: str, library_name: str = "transformers"
        ) -> Callable[[Type], Type]:
            def decorator(config_cls: Type) -> Type:
                supported_model_type_for_library = TasksManager._LIBRARY_TO_SUPPORTED_MODEL_TYPES[
                    library_name
                ]  # This is a pointer.

                mapping = supported_model_type_for_library.get(model_type, {})
                mapping_backend = mapping.get(backend, {})
                for task in supported_tasks:
                    normalized_task = task.replace("-with-past", "")
                    if normalized_task not in cls.get_all_tasks():
                        known_tasks = ", ".join(cls.get_all_tasks())
                        raise ValueError(
                            f'The TasksManager does not know the task called "{normalized_task}", known tasks: {known_tasks}.'
                        )
                    if not overwrite_existing and task in mapping_backend:
                        continue
                    mapping_backend[task] = make_backend_config_constructor_for_task(config_cls, task)
                mapping[backend] = mapping_backend
                supported_model_type_for_library[model_type] = mapping
                return config_cls

            return decorator

        return wrapper

    @staticmethod
    def get_supported_tasks_for_model_type(
        model_type: str, exporter: str, model_name: Optional[str] = None, library_name: Optional[str] = None
    ) -> TaskNameToExportConfigDict:
        """
        Retrieves the `task -> exporter backend config constructors` map from the model type.

        Args:
            model_type (`str`):
                The model type to retrieve the supported tasks for.
            exporter (`str`):
                The name of the exporter.
            model_name (`Optional[str]`, defaults to `None`):
                The name attribute of the model object, only used for the exception message.
            library_name (`Optional[str]`, defaults to `None`):
                The library name of the model. Can be any of "transformers", "timm", "diffusers", "sentence_transformers".

        Returns:
            `TaskNameToExportConfigDict`: The dictionary mapping each task to a corresponding `ExportConfig`
            constructor.
        """
        if library_name is None:
            logger.warning(
                'Not passing the argument `library_name` to `get_supported_tasks_for_model_type` is deprecated and the support will be removed in a future version of Optimum. Please specify a `library_name`. Defaulting to `"transformers`.'
            )

            # We are screwed if different dictionaries have the same keys.
            supported_model_type_for_library = {
                **TasksManager._DIFFUSERS_SUPPORTED_MODEL_TYPE,
                **TasksManager._TIMM_SUPPORTED_MODEL_TYPE,
                **TasksManager._SENTENCE_TRANSFORMERS_SUPPORTED_MODEL_TYPE,
                **TasksManager._SUPPORTED_MODEL_TYPE,
            }
            library_name = "transformers"
        else:
            supported_model_type_for_library = TasksManager._LIBRARY_TO_SUPPORTED_MODEL_TYPES[library_name]

        model_type_and_model_name = f"{model_type} ({model_name})" if model_name else model_type

        default_model_type = None
        if library_name in TasksManager._MODEL_TYPE_FOR_DEFAULT_CONFIG:
            default_model_type = TasksManager._MODEL_TYPE_FOR_DEFAULT_CONFIG[library_name]

        if model_type not in supported_model_type_for_library:
            if default_model_type is not None:
                model_type = default_model_type
            else:
                raise KeyError(
                    f"{model_type_and_model_name} is not supported yet for {library_name}. "
                    f"Only {list(supported_model_type_for_library.keys())} are supported for the library {library_name}. "
                    f"If you want to support {model_type} please propose a PR or open up an issue."
                )
        if exporter not in supported_model_type_for_library[model_type]:
            raise KeyError(
                f"{model_type_and_model_name} is not supported yet with the {exporter} backend. "
                f"Only {list(supported_model_type_for_library[model_type].keys())} are supported. "
                f"If you want to support {exporter} please propose a PR or open up an issue."
            )

        return supported_model_type_for_library[model_type][exporter]

    @staticmethod
    def get_supported_model_type_for_task(task: str, exporter: str) -> List[str]:
        """
        Returns the list of supported architectures by the exporter for a given task. Transformers-specific.
        """

        supported_model_types = [
            model_type
            for model_type in TasksManager._SUPPORTED_MODEL_TYPE
            if task in TasksManager._SUPPORTED_MODEL_TYPE[model_type][exporter]
        ]

        return supported_model_types

    @staticmethod
    def synonyms_for_task(task: str) -> Set[str]:
        synonyms = [k for k, v in TasksManager._SYNONYM_TASK_MAP.items() if v == task]
        synonyms += [k for k, v in TasksManager._SYNONYM_TASK_MAP.items() if v == TasksManager.map_from_synonym(task)]
        synonyms = set(synonyms)
        try:
            synonyms.remove(task)
        except KeyError:
            pass
        return synonyms

    @staticmethod
    def map_from_synonym(task: str) -> str:
        if task in TasksManager._SYNONYM_TASK_MAP:
            task = TasksManager._SYNONYM_TASK_MAP[task]
        return task

    @staticmethod
    def _validate_framework_choice(framework: str):
        """
        Validates if the framework requested for the export is both correct and available, otherwise throws an
        exception.
        """
        if framework not in ["pt", "tf"]:
            raise ValueError(f"Only two frameworks are supported for export: pt or tf, but {framework} was provided.")
        elif framework == "pt" and not is_torch_available():
            raise RuntimeError("Cannot export model using PyTorch because no PyTorch package was found.")
        elif framework == "tf" and not is_tf_available():
            raise RuntimeError("Cannot export model using TensorFlow because no TensorFlow package was found.")

    @staticmethod
    def get_model_class_for_task(
        task: str,
        framework: str = "pt",
        model_type: Optional[str] = None,
        model_class_name: Optional[str] = None,
        library: str = "transformers",
    ) -> Type:
        """
        Attempts to retrieve an AutoModel class from a task name.

        Args:
            task (`str`):
                The task required.
            framework (`str`, defaults to `"pt"`):
                The framework to use for the export.
            model_type (`Optional[str]`, defaults to `None`):
                The model type to retrieve the model class for. Some architectures need a custom class to be loaded,
                and can not be loaded from auto class.
            model_class_name (`Optional[str]`, defaults to `None`):
                A model class name, allowing to override the default class that would be detected for the task. This
                parameter is useful for example for "automatic-speech-recognition", that may map to
                AutoModelForSpeechSeq2Seq or to AutoModelForCTC.
            library (`str`, defaults to `transformers`):
                The library name of the model. Can be any of "transformers", "timm", "diffusers", "sentence_transformers".

        Returns:
            The AutoModel class corresponding to the task.
        """
        task = task.replace("-with-past", "")
        task = TasksManager.map_from_synonym(task)

        TasksManager._validate_framework_choice(framework)

        if (framework, model_type, task) in TasksManager._CUSTOM_CLASSES:
            library, class_name = TasksManager._CUSTOM_CLASSES[(framework, model_type, task)]
            loaded_library = importlib.import_module(library)

            return getattr(loaded_library, class_name)
        else:
            if framework == "pt":
                tasks_to_model_loader = TasksManager._LIBRARY_TO_TASKS_TO_MODEL_LOADER_MAP[library]
            else:
                tasks_to_model_loader = TasksManager._LIBRARY_TO_TF_TASKS_TO_MODEL_LOADER_MAP[library]

            loaded_library = importlib.import_module(library)

            if model_class_name is None:
                if task not in tasks_to_model_loader:
                    raise KeyError(
                        f"Unknown task: {task}. Possible values are: "
                        + ", ".join([f"`{key}` for {tasks_to_model_loader[key]}" for key in tasks_to_model_loader])
                    )

                if isinstance(tasks_to_model_loader[task], str):
                    model_class_name = tasks_to_model_loader[task]
                else:
                    # automatic-speech-recognition case, which may map to several auto class
                    if library == "transformers":
                        if model_type is None:
                            logger.warning(
                                f"No model type passed for the task {task}, that may be mapped to several loading"
                                f" classes ({tasks_to_model_loader[task]}). Defaulting to {tasks_to_model_loader[task][0]}"
                                " to load the model."
                            )
                            model_class_name = tasks_to_model_loader[task][0]
                        else:
                            for autoclass_name in tasks_to_model_loader[task]:
                                module = getattr(loaded_library, autoclass_name)
                                if model_type in module._model_mapping._model_mapping:
                                    model_class_name = autoclass_name
                                    break

                            if model_class_name is None:
                                raise ValueError(
                                    f"Unrecognized configuration classes {tasks_to_model_loader[task]} do not match"
                                    f" with the model type {model_type} and task {task}."
                                )
                    else:
                        raise NotImplementedError(
                            "For library other than transformers, the _TASKS_TO_MODEL_LOADER mapping should be one to one."
                        )

            return getattr(loaded_library, model_class_name)

    @staticmethod
    def get_model_files(
        model_name_or_path: Union[str, Path],
        subfolder: str = "",
        cache_dir: str = HUGGINGFACE_HUB_CACHE,
        use_auth_token: Optional[Union[bool, str]] = None,
        token: Optional[Union[bool, str]] = None,
        revision: Optional[str] = None,
    ):
        if use_auth_token is not None:
            warnings.warn(
                "The `use_auth_token` argument is deprecated and will be removed soon. Please use the `token` argument instead.",
                FutureWarning,
            )
            if token is not None:
                raise ValueError("You cannot use both `use_auth_token` and `token` arguments at the same time.")
            token = use_auth_token

        request_exception = None
        full_model_path = Path(model_name_or_path, subfolder)

        hf_api = HfApi(user_agent=http_user_agent(), token=token)

        if full_model_path.is_dir():
            all_files = [
                os.path.relpath(os.path.join(dirpath, file), full_model_path)
                for dirpath, _, filenames in os.walk(full_model_path)
                for file in filenames
            ]
        else:
            try:
                if not isinstance(model_name_or_path, str):
                    model_name_or_path = str(model_name_or_path)
                all_files = hf_api.list_repo_files(
                    model_name_or_path,
                    repo_type="model",
                    revision=revision,
                    token=token,
                )
                if subfolder != "":
                    all_files = [file[len(subfolder) + 1 :] for file in all_files if file.startswith(subfolder)]
            except (RequestsConnectionError, OfflineModeIsEnabled) as e:
                snapshot_path = hf_api.snapshot_download(
                    repo_id=model_name_or_path,
                    cache_dir=cache_dir,
                    revision=revision,
                    token=token,
                )
                full_model_path = Path(snapshot_path, subfolder)
                if full_model_path.is_dir():
                    all_files = [
                        os.path.relpath(os.path.join(dirpath, file), full_model_path)
                        for dirpath, _, filenames in os.walk(full_model_path)
                        for file in filenames
                    ]
                else:
                    request_exception = e

        return all_files, request_exception

    @staticmethod
    def determine_framework(
        model_name_or_path: Union[str, Path],
        subfolder: str = "",
        revision: Optional[str] = None,
        cache_dir: str = HUGGINGFACE_HUB_CACHE,
        token: Optional[Union[bool, str]] = None,
    ) -> str:
        """
        Determines the framework to use for the export.

        The priority is in the following order:
            1. User input via `framework`.
            2. If local checkpoint is provided, use the same framework as the checkpoint.
            3. If model repo, try to infer the framework from the cache if available, else from the Hub.
            4. If could not infer, use available framework in environment, with priority given to PyTorch.

        Args:
            model_name_or_path (`Union[str, Path]`):
                Can be either the model id of a model repo on the Hugging Face Hub, or a path to a local directory
                containing a model.
            subfolder (`str`, *optional*, defaults to `""`):
                In case the model files are located inside a subfolder of the model directory / repo on the Hugging
                Face Hub, you can specify the subfolder name here.
            revision (`Optional[str]`,  defaults to `None`):
                Revision is the specific model version to use. It can be a branch name, a tag name, or a commit id.
            cache_dir (`Optional[str]`, *optional*):
                Path to a directory in which a downloaded pretrained model weights have been cached if the standard cache should not be used.
            token (`Optional[Union[bool,str]]`, defaults to `None`):
                The token to use as HTTP bearer authorization for remote files. If `True`, will use the token generated
                when running `huggingface-cli login` (stored in `huggingface_hub.constants.HF_TOKEN_PATH`).

        Returns:
            `str`: The framework to use for the export.

        """

        all_files, request_exception = TasksManager.get_model_files(
            model_name_or_path, subfolder=subfolder, cache_dir=cache_dir, token=token, revision=revision
        )

        pt_weight_name = Path(WEIGHTS_NAME).stem
        pt_weight_extension = Path(WEIGHTS_NAME).suffix
        safe_weight_name = Path(SAFE_WEIGHTS_NAME).stem
        safe_weight_extension = Path(SAFE_WEIGHTS_NAME).suffix
        is_pt_weight_file = [
            (file.startswith(pt_weight_name) and file.endswith(pt_weight_extension))
            or (file.startswith(safe_weight_name) and file.endswith(safe_weight_extension))
            for file in all_files
        ]

        weight_name = Path(TF2_WEIGHTS_NAME).stem
        weight_extension = Path(TF2_WEIGHTS_NAME).suffix
        is_tf_weight_file = [file.startswith(weight_name) and file.endswith(weight_extension) for file in all_files]

        if any(is_pt_weight_file):
            framework = "pt"
        elif any(is_tf_weight_file):
            framework = "tf"
        elif "model_index.json" in all_files and any(
            file.endswith((pt_weight_extension, safe_weight_extension)) for file in all_files
        ):
            # diffusers case
            framework = "pt"
        elif "config_sentence_transformers.json" in all_files:
            # Sentence Transformers libary relies on PyTorch.
            framework = "pt"
        else:
            if request_exception is not None:
                raise RequestsConnectionError(
                    f"The framework could not be automatically inferred. If using the command-line, please provide the argument --framework (pt,tf) Detailed error: {request_exception}"
                )
            else:
                raise FileNotFoundError(
                    "Cannot determine framework from given checkpoint location."
                    f" There should be a {Path(WEIGHTS_NAME).stem}*{Path(WEIGHTS_NAME).suffix} for PyTorch"
                    f" or {Path(TF2_WEIGHTS_NAME).stem}*{Path(TF2_WEIGHTS_NAME).suffix} for TensorFlow."
                )

        if is_torch_available():
            framework = framework or "pt"
        elif is_tf_available():
            framework = framework or "tf"
        else:
            raise EnvironmentError("Neither PyTorch nor TensorFlow found in environment. Cannot export model.")

        logger.info(f"Framework not specified. Using {framework} to export the model.")

        return framework

    @classmethod
    def _infer_task_from_model_or_model_class(
        cls,
        model: Optional[Union["PreTrainedModel", "TFPreTrainedModel", "DiffusionPipeline"]] = None,
        model_class: Optional[Type[Union["PreTrainedModel", "TFPreTrainedModel", "DiffusionPipeline"]]] = None,
    ) -> str:
        if model is not None and model_class is not None:
            raise ValueError("Either a model or a model class must be provided, but both were given here.")
        if model is None and model_class is None:
            raise ValueError("Either a model or a model class must be provided, but none were given here.")

        target_class_name = model.__class__.__name__ if model is not None else model_class.__name__
        target_class_module = model.__class__.__module__ if model is not None else model_class.__module__

        # using TASKS_TO_MODEL_LOADERS to infer the task name
        tasks_to_model_loaders = None

        if target_class_name.startswith("AutoModel"):
            tasks_to_model_loaders = cls._TRANSFORMERS_TASKS_TO_MODEL_LOADERS
        elif target_class_name.startswith("TFAutoModel"):
            tasks_to_model_loaders = cls._TRANSFORMERS_TASKS_TO_TF_MODEL_LOADERS
        elif target_class_name.startswith("AutoPipeline"):
            tasks_to_model_loaders = cls._DIFFUSERS_TASKS_TO_MODEL_LOADERS

        if tasks_to_model_loaders is not None:
            for task_name, model_loaders in tasks_to_model_loaders.items():
                if isinstance(model_loaders, str):
                    model_loaders = (model_loaders,)
                for model_loader_class_name in model_loaders:
                    if target_class_name == model_loader_class_name:
                        return task_name

        # using TASKS_TO_MODEL_MAPPINGS to infer the task name
        tasks_to_model_mapping = None

        if target_class_module.startswith("transformers"):
            if target_class_name.startswith("TF"):
                tasks_to_model_mapping = cls._TRANSFORMERS_TASKS_TO_TF_MODEL_MAPPINGS
            else:
                tasks_to_model_mapping = cls._TRANSFORMERS_TASKS_TO_MODEL_MAPPINGS
        elif target_class_module.startswith("diffusers"):
            tasks_to_model_mapping = cls._DIFFUSERS_TASKS_TO_MODEL_MAPPINGS

        if tasks_to_model_mapping is not None:
            for task_name, model_mapping in tasks_to_model_mapping.items():
                for model_type, model_class_name in model_mapping.items():
                    if target_class_name == model_class_name:
                        return task_name

        raise ValueError(
            "The task name could not be automatically inferred. If using the command-line, please provide the argument --task task-name. Example: `--task text-classification`."
        )

    @classmethod
    def _infer_task_from_model_name_or_path(
        cls,
        model_name_or_path: str,
        subfolder: str = "",
        revision: Optional[str] = None,
        cache_dir: str = HUGGINGFACE_HUB_CACHE,
        token: Optional[Union[bool, str]] = None,
        library_name: Optional[str] = None,
    ) -> str:
        inferred_task_name = None

        is_local = os.path.isdir(os.path.join(model_name_or_path, subfolder))

        if is_local:
            # TODO: maybe implement that.
            raise RuntimeError(
                f"Cannot infer the task from a local directory yet, please specify the task manually ({', '.join(TasksManager.get_all_tasks())})."
            )
        else:
            if subfolder != "":
                raise RuntimeError(
                    "Cannot infer the task from a model repo with a subfolder yet, please specify the task manually."
                )
            try:
                model_info = HfApi(user_agent=http_user_agent(), token=token).model_info(
                    model_name_or_path, revision=revision, token=token
                )
            except (RequestsConnectionError, OfflineModeIsEnabled):
                raise RuntimeError(
                    f"Hugging Face Hub is not reachable and we cannot infer the task from a cached model. Make sure you are not offline, or otherwise please specify the `task` (or `--task` in command-line) argument ({', '.join(TasksManager.get_all_tasks())})."
                )
            if library_name is None:
                library_name = cls.infer_library_from_model(
                    model_name_or_path,
                    subfolder=subfolder,
                    revision=revision,
                    cache_dir=cache_dir,
                    token=token,
                )

            if library_name == "timm":
                inferred_task_name = "image-classification"
            elif library_name == "diffusers":
                pipeline_tag = pipeline_tag = model_info.pipeline_tag
                model_config = model_info.config
                if pipeline_tag is not None:
                    inferred_task_name = cls.map_from_synonym(pipeline_tag)
                elif model_config is not None:
                    if model_config is not None and model_config.get("diffusers", None) is not None:
                        diffusers_class_name = model_config["diffusers"]["_class_name"]
                        for task_name, model_mapping in cls._DIFFUSERS_TASKS_TO_MODEL_MAPPINGS.items():
                            for model_type, model_class_name in model_mapping.items():
                                if diffusers_class_name == model_class_name:
                                    inferred_task_name = task_name
                                    break
                            if inferred_task_name is not None:
                                break
            elif library_name == "sentence_transformers":
                inferred_task_name = "feature-extraction"
            elif library_name == "transformers":
                pipeline_tag = model_info.pipeline_tag
                transformers_info = model_info.transformersInfo
                if pipeline_tag is not None:
                    inferred_task_name = cls.map_from_synonym(model_info.pipeline_tag)
                elif transformers_info is not None:
                    transformers_pipeline_tag = transformers_info.get("pipeline_tag", None)
                    transformers_auto_model = transformers_info.get("auto_model", None)
                    if transformers_pipeline_tag is not None:
                        pipeline_tag = transformers_info["pipeline_tag"]
                        inferred_task_name = cls.map_from_synonym(pipeline_tag)
                    elif transformers_auto_model is not None:
                        transformers_auto_model = transformers_auto_model.replace("TF", "")
                        for task_name, model_loaders in cls._TRANSFORMERS_TASKS_TO_MODEL_LOADERS.items():
                            if isinstance(model_loaders, str):
                                model_loaders = (model_loaders,)
                            for model_loader_class_name in model_loaders:
                                if transformers_auto_model == model_loader_class_name:
                                    inferred_task_name = task_name
                                    break
                            if inferred_task_name is not None:
                                break

        if inferred_task_name is None:
            raise KeyError(f"Could not find the proper task name for the model {model_name_or_path}.")

        return inferred_task_name

    @classmethod
    def infer_task_from_model(
        cls,
        model: Union[str, "PreTrainedModel", "TFPreTrainedModel", "DiffusionPipeline", Type],
        subfolder: str = "",
        revision: Optional[str] = None,
        cache_dir: str = HUGGINGFACE_HUB_CACHE,
        token: Optional[Union[bool, str]] = None,
        library_name: Optional[str] = None,
    ) -> str:
        """
        Infers the task from the model repo, model instance, or model class.

        Args:
            model (`Union[str, PreTrainedModel, TFPreTrainedModel, DiffusionPipeline, Type]`):
                The model to infer the task from. This can either be the name of a repo on the HuggingFace Hub, an
                instance of a model, or a model class.
            subfolder (`str`, *optional*, defaults to `""`):
                In case the model files are located inside a subfolder of the model directory / repo on the Hugging
                Face Hub, you can specify the subfolder name here.
            revision (`Optional[str]`,  defaults to `None`):
                Revision is the specific model version to use. It can be a branch name, a tag name, or a commit id.
            cache_dir (`Optional[str]`, *optional*):
                Path to a directory in which a downloaded pretrained model weights have been cached if the standard cache should not be used.
            token (`Optional[Union[bool,str]]`, defaults to `None`):
                The token to use as HTTP bearer authorization for remote files. If `True`, will use the token generated
                when running `huggingface-cli login` (stored in `huggingface_hub.constants.HF_TOKEN_PATH`).
            library_name (`Optional[str]`, defaults to `None`):
                The library name of the model. Can be any of "transformers", "timm", "diffusers", "sentence_transformers". See `TasksManager.infer_library_from_model` for the priority should
                none be provided.
        Returns:
            `str`: The task name automatically detected from the HF hub repo, model instance, or model class.
        """
        inferred_task_name = None

        if isinstance(model, str):
            inferred_task_name = cls._infer_task_from_model_name_or_path(
                model_name_or_path=model,
                subfolder=subfolder,
                revision=revision,
                cache_dir=cache_dir,
                token=token,
                library_name=library_name,
            )
        elif type(model) is type:
            inferred_task_name = cls._infer_task_from_model_or_model_class(model_class=model)
        else:
            inferred_task_name = cls._infer_task_from_model_or_model_class(model=model)

        if inferred_task_name is None:
            raise ValueError(
                "The task name could not be automatically inferred. If using the command-line, please provide the argument --task task-name. Example: `--task text-classification`."
            )

        return inferred_task_name

    @classmethod
    def _infer_library_from_model_or_model_class(
        cls,
        model: Optional[Union["PreTrainedModel", "TFPreTrainedModel", "DiffusionPipeline"]] = None,
        model_class: Optional[Type[Union["PreTrainedModel", "TFPreTrainedModel", "DiffusionPipeline"]]] = None,
    ):
        inferred_library_name = None
        if model is not None and model_class is not None:
            raise ValueError("Either a model or a model class must be provided, but both were given here.")
        if model is None and model_class is None:
            raise ValueError("Either a model or a model class must be provided, but none were given here.")

        target_class_module = model.__class__.__module__ if model is not None else model_class.__module__

        if target_class_module.startswith("sentence_transformers"):
            inferred_library_name = "sentence_transformers"
        elif target_class_module.startswith("transformers"):
            inferred_library_name = "transformers"
        elif target_class_module.startswith("diffusers"):
            inferred_library_name = "diffusers"
        elif target_class_module.startswith("timm"):
            inferred_library_name = "timm"

        if inferred_library_name is None:
            raise ValueError(
                "The library name could not be automatically inferred. If using the command-line, please provide the argument --library {transformers,diffusers,timm,sentence_transformers}. Example: `--library diffusers`."
            )

        return inferred_library_name

    @classmethod
    def _infer_library_from_model_name_or_path(
        cls,
        model_name_or_path: Union[str, Path],
        subfolder: str = "",
        revision: Optional[str] = None,
        cache_dir: str = HUGGINGFACE_HUB_CACHE,
        token: Optional[Union[bool, str]] = None,
    ):
        """
        Infers the library from the model name or path.

        Args:
            model_name_or_path (`str`):
                The model to infer the task from. This can either be the name of a repo on the HuggingFace Hub, or a path
                to a local directory containing the model.
            subfolder (`str`, defaults to `""`):
                In case the model files are located inside a subfolder of the model directory / repo on the Hugging
                Face Hub, you can specify the subfolder name here.
            revision (`Optional[str]`, *optional*, defaults to `None`):
                Revision is the specific model version to use. It can be a branch name, a tag name, or a commit id.
            cache_dir (`Optional[str]`, *optional*):
                Path to a directory in which a downloaded pretrained model weights have been cached if the standard cache should not be used.
            token (`Optional[Union[bool,str]]`, defaults to `None`):
                The token to use as HTTP bearer authorization for remote files. If `True`, will use the token generated
                when running `huggingface-cli login` (stored in `huggingface_hub.constants.HF_TOKEN_PATH`).

        Returns:
            `str`: The library name automatically detected from the model repo.
        """

        inferred_library_name = None

        all_files, _ = TasksManager.get_model_files(
            model_name_or_path,
            subfolder=subfolder,
            cache_dir=cache_dir,
            revision=revision,
            token=token,
        )

        if "model_index.json" in all_files:
            inferred_library_name = "diffusers"
        elif (
            any(file_path.startswith("sentence_") for file_path in all_files)
            or "config_sentence_transformers.json" in all_files
        ):
            inferred_library_name = "sentence_transformers"
        elif "config.json" in all_files:
            kwargs = {
                "subfolder": subfolder,
                "revision": revision,
                "cache_dir": cache_dir,
                "token": token,
            }
            # We do not use PretrainedConfig.from_pretrained which has unwanted warnings about model type.
            config_dict, kwargs = PretrainedConfig.get_config_dict(model_name_or_path, **kwargs)
            model_config = PretrainedConfig.from_dict(config_dict, **kwargs)

            if hasattr(model_config, "pretrained_cfg") or hasattr(model_config, "architecture"):
                inferred_library_name = "timm"
            elif hasattr(model_config, "_diffusers_version"):
                inferred_library_name = "diffusers"
            else:
                inferred_library_name = "transformers"

        if inferred_library_name is None:
            raise ValueError(
                "The library name could not be automatically inferred. If using the command-line, please provide the argument --library {transformers,diffusers,timm,sentence_transformers}. Example: `--library diffusers`."
            )

        return inferred_library_name

    @classmethod
    def infer_library_from_model(
        cls,
        model: Union[str, "PreTrainedModel", "TFPreTrainedModel", "DiffusionPipeline", Type],
        subfolder: str = "",
        revision: Optional[str] = None,
        cache_dir: str = HUGGINGFACE_HUB_CACHE,
        token: Optional[Union[bool, str]] = None,
    ):
        """
        Infers the library from the model repo, model instance, or model class.

        Args:
            model (`Union[str, PreTrainedModel, TFPreTrainedModel, DiffusionPipeline, Type]`):
                The model to infer the task from. This can either be the name of a repo on the HuggingFace Hub, an
                instance of a model, or a model class.
            subfolder (`str`, defaults to `""`):
                In case the model files are located inside a subfolder of the model directory / repo on the Hugging
                Face Hub, you can specify the subfolder name here.
            revision (`Optional[str]`, *optional*, defaults to `None`):
                Revision is the specific model version to use. It can be a branch name, a tag name, or a commit id.
            cache_dir (`Optional[str]`, *optional*):
                Path to a directory in which a downloaded pretrained model weights have been cached if the standard cache should not be used.
            token (`Optional[Union[bool,str]]`, defaults to `None`):
                The token to use as HTTP bearer authorization for remote files. If `True`, will use the token generated
                when running `huggingface-cli login` (stored in `huggingface_hub.constants.HF_TOKEN_PATH`).

        Returns:
            `str`: The library name automatically detected from the model repo, model instance, or model class.
        """

        if isinstance(model, str):
            library_name = cls._infer_library_from_model_name_or_path(
                model_name_or_path=model,
                subfolder=subfolder,
                revision=revision,
                cache_dir=cache_dir,
                token=token,
            )
        elif type(model) is type:
            library_name = cls._infer_library_from_model_or_model_class(model_class=model)
        else:
            library_name = cls._infer_library_from_model_or_model_class(model=model)

        return library_name

    @classmethod
    def standardize_model_attributes(
        cls,
        model: Union["PreTrainedModel", "TFPreTrainedModel", "DiffusionPipeline"],
        library_name: Optional[str] = None,
    ):
        """
        Updates the model for export. This function is suitable to make required changes to the models from different
        libraries to follow transformers style.

        Args:
            model (`Union[PreTrainedModel, TFPreTrainedModel, DiffusionPipeline]`):
                The instance of the model.

        """

        if library_name is None:
            library_name = TasksManager.infer_library_from_model(model)

        if library_name == "diffusers":
            inferred_model_type = None

            for task_name, model_mapping in cls._DIFFUSERS_TASKS_TO_MODEL_MAPPINGS.items():
                for model_type, model_class_name in model_mapping.items():
                    if model.__class__.__name__ == model_class_name:
                        inferred_model_type = model_type
                        break
                if inferred_model_type is not None:
                    break

            # `model_type` is a class attribute in Transformers, let's avoid modifying it.
            model.config.export_model_type = inferred_model_type

        elif library_name == "timm":
            # Retrieve model config and set it like in transformers
            model.config = PretrainedConfig.from_dict(model.pretrained_cfg)
            # `model_type` is a class attribute in Transformers, let's avoid modifying it.
            model.config.export_model_type = model.pretrained_cfg["architecture"]

        elif library_name == "sentence_transformers":
            if "Transformer" in model[0].__class__.__name__:
                model.config = model[0].auto_model.config
                model.config.export_model_type = "transformer"
            elif "CLIP" in model[0].__class__.__name__:
                model.config = model[0].model.config
                model.config.export_model_type = "clip"
            else:
                raise ValueError(
                    f"The export of a sentence_transformers model with the first module being {model[0].__class__.__name__} is currently not supported in Optimum. Please open an issue or submit a PR to add the support."
                )

    @staticmethod
    def get_all_tasks():
        """
        Retrieves all the possible tasks.

        Returns:
            `List`: all the possible tasks.
        """
        tasks = []
        if is_torch_available():
            framework = "pt"
            mapping = TasksManager._LIBRARY_TO_TASKS_TO_MODEL_LOADER_MAP
        else:
            framework = "tf"
            mapping = TasksManager._LIBRARY_TO_TF_TASKS_TO_MODEL_LOADER_MAP

        tasks = []
        for d in mapping.values():
            tasks += list(d.keys())

        for custom_class in TasksManager._CUSTOM_CLASSES:
            if custom_class[0] == framework:
                tasks.append(custom_class[2])

        tasks = list(set(tasks))

        return tasks

    @staticmethod
    def get_model_from_task(
        task: str,
        model_name_or_path: Union[str, Path],
        subfolder: str = "",
        revision: Optional[str] = None,
        cache_dir: str = HUGGINGFACE_HUB_CACHE,
        token: Optional[Union[bool, str]] = None,
        framework: Optional[str] = None,
        torch_dtype: Optional["torch.dtype"] = None,
        device: Optional[Union["torch.device", str]] = None,
        library_name: Optional[str] = None,
        **model_kwargs,
    ) -> Union["PreTrainedModel", "TFPreTrainedModel", "DiffusionPipeline"]:
        """
        Retrieves a model from its name and the task to be enabled.

        Args:
            task (`str`):
                The task required.
            model_name_or_path (`Union[str, Path]`):
                Can be either the model id of a model repo on the Hugging Face Hub, or a path to a local directory
                containing a model.
            subfolder (`str`, defaults to `""`):
                In case the model files are located inside a subfolder of the model directory / repo on the Hugging
                Face Hub, you can specify the subfolder name here.
            revision (`Optional[str]`, *optional*):
                Revision is the specific model version to use. It can be a branch name, a tag name, or a commit id.
            cache_dir (`Optional[str]`, *optional*):
                Path to a directory in which a downloaded pretrained model weights have been cached if the standard cache should not be used.
            token (`Optional[Union[bool,str]]`, defaults to `None`):
                The token to use as HTTP bearer authorization for remote files. If `True`, will use the token generated
                when running `huggingface-cli login` (stored in `huggingface_hub.constants.HF_TOKEN_PATH`).
            framework (`Optional[str]`, *optional*):
                The framework to use for the export. See `TasksManager.determine_framework` for the priority should
                none be provided.
            torch_dtype (`Optional[torch.dtype]`, defaults to `None`):
                Data type to load the model on. PyTorch-only argument.
            device (`Optional[torch.device]`, defaults to `None`):
                Device to initialize the model on. PyTorch-only argument. For PyTorch, defaults to "cpu".
            library_name (`Optional[str]`, defaults to `None`):
                The library name of the model. Can be any of "transformers", "timm", "diffusers", "sentence_transformers". See `TasksManager.infer_library_from_model` for the priority should
                none be provided.
            model_kwargs (`Dict[str, Any]`, *optional*):
                Keyword arguments to pass to the model `.from_pretrained()` method.
            library_name (`Optional[str]`, defaults to `None`):
                The library name of the model. Can be any of "transformers", "timm", "diffusers", "sentence_transformers". See `TasksManager.infer_library_from_model` for the priority should
                none be provided.

        Returns:
            The instance of the model.

        """

        if framework is None:
            framework = TasksManager.determine_framework(
                model_name_or_path, subfolder=subfolder, revision=revision, cache_dir=cache_dir, token=token
            )

        if library_name is None:
            library_name = TasksManager.infer_library_from_model(
                model_name_or_path, subfolder=subfolder, revision=revision, cache_dir=cache_dir, token=token
            )

        original_task = task
        if task == "auto":
            task = TasksManager.infer_task_from_model(
                model_name_or_path,
                subfolder=subfolder,
                revision=revision,
                cache_dir=cache_dir,
                token=token,
                library_name=library_name,
            )

        model_type = None
        model_class_name = None
        kwargs = {"subfolder": subfolder, "revision": revision, "cache_dir": cache_dir, **model_kwargs}

        if library_name == "transformers":
            config = AutoConfig.from_pretrained(model_name_or_path, **kwargs)
            model_type = config.model_type
            if original_task == "automatic-speech-recognition" or task == "automatic-speech-recognition":
                if original_task == "auto" and config.architectures is not None:
                    model_class_name = config.architectures[0]
            elif original_task == "reinforcement-learning" or task == "reinforcement-learning":
                if config.architectures is not None:
                    model_class_name = config.architectures[0]

        if library_name == "diffusers":
            config = DiffusionPipeline.load_config(model_name_or_path, **kwargs)
            class_name = config.get("_class_name", None)
            loaded_library = importlib.import_module(library_name)
            model_class = getattr(loaded_library, class_name)
        else:
            model_class = TasksManager.get_model_class_for_task(
                task, framework, model_type=model_type, model_class_name=model_class_name, library=library_name
            )

        if library_name == "timm":
            model = model_class(f"hf_hub:{model_name_or_path}", pretrained=True, exportable=True)
            model = model.to(torch_dtype).to(device)
        elif library_name == "sentence_transformers":
            cache_folder = model_kwargs.pop("cache_folder", None)
            use_auth_token = model_kwargs.pop("use_auth_token", None)
            token = model_kwargs.pop("token", None)
            trust_remote_code = model_kwargs.pop("trust_remote_code", False)
            model_kwargs["torch_dtype"] = torch_dtype

            if use_auth_token is not None:
                warnings.warn(
                    "The `use_auth_token` argument is deprecated and will be removed soon. Please use the `token` argument instead.",
                    FutureWarning,
                )
                if token is not None:
                    raise ValueError("You cannot use both `use_auth_token` and `token` arguments at the same time.")
                token = use_auth_token

            model = model_class(
                model_name_or_path,
                device=device,
                cache_folder=cache_folder,
                token=token,
                revision=revision,
                trust_remote_code=trust_remote_code,
                model_kwargs=model_kwargs,
            )
        else:
            try:
                if framework == "pt":
                    kwargs["torch_dtype"] = torch_dtype

                    if isinstance(device, str):
                        device = torch.device(device)
                    elif device is None:
                        device = torch.device("cpu")

                    # TODO : fix EulerDiscreteScheduler loading to enable for SD models
                    if version.parse(torch.__version__) >= version.parse("2.0") and library_name != "diffusers":
                        with device:
                            # Initialize directly in the requested device, to save allocation time. Especially useful for large
                            # models to initialize on cuda device.
                            model = model_class.from_pretrained(model_name_or_path, **kwargs)
                    else:
                        model = model_class.from_pretrained(model_name_or_path, **kwargs).to(device)
                else:
                    model = model_class.from_pretrained(model_name_or_path, **kwargs)
            except OSError:
                if framework == "pt":
                    logger.info("Loading TensorFlow model in PyTorch before exporting.")
                    kwargs["from_tf"] = True
                    model = model_class.from_pretrained(model_name_or_path, **kwargs)
                else:
                    logger.info("Loading PyTorch model in TensorFlow before exporting.")
                    kwargs["from_pt"] = True
                    model = model_class.from_pretrained(model_name_or_path, **kwargs)

        TasksManager.standardize_model_attributes(model, library_name=library_name)

        return model

    @staticmethod
    def get_exporter_config_constructor(
        exporter: str,
        model: Optional[Union["PreTrainedModel", "TFPreTrainedModel"]] = None,
        task: str = "feature-extraction",
        model_type: Optional[str] = None,
        model_name: Optional[str] = None,
        exporter_config_kwargs: Optional[Dict[str, Any]] = None,
        library_name: Optional[str] = None,
    ) -> ExportConfigConstructor:
        """
        Gets the `ExportConfigConstructor` for a model (or alternatively for a model type) and task combination.

        Args:
            exporter (`str`):
                The exporter to use.
            model (`Optional[Union[PreTrainedModel, TFPreTrainedModel]]`, defaults to `None`):
                The instance of the model.
            task (`str`, defaults to `"feature-extraction"`):
                The task to retrieve the config for.
            model_type (`Optional[str]`, defaults to `None`):
                The model type to retrieve the config for.
            model_name (`Optional[str]`, defaults to `None`):
                The name attribute of the model object, only used for the exception message.
            exporter_config_kwargs (`Optional[Dict[str, Any]]`, defaults to `None`):
                Arguments that will be passed to the exporter config class when building the config constructor.
            library_name (`Optional[str]`, defaults to `None`):
                The library name of the model. Can be any of "transformers", "timm", "diffusers", "sentence_transformers".

        Returns:
            `ExportConfigConstructor`: The `ExportConfig` constructor for the requested backend.
        """
        if library_name is None:
            logger.warning(
                "Passing the argument `library_name` to `get_supported_tasks_for_model_type` is required, but got library_name=None. Defaulting to `transformers`. An error will be raised in a future version of Optimum if `library_name` is not provided."
            )

            # We are screwed if different dictionaries have the same keys.
            supported_model_type_for_library = {
                **TasksManager._DIFFUSERS_SUPPORTED_MODEL_TYPE,
                **TasksManager._TIMM_SUPPORTED_MODEL_TYPE,
                **TasksManager._SENTENCE_TRANSFORMERS_SUPPORTED_MODEL_TYPE,
                **TasksManager._SUPPORTED_MODEL_TYPE,
            }
            library_name = "transformers"
        else:
            supported_model_type_for_library = TasksManager._LIBRARY_TO_SUPPORTED_MODEL_TYPES[library_name]

        if model is None and model_type is None:
            raise ValueError("Either a model_type or model should be provided to retrieve the export config.")

        if model_type is None:
            if hasattr(model.config, "export_model_type"):
                # We can specifiy a custom `export_model_type` attribute in the config. Useful for timm, sentence_transformers
                model_type = model.config.export_model_type
            else:
                model_type = getattr(model.config, "model_type", None)

            if model_type is None:
                raise ValueError("Model type cannot be inferred. Please provide the model_type for the model!")

            model_name = getattr(model, "name", model_name)

        model_tasks = TasksManager.get_supported_tasks_for_model_type(
            model_type, exporter, model_name=model_name, library_name=library_name
        )

        if task not in model_tasks:
            synonyms = TasksManager.synonyms_for_task(task)
            for synonym in synonyms:
                if synonym in model_tasks:
                    task = synonym
                    break
            if task not in model_tasks:
                raise ValueError(
                    f"{model_type} doesn't support task {task} for the {exporter} backend."
                    f" Supported tasks are: {', '.join(model_tasks.keys())}."
                )

        if model_type not in supported_model_type_for_library:
            model_type = TasksManager._MODEL_TYPE_FOR_DEFAULT_CONFIG[library_name]

        exporter_config_constructor = supported_model_type_for_library[model_type][exporter][task]
        if exporter_config_kwargs is not None:
            exporter_config_constructor = partial(exporter_config_constructor, **exporter_config_kwargs)

        return exporter_config_constructor<|MERGE_RESOLUTION|>--- conflicted
+++ resolved
@@ -529,16 +529,11 @@
             "feature-extraction",
             "image-classification",
         ),
-<<<<<<< HEAD
-        "cvt": supported_tasks_mapping("feature-extraction", "image-classification", onnx="CvTOnnxConfig"),
+        "cvt": supported_tasks_mapping(
+            "feature-extraction",
+            "image-classification",
+        ),
         "d_fine": supported_tasks_mapping(
-=======
-        "cvt": supported_tasks_mapping(
-            "feature-extraction",
-            "image-classification",
-        ),
-        "d-fine": supported_tasks_mapping(
->>>>>>> de103475
             "object-detection",
         ),
         "data2vec-text": supported_tasks_mapping(
@@ -1245,11 +1240,7 @@
         "unet-2d-condition",
         "vae-encoder",
         "vae-decoder",
-<<<<<<< HEAD
         "siglip-text",
-=======
-        "siglip-text-model",
->>>>>>> de103475
         "siglip-text-with-projection",
         # transformers model part
         "trocr",  # the decoder of a trocr vision-encoder-decoder
