--- conflicted
+++ resolved
@@ -25,20 +25,9 @@
 
 from .decomp import decompose_and_functionalize
 from .op_registry import REGISTRY, FallbackParallelAxisPropagateHandler
-<<<<<<< HEAD
 from .utils import (
     ensure_divisibility,
-=======
-from .parallel_layers import (
-    ColumnParallelLinear,
-    RowParallelLinear,
-    VocabParallelCrossEntropyLoss,
-    VocabParallelEmbedding,
-    sharded_cross_entropy_wrapper_fn,
-)
-from .utils import (
     is_cross_entropy,
->>>>>>> 2fb5ea5c
     is_embedding,
     is_linear,
     is_shape_consumer,
@@ -400,16 +389,14 @@
             layer_cache[key] = new_mod
         setattr(parent_mod, field, new_mod)
 
-<<<<<<< HEAD
-    def handle_hard_coded_axis_param(self, node: Node, ctx: "ParallelExecutionCtx") -> None:
-=======
     @staticmethod
-    def handle_cross_entropy(node: Node, ctx: ParallelExecutionCtx) -> None:
+    def handle_cross_entropy(node: Node, ctx: "ParallelExecutionCtx") -> None:
         axis = ParallelLayerAnnotatePass.get_stored_field_info(node, field="axis")
         if axis is None:
             return
 
         assert axis in {"vocab"}, "Only support parallelization on vocab dim for now."
+        backend = ctx.backend
         if node.op == "call_module":
             graph_module = node.graph.owning_module
             prefix_and_field = node.target.rsplit(".", maxsplit=1)
@@ -426,15 +413,14 @@
                 new_mod = layer_cache[key]
             else:
                 assert ctx.compile_times == 0, "illegal path for recompilation"
-                new_mod = VocabParallelCrossEntropyLoss(ctx, reduction=mod.reduction)
+                new_mod = backend.create_parallel_cross_entropy(mod, ctx)
                 layer_cache[key] = new_mod
             setattr(parent_mod, field, new_mod)
         else:
-            node.target = sharded_cross_entropy_wrapper_fn(process_group=ctx.tp_group)
+            node.target = backend.create_parallel_cross_entropy(node.target, ctx)
 
     @staticmethod
-    def handle_hard_coded_axis_param(node: Node, ctx: ParallelExecutionCtx) -> None:
->>>>>>> 2fb5ea5c
+    def handle_hard_coded_axis_param(node: Node, ctx: "ParallelExecutionCtx") -> None:
         def extract_shape_from_node(node: Node) -> List[Any]:
             if "size" in node.kwargs:
                 return list(node.kwargs["size"])
