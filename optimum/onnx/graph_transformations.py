#  Copyright 2021 The HuggingFace Team. All rights reserved.
#
#  Licensed under the Apache License, Version 2.0 (the "License");
#  you may not use this file except in compliance with the License.
#  You may obtain a copy of the License at
#
#      http://www.apache.org/licenses/LICENSE-2.0
#
#  Unless required by applicable law or agreed to in writing, software
#  distributed under the License is distributed on an "AS IS" BASIS,
#  WITHOUT WARRANTIES OR CONDITIONS OF ANY KIND, either express or implied.
#  See the License for the specific language governing permissions and
#  limitations under the License.

import copy
<<<<<<< HEAD
import logging
import os
from collections import defaultdict
from pathlib import Path
from typing import DefaultDict, Dict, List, Optional, Set, Tuple, Union

import onnx
from onnx import ModelProto, ValueInfoProto


logger = logging.getLogger(__name__)


def _find_duplicate_weights(model) -> DefaultDict[Tuple[int, bytes], Set[str]]:
    return _find_duplicate_initializers(model.graph.initializer)


def _find_duplicate_initializers(initializers) -> DefaultDict[Tuple[int, bytes], Set[str]]:
    duplicates = defaultdict(set)
    for initializer in initializers:
        tensor_dims = tuple(getattr(initializer, "dims"))
        for data_attr in ["raw_data", "int32_data", "int64_data", "uint64_data", "float_data", "double_data"]:
            tensor_data = getattr(initializer, data_attr)
            if tensor_data:
                tensor_data = tuple(tensor_data)
                break
        duplicates[(initializer.data_type, tensor_data, tensor_dims)].add(initializer.name)
    return duplicates

=======

import onnx
from onnx import ModelProto
>>>>>>> f00f8117

from ..utils import logging


logger = logging.get_logger()


from .transformations_utils import (
    _create_name_sharing_dict,
    _deduplicated_cross_model_initializers,
    _find_duplicate_weights,
    _get_all_inputs,
    _get_onnx_opset,
    _remove_redundant_initializers,
    _replace_input_names,
    _unify_onnx_outputs,
    cast_int64_tensorproto_to_int32,
)


def remove_duplicate_weights(model: ModelProto, inplace: bool = False) -> ModelProto:
    """
    Finds and removes duplicate weights in a model by keeping only unique weights, and make the duplicate values point
    to them.

    Args:
        model (`onnx.ModelProto`): The model to remove duplicates from.
        inplace (`bool`, defaults to False): Whether to perform this transformation inplace.

    Returns:
        `onnx.ModelProto`: The model without duplicates.
    """
    if not inplace:
        model = copy.deepcopy(model)
    duplicates = _find_duplicate_weights(model)
    name_sharing_dict = _create_name_sharing_dict(duplicates)

    _replace_input_names(model, name_sharing_dict)
    _remove_redundant_initializers(model, name_sharing_dict)

    return model


def replace_atenops_to_gather(model: ModelProto) -> ModelProto:
    """
    Replaces broken ATenOp nodes back to Gather nodes.

    Args:
        model (`onnx.ModelProto`):
            The ONNX model to fix.

    Returns:
        `onnx.ModelProto`: The ONNX model fixed.
    """
    nodes = model.graph.node

    for node in nodes:
        if node.op_type in ["ATenOp", "ATen"]:
            op_num = node.name.split("_")[-1]
            new_node = onnx.helper.make_node(
                "Gather",
                name="Gather_" + op_num,
                inputs=[node.input[0], node.input[1]],
                outputs=node.output,
            )

            model.graph.node.remove(node)
            model.graph.node.insert(int(op_num), new_node)

    onnx.checker.check_model(model)
    return model


def merge_decoders(
    decoder: Union[ModelProto, Path, str],
    decoder_with_past: Union[ModelProto, Path, str],
    graph_name: str = "merged",
    producer_name: str = "optimum-onnx",
    save_path: Optional[Union[str, Path]] = None,
) -> ModelProto:
    """
    Fuses decoder ONNX model and decoder with past ONNX model into one ONNX model with if logic.

    Args:
        decoder (`Union[ModelProto, Path, str]`):
            Decoder ONNX model.
        decoder_with_past (`Union[ModelProto, Path, str]`):
            Decoder with past ONNX model.
        graph_name (`str`):
            Name of the parent graph(graph of the control flow node).
        producer_name (`str`):
            Graph producer name.
        save_path (`str` or `Path`, *optional*):
            The path to save merged ONNX model. The model will be saved if the path is given.

    Returns:
        `~onnx.ModelProto`: The fused decoder ONNX model.
    """
    if isinstance(decoder, (str, Path)):
        decoder = Path(decoder).as_posix()
        decoder = onnx.load(decoder)

    if isinstance(decoder_with_past, (str, Path)):
        decoder_with_past = Path(decoder_with_past).as_posix()
        decoder_with_past = onnx.load(decoder_with_past)

    decoder_opset = _get_onnx_opset(decoder)
    decoder_with_past_opset = _get_onnx_opset(decoder_with_past)
    if not decoder_opset == decoder_with_past_opset:
        raise ValueError(
            f"Decoder's opset is {decoder_opset}, but decoder with past's opset is {decoder_with_past_opset}. Make sure having the same opset before merging."
        )

    _unify_onnx_outputs(decoder, decoder_with_past)
    all_inputs = _get_all_inputs([decoder, decoder_with_past])
    deduplicated_initializers = _deduplicated_cross_model_initializers([decoder, decoder_with_past], suffix=graph_name)

    # Make subgraphs
    no_past_branch = onnx.helper.make_graph(
        nodes=decoder.graph.node,
        name="no_past",
        inputs=[],
        outputs=decoder.graph.output,
        initializer=[],
    )
    with_past_branch = onnx.helper.make_graph(
        nodes=decoder_with_past.graph.node,
        name="with_past",
        inputs=[],
        outputs=decoder_with_past.graph.output,
        initializer=[],
    )

    # Merge subgraphs with a `If` node
    use_cache = onnx.helper.make_tensor_value_info(
        name="use_cache",
        elem_type=onnx.TensorProto.BOOL,
        shape=[1],
    )
    if_node = onnx.helper.make_node(
        "If",
        inputs=["use_cache"],
        outputs=[output.name for output in no_past_branch.output],
        name="optimum::if",
        then_branch=with_past_branch,
        else_branch=no_past_branch,
    )
    merged_graph = onnx.helper.make_graph(
        nodes=[if_node],
        name=graph_name,
        inputs=all_inputs + [use_cache],
        outputs=no_past_branch.output,
        initializer=deduplicated_initializers,
    )
    merged_model = onnx.helper.make_model(
        merged_graph,
        producer_name=producer_name,
        opset_imports=[
            onnx.helper.make_opsetid(
                domain=onnx.defs.ONNX_DOMAIN,
                version=decoder_opset,
            )
        ],
    )

    if merged_model.ByteSize() < 2147483648:
        onnx.checker.check_model(merged_model)
        if save_path:
            save_path = Path(save_path).as_posix()
            onnx.save(merged_model, save_path)
    elif save_path is not None:
        save_path = Path(save_path).as_posix()
        onnx.save(
            merged_model,
            save_path,
            save_as_external_data=True,
            all_tensors_to_one_file=True,
            location=os.path.basename(save_path) + "_data",
        )
        onnx.checker.check_model(save_path)
    else:
        logger.info("Merged ONNX model exceeds 2GB, the model will not be checked without `save_path` given.")

    return merged_model


def cast_slice_nodes_inputs_to_int32(model: ModelProto) -> ModelProto:
    """
    Convert node inputs of `Slice` nodes from int64 to int32, casting the out of range values.

    The constant node inputs are stored in `model.graph.node`, and the sole way to check which node
    they are consumed by is to iterate over nodes and check `node.input` for a match.

    Note that constant inputs to nodes as `Squeeze`, `Unsqueeze` can not be converted to int32, as the
    these operators explicitely expect int64 inputs according to ONNX specifications:
    https://github.com/onnx/onnx/blob/main/docs/Operators.md
    """
    map_input_node = {}
    map_node_inputs = {}

    for node in model.graph.node:
        for input_name in node.input:
            map_input_node[input_name] = {"op_type": node.op_type, "node_name": node.name}
        map_node_inputs[node.name] = node.input

    for node in model.graph.node:
        if (
            node.op_type == "Constant"
            and node.attribute[0].t.data_type == 7  # int64
            and f"{node.name}_output_0" in map_input_node
            and map_input_node[node.name + "_output_0"]["op_type"] == "Slice"
        ):
            logger.debug(f"Converting {node.name} to int32")

            # `Slice` node is homogeneous (requires parameters of same type), hence cast to int32 only if all of its inputs are constants
            # refer to onnx/defs/schema.h
            cast = all(
                "Constant" in inp for inp in map_node_inputs[map_input_node[node.name + "_output_0"]["node_name"]][1:]
            )
            cast_int64_tensorproto_to_int32(node.attribute[0].t, cast=cast)

    return model<|MERGE_RESOLUTION|>--- conflicted
+++ resolved
@@ -11,43 +11,14 @@
 #  WITHOUT WARRANTIES OR CONDITIONS OF ANY KIND, either express or implied.
 #  See the License for the specific language governing permissions and
 #  limitations under the License.
-
 import copy
-<<<<<<< HEAD
-import logging
 import os
 from collections import defaultdict
 from pathlib import Path
 from typing import DefaultDict, Dict, List, Optional, Set, Tuple, Union
 
 import onnx
-from onnx import ModelProto, ValueInfoProto
-
-
-logger = logging.getLogger(__name__)
-
-
-def _find_duplicate_weights(model) -> DefaultDict[Tuple[int, bytes], Set[str]]:
-    return _find_duplicate_initializers(model.graph.initializer)
-
-
-def _find_duplicate_initializers(initializers) -> DefaultDict[Tuple[int, bytes], Set[str]]:
-    duplicates = defaultdict(set)
-    for initializer in initializers:
-        tensor_dims = tuple(getattr(initializer, "dims"))
-        for data_attr in ["raw_data", "int32_data", "int64_data", "uint64_data", "float_data", "double_data"]:
-            tensor_data = getattr(initializer, data_attr)
-            if tensor_data:
-                tensor_data = tuple(tensor_data)
-                break
-        duplicates[(initializer.data_type, tensor_data, tensor_dims)].add(initializer.name)
-    return duplicates
-
-=======
-
-import onnx
 from onnx import ModelProto
->>>>>>> f00f8117
 
 from ..utils import logging
 
@@ -231,42 +202,4 @@
     else:
         logger.info("Merged ONNX model exceeds 2GB, the model will not be checked without `save_path` given.")
 
-    return merged_model
-
-
-def cast_slice_nodes_inputs_to_int32(model: ModelProto) -> ModelProto:
-    """
-    Convert node inputs of `Slice` nodes from int64 to int32, casting the out of range values.
-
-    The constant node inputs are stored in `model.graph.node`, and the sole way to check which node
-    they are consumed by is to iterate over nodes and check `node.input` for a match.
-
-    Note that constant inputs to nodes as `Squeeze`, `Unsqueeze` can not be converted to int32, as the
-    these operators explicitely expect int64 inputs according to ONNX specifications:
-    https://github.com/onnx/onnx/blob/main/docs/Operators.md
-    """
-    map_input_node = {}
-    map_node_inputs = {}
-
-    for node in model.graph.node:
-        for input_name in node.input:
-            map_input_node[input_name] = {"op_type": node.op_type, "node_name": node.name}
-        map_node_inputs[node.name] = node.input
-
-    for node in model.graph.node:
-        if (
-            node.op_type == "Constant"
-            and node.attribute[0].t.data_type == 7  # int64
-            and f"{node.name}_output_0" in map_input_node
-            and map_input_node[node.name + "_output_0"]["op_type"] == "Slice"
-        ):
-            logger.debug(f"Converting {node.name} to int32")
-
-            # `Slice` node is homogeneous (requires parameters of same type), hence cast to int32 only if all of its inputs are constants
-            # refer to onnx/defs/schema.h
-            cast = all(
-                "Constant" in inp for inp in map_node_inputs[map_input_node[node.name + "_output_0"]["node_name"]][1:]
-            )
-            cast_int64_tensorproto_to_int32(node.attribute[0].t, cast=cast)
-
-    return model+    return merged_model