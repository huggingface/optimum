#  Copyright 2023 The HuggingFace Team. All rights reserved.
#
#  Licensed under the Apache License, Version 2.0 (the "License");
#  you may not use this file except in compliance with the License.
#  You may obtain a copy of the License at
#
#      http://www.apache.org/licenses/LICENSE-2.0
#
#  Unless required by applicable law or agreed to in writing, software
#  distributed under the License is distributed on an "AS IS" BASIS,
#  WITHOUT WARRANTIES OR CONDITIONS OF ANY KIND, either express or implied.
#  See the License for the specific language governing permissions and
#  limitations under the License.

from collections import defaultdict
from typing import DefaultDict, Dict, List, Set, Tuple

import numpy as np

import onnx
from onnx import ModelProto, ValueInfoProto, numpy_helper

from ..utils import logging


logger = logging.get_logger()
logger.setLevel(logging.INFO)


def _find_duplicate_initializers(
    models: List[ModelProto],
) -> DefaultDict[Tuple[int, bytes, Tuple], Set[Tuple[str, int]]]:
    """
    Creates a map (unique data) --> set of (initializer name, model id)

    Initializers with a dimension 0, or dimension 1 with data type int32 or int64, are not included in the generated map.
    """
    duplicates = defaultdict(set)
    for i in range(len(models)):
        for initializer in models[i].graph.initializer:
            tensor_dims = tuple(getattr(initializer, "dims"))
            if len(tensor_dims) > 1 or (len(tensor_dims) == 1 and initializer.data_type not in [6, 7]):
                for data_attr in ["raw_data", "int32_data", "int64_data", "uint64_data", "float_data", "double_data"]:
                    tensor_data = getattr(initializer, data_attr)
                    if tensor_data:
                        tensor_data = tuple(tensor_data)
                        break
                duplicates[(initializer.data_type, tensor_data, tensor_dims)].add((initializer.name, i))

    return duplicates


def _create_name_sharing_dict(
    duplicate_weights: DefaultDict[Tuple[int, bytes], Set[Tuple[str, int]]], suffix: str = ""
) -> Dict[Tuple[str, int], str]:
    """
    Creates a map mapping old initializer names to new initializer names. As different ONNX models
    may use the same initializer name but need to be mapped to a different new name, the map is actually from
    (old name, model id) to new name.

    Example of initializers with the same name that will need to be mapped to a different one:
    Model 1 with:
    /transformer/Constant_8_output_0 of datatype 1

    Model 2 with:
    /transformer/Constant_8_output_0 of datatype 7

    Args:
        duplicate_weights (`DefaultDict[Tuple[int, bytes]`):

        suffix (`str`, defaults to `""`):
    """

    name_sharing_dict = {}
    used_common_names = {}
    for duplicates in duplicate_weights.values():
        common_name, model_id = duplicates.pop()

        # this is needed in case two different groups of shared initializers may share the same name, for example onnx::MatMul_2295 in the first
        # model, and onnx::MatMul_2295 in the second model, although point to different data
        if common_name in used_common_names:
            used_common_names[common_name] += 1
        else:
            used_common_names[common_name] = 0

        duplicates.add((common_name, model_id))
        for k in duplicates:
            assert k not in name_sharing_dict
            name_sharing_dict[k] = (
                f"{common_name}_{suffix}_{used_common_names[common_name]}" if suffix != "" else f"{common_name}"
            )

    return name_sharing_dict


def _replace_input_names(models: List[ModelProto], name_sharing_dict: Dict[Tuple[str, int], str]):
    """
    Replaces the names of node inputs from the models by the names in the name_sharing_dict.
    """
    for i in range(len(models)):
        for node in models[i].graph.node:
            for j in range(len(node.input)):
                if (node.input[j], i) in name_sharing_dict:
                    node.input[j] = name_sharing_dict[(node.input[j], i)]


def _remove_redundant_initializers(models: List[ModelProto], name_sharing_dict: Dict[Tuple[str, int], str]):
    """
    TODO: short documentation.
    """
    to_pop = []
    for i in range(len(models)):
        for idx, initializer in enumerate(models[i].graph.initializer):
            if initializer.name != name_sharing_dict[(initializer.name, i)]:
                to_pop.append(idx)

        for idx in sorted(to_pop, reverse=True):
            models[i].graph.initializer.pop(idx)


def _infer_output_shape(output: ValueInfoProto):
    """
    TODO: short documentation.
    """
    output_shape = []
    for dim in output.type.tensor_type.shape.dim:
        if getattr(dim, "dim_param"):
            output_shape.append(getattr(dim, "dim_param"))
        elif getattr(dim, "dim_value"):
            output_shape.append(getattr(dim, "dim_value"))
        else:
            raise ValueError("Cannot find `dim_param` nor `dim_value` in the output dimension info.")

    return output_shape


def _unify_onnx_outputs(model1: ModelProto, model2: ModelProto, strict: bool):
    """
    Unifies the outputs of two ONNX model protos. The outputs of model1 will be replaced by outputs of model2.
    According to the rules of "If" op, two subgraphs must have the same number of outputs.
    """

    model1_outputs = {output.name for output in model1.graph.output}
    model2_outputs = {output.name for output in model2.graph.output}

    if model1_outputs != model2_outputs:
        if strict is True:
            raise ValueError(
<<<<<<< HEAD
                f"The two model protos outputs are expected to have the same number of outputs and output names when strict=True. Found"
                f" the outputs {model1_outputs - model2_outputs} only in model1, and {model2_outputs - model1_outputs} only in model2."
=======
                f"The two model protos need to have the same outputs. But one has {len(model1_outputs)} "
                f"outputs while the other has {len(model2_outputs)} outputs. You can do strict=False to override this behaviour."
>>>>>>> 48eec131
            )
        else:
            logger.info(
                f"The two models proto have different outputs ({len(model1_outputs)} and {len(model2_outputs)} outputs)."
                " Constant outputs will be added to unify the two models outputs."
            )

    if model2_outputs.issubset(model1_outputs) is False:
        raise ValueError("The second ModelProto should not have more outputs than the first.")

    for idx in range(len(model1.graph.output)):
        model_output_1 = model1.graph.output[idx]
        model_output_2 = model2.graph.output[idx]
        if model_output_1 != model_output_2:
            if not (
                model_output_1.name == model_output_2.name
                and model_output_1.type.tensor_type.elem_type == model_output_2.type.tensor_type.elem_type
            ):
                if strict is False and model_output_1.name not in model2_outputs:
                    data_type = model_output_1.type.tensor_type.elem_type
                    dims_output_1 = _infer_output_shape(model_output_1)
                    if not isinstance(dims_output_1[0], str):
                        raise ValueError(
                            f"Expected a dynamic shape for the axis zero of {model_output_1.name}, found a static shape: {dims_output_1[0]}"
                        )

                    # fill the constant shape with the original shape, except for the axis zero that is 0 for an empty constant,
                    # and the dynamic axis set to 1
                    dims_dummy_output = [0]
                    for dim in dims_output_1[1:]:
                        if isinstance(dim, str):
                            dims_dummy_output.append(1)
                        else:
                            dims_dummy_output.append(dim)

                    logger.info(
                        f"Addind a constant output for {model_output_1.name} of shape {dims_dummy_output} in model2."
                    )
                    value = onnx.helper.make_tensor(
                        name="const_tensor", data_type=data_type, dims=dims_dummy_output, vals=[]
                    )
                    constant_node = onnx.helper.make_node(
                        "Constant",
                        name=f"Constant_{len(model2.graph.node) + 1}",
                        inputs=[],
                        outputs=[f"{model_output_1.name}"],
                        value=value,
                    )
                    model2.graph.node.append(constant_node)

                    constant_empty_output = onnx.helper.make_tensor_value_info(
                        model_output_1.name,
                        model_output_1.type.tensor_type.elem_type,
                        _infer_output_shape(model_output_1),
                    )
                    model2.graph.output.insert(idx, constant_empty_output)
                else:
                    raise ValueError(
                        f"Cannot match {model_output_1.name} with {model_output_2.name}. Make sure your"
                        f" model protos have same outputs, have same data types and are in the same order."
                    )
            else:
                model2.graph.output.remove(model_output_2)

                # We use model1 (normally the decoder) for the output shape
                # TODO: relax this, and keep the most permissive output shape between model1 and model2
                # while checking they are compatible
                new_output = onnx.helper.make_tensor_value_info(
                    model_output_1.name,
                    model_output_1.type.tensor_type.elem_type,
                    _infer_output_shape(model_output_1),
                )
                model2.graph.output.insert(idx, new_output)

    if not all(
        model_output_1 == model_output_2
        for model_output_1, model_output_2 in zip(model1.graph.output, model2.graph.output)
    ):
        raise RuntimeError("Failed to unify outputs of given ONNX model protos.")


def _get_all_inputs(model_list: List[ModelProto]) -> List[onnx.onnx_ml_pb2.ValueInfoProto]:
    """
    Returns all the inputs to all the models in `model_list`, in a single list.
    """
    inputs = []
    input_names = set()
    for model in model_list:
        for input in model.graph.input:
            if input.name not in input_names:
                input_names.add(input.name)
                inputs.append(input)
    return inputs


def _get_onnx_opset(model: ModelProto):
    """
    Returns the ONNX opset version used to generate `model`.
    """
    opset_import = model.opset_import[0]
    return getattr(opset_import, "version")


def _deduplicated_cross_model_initializers(models: List[ModelProto], suffix: str = None):
    """
    TODO: short documentation.
    """

    duplicates = _find_duplicate_initializers(models)
    name_sharing_dict = _create_name_sharing_dict(duplicates, suffix=suffix)

    _replace_input_names(models, name_sharing_dict)

    deduplicated_initializers = []
    deduplicated_name = set()

    for i in range(len(models)):
        for initializer in models[i].graph.initializer:
            name_id_pair = (initializer.name, i)
            if name_id_pair in name_sharing_dict and name_sharing_dict[name_id_pair] not in deduplicated_name:
                deduplicated_name.add(name_sharing_dict[name_id_pair])
                initializer.name = name_sharing_dict[name_id_pair]
                deduplicated_initializers.append(initializer)

    return deduplicated_initializers


def cast_int64_tensorproto_to_int32(initializer: onnx.TensorProto, cast: bool = False):
    """
    Casts in place the input TensorProto data to int32. Its data is assumed to be of type int64,
    and in case some values are out of range, they are cast to the min/max representable
    value in int32.
    """
    original_name = initializer.name
    array = np.copy(numpy_helper.to_array(initializer))

    if not array.dtype == np.int64:
        raise TypeError(
            "Expecting a `TensorProto` of type `int64` (represented as `7` in onnx.TensorProto) in the function int64_tensorproto_to_int32, but got {array.dtype}."
        )

    array[array > np.iinfo(np.int32).max] = np.iinfo(np.int32).max
    array[array < np.iinfo(np.int32).min] = np.iinfo(np.int32).min

    # the following line notably avoids the cast overhead in `convertOnnxWeights` in onnx-tensorrt
    if cast:
        array = array.astype(np.int32)
    array.setflags(write=0)

    tensor = numpy_helper.from_array(array)

    initializer.CopyFrom(tensor)
    initializer.name = original_name<|MERGE_RESOLUTION|>--- conflicted
+++ resolved
@@ -146,13 +146,8 @@
     if model1_outputs != model2_outputs:
         if strict is True:
             raise ValueError(
-<<<<<<< HEAD
                 f"The two model protos outputs are expected to have the same number of outputs and output names when strict=True. Found"
                 f" the outputs {model1_outputs - model2_outputs} only in model1, and {model2_outputs - model1_outputs} only in model2."
-=======
-                f"The two model protos need to have the same outputs. But one has {len(model1_outputs)} "
-                f"outputs while the other has {len(model2_outputs)} outputs. You can do strict=False to override this behaviour."
->>>>>>> 48eec131
             )
         else:
             logger.info(
