#  Copyright 2022 The HuggingFace Team. All rights reserved.
#
#  Licensed under the Apache License, Version 2.0 (the "License");
#  you may not use this file except in compliance with the License.
#  You may obtain a copy of the License at
#
#      http://www.apache.org/licenses/LICENSE-2.0
#
#  Unless required by applicable law or agreed to in writing, software
#  distributed under the License is distributed on an "AS IS" BASIS,
#  WITHOUT WARRANTIES OR CONDITIONS OF ANY KIND, either express or implied.
#  See the License for the specific language governing permissions and
#  limitations under the License.

import copy
from abc import ABC
from collections import OrderedDict
from typing import TYPE_CHECKING, Any, Mapping, Optional, Union, Tuple

from transformers.file_utils import TensorType, is_tf_available, is_torch_available
from transformers.onnx.utils import compute_effective_axis_dimension
from transformers.utils import logging


if TYPE_CHECKING:
    from transformers.configuration_utils import PretrainedConfig
    from transformers.feature_extraction_utils import FeatureExtractionMixin
    from transformers.tokenization_utils_base import PreTrainedTokenizerBase

from transformers.onnx import OnnxConfig, OnnxConfigWithPast, OnnxSeq2SeqConfigWithPast


logger = logging.get_logger(__name__)


class OnnxConfigWithLoss(OnnxConfig, ABC):
    """
    Wrapper for the children classes of `transformers.onnx.OnnxConfig` to export the model through the ONNX format
    with loss in outputs and labels in the inputs. For seq-to-seq models, labels will be appended to the inputs of
    decoders.
    """

    _tasks_to_extra_inputs = {
        "default": OrderedDict({"labels": {0: "batch"}}),
        "masked-lm": OrderedDict({"labels": {0: "batch", 1: "sequence"}}),
        "causal-lm": OrderedDict({"labels": {0: "batch", 1: "sequence"}}),
        "seq2seq-lm": OrderedDict({"labels": {0: "batch", 1: "sequence"}}),
        "sequence-classification": OrderedDict({"labels": {0: "batch"}}),
        "token-classification": OrderedDict({"labels": {0: "batch", 1: "sequence"}}),
        "multiple-choice": OrderedDict({"labels": {0: "batch"}}),
        "question-answering": OrderedDict(
            {
                "start_positions": {0: "batch"},
                "end_positions": {0: "batch"},
            }
        ),
        "image-classification": OrderedDict({"labels": {0: "batch"}}),
    }
    _tasks_to_extra_outputs = {
        "default": OrderedDict({"loss": {}}),
    }

    def __init__(self, config: OnnxConfig):
        self.__dict__ = copy.deepcopy(config.__dict__)
        self._onnx_config = config
        if self.task not in self._tasks_to_extra_inputs:
            raise ValueError(
                f"{self.task} is not a supported task, supported tasks: {self._tasks_to_extra_inputs.keys()}"
            )

    @classmethod
    def from_model_config(cls, config: OnnxConfig) -> "OnnxConfigWithLoss":
        """
        Instantiate a OnnxConfigWithLoss for a specific model
        Args:
            config: The model's configuration to use when exporting to ONNX
        Returns:
            OnnxConfigWithLoss for this model
        """
        return cls(config)

    @property
    def inputs(self) -> Mapping[str, Mapping[int, str]]:
        """
        Mapping containing the axis definition of the input tensors(including labels) to provide to the model
        Returns:
            For each input: its name associated to the axes symbolic name and the axis position within the tensor
        """
        inputs = self._onnx_config.inputs
        inputs.update(self._tasks_to_extra_inputs[self.task])
        return inputs

    @property
    def outputs(self) -> Mapping[str, Mapping[int, str]]:
        """
        Mapping containing the axis definition of the output tensors(including loss) to provide to the model
        Returns:
            For each output: its name associated to the axes symbolic name and the axis position within the tensor
        """
        common_outputs = self._onnx_config.outputs
        extra_outputs = self._tasks_to_extra_outputs["default"]
        common_outputs.update(extra_outputs)
        for key in reversed(extra_outputs.keys()):
            common_outputs.move_to_end(key, last=False)
        return copy.deepcopy(common_outputs)

    def _generate_extra_dummy_inputs_pt(
        self,
        dummy_inputs,
        batch_size,
        seq_length,
    ) -> Mapping[str, Any]:
        import torch

        for label, input in self._tasks_to_extra_inputs[self.task].items():
            if "sequence" in input.values():
                dummy_inputs[label] = torch.zeros(batch_size, seq_length, dtype=torch.long)
            else:
                dummy_inputs[label] = torch.zeros(batch_size, dtype=torch.long)
        return dummy_inputs

    def _generate_extra_dummy_inputs_tf(
        self,
        dummy_inputs,
        batch_size,
        seq_length,
    ) -> Mapping[str, Any]:
        import tensorflow as tf

        for label, input in self._tasks_to_extra_inputs[self.task].items():
            if "sequence" in input.values():
                dummy_inputs[label] = tf.zeros(batch_size, seq_length, dtype=tf.int64)
            else:
                dummy_inputs[label] = tf.zeros(batch_size, dtype=tf.int64)
        return dummy_inputs

    def generate_dummy_inputs(
        self,
        preprocessor: Union["PreTrainedTokenizerBase", "FeatureExtractionMixin"],
        batch_size: int = -1,
        seq_length: int = -1,
        is_pair: bool = False,
        framework: Optional[TensorType] = None,
        num_channels: int = 3,
        image_width: int = 40,
        image_height: int = 40,
        tokenizer: "PreTrainedTokenizerBase" = None,
    ) -> Mapping[str, Any]:
        """
        Generate inputs to provide to the ONNX exporter for the specific framework
        Args:
            preprocessor: ([`PreTrainedTokenizerBase`] or [`FeatureExtractionMixin`]):
                The preprocessor associated with this model configuration.
            batch_size (`int`, *optional*, defaults to -1):
                The batch size to export the model for (-1 means dynamic axis).
            seq_length (`int`, *optional*, defaults to -1):
                The sequence length to export the model for (-1 means dynamic axis).
            is_pair (`bool`, *optional*, defaults to `False`):
                Indicate if the input is a pair (sentence 1, sentence 2)
            framework (`TensorType`, *optional*, defaults to `None`):
                The framework (PyTorch or TensorFlow) that the tokenizer will generate tensors for.
            num_channels (`int`, *optional*, defaults to 3):
                The number of channels of the generated images.
            image_width (`int`, *optional*, defaults to 40):
                The width of the generated images.
            image_height (`int`, *optional*, defaults to 40):
                The height of the generated images.
        Returns:
            Mapping[str, Tensor] holding the kwargs to provide to the model's forward function
        """
        # Generate dummy labels
        dummy_inputs = super().generate_dummy_inputs(
            preprocessor=preprocessor,
            batch_size=batch_size,
            seq_length=seq_length,
            is_pair=is_pair,
            framework=framework,
            num_channels=num_channels,
            image_width=image_width,
            image_height=image_height,
            tokenizer=tokenizer,
        )
        label_batch_size = compute_effective_axis_dimension(
            batch_size, fixed_dimension=self.default_fixed_batch, num_token_to_add=0
        )
        label_seq_length = compute_effective_axis_dimension(
            seq_length, fixed_dimension=self.default_fixed_sequence, num_token_to_add=0
        )

        if framework == TensorType.PYTORCH:
            if is_torch_available():
                return self._generate_extra_dummy_inputs_pt(dummy_inputs, label_batch_size, label_seq_length)
            else:
                raise RuntimeError(f"Could not generate dummy inputs because no PyTorch installation was found.")
        elif framework == TensorType.TENSORFLOW:
            if is_tf_available():
                return self._generate_extra_dummy_inputs_tf(dummy_inputs, label_batch_size, label_seq_length)
            else:
                raise RuntimeError(f"Could not generate dummy inputs because no TensorFlow installation was found.")
        else:
            raise ValueError(
                f"Only two frameworks are supported for ONNX export: PyTorch or TensorFlow, but {framework} was provided."
            )


class OnnxConfigWithPastAndLoss(OnnxConfigWithLoss, ABC):
    def __init__(
        self,
        config: OnnxConfigWithPast,
        use_past: bool = False,
    ):
        super().__init__(config)
        self.use_past = use_past

    @classmethod
    def with_past(cls, config: OnnxConfigWithPast) -> "OnnxConfigWithPast":
        """
        Instantiate a OnnxConfigWithPastAndLoss with `use_past` attribute set to True
        Args:
            config: The underlying model's config to use when exporting to ONNX
        Returns:
            OnnxConfigWithPastAndLoss with `.use_past = True`
        """
        return cls(config, use_past=True)

    @property
    def outputs(self) -> Mapping[str, Mapping[int, str]]:
        common_outputs = super().outputs
        if self.use_past:
            self._onnx_config.fill_with_past_key_values_(common_outputs, direction="outputs")

        return common_outputs

    def generate_dummy_inputs(
        self,
        tokenizer: "PreTrainedTokenizerBase",
        batch_size: int = -1,
        seq_length: int = -1,
        is_pair: bool = False,
        framework: Optional[TensorType] = None,
    ) -> Mapping[str, Any]:

        dummy_inputs = self._onnx_config.generate_dummy_inputs(
            tokenizer,
            batch_size=batch_size,
            seq_length=seq_length,
            is_pair=is_pair,
            framework=framework,
        )
        label_batch_size = compute_effective_axis_dimension(
            batch_size, fixed_dimension=self.default_fixed_batch, num_token_to_add=0
        )
        label_seq_length = compute_effective_axis_dimension(
            seq_length, fixed_dimension=self.default_fixed_sequence, num_token_to_add=0
        )

        if framework == TensorType.PYTORCH:
            if is_torch_available():
                return self._generate_extra_dummy_inputs_pt(dummy_inputs, label_batch_size, label_seq_length)
            else:
                raise RuntimeError(f"Could not generate dummy inputs because no PyTorch installation was found.")
        elif framework == TensorType.TENSORFLOW:
            if is_tf_available():
                return self._generate_extra_dummy_inputs_tf(dummy_inputs, label_batch_size, label_seq_length)
            else:
                raise RuntimeError(f"Could not generate dummy inputs because no TensorFlow installation was found.")
        else:
            raise ValueError(
                f"Only two frameworks are supported for ONNX export: PyTorch or TensorFlow, but {framework} was provided."
            )


class EncoderOnnxConfig(OnnxConfig):
    @property
    def inputs(self) -> Mapping[str, Mapping[int, str]]:
        return OrderedDict(
            [
                ("input_ids", {0: "batch", 1: "sequence"}),
                ("attention_mask", {0: "batch", 1: "sequence"}),
            ]
        )

    @property
    def outputs(self) -> Mapping[str, Mapping[int, str]]:
        return OrderedDict({"last_hidden_state": {0: "batch", 1: "sequence"}})


class DecoderOnnxConfig(OnnxSeq2SeqConfigWithPast):
    @property
    def inputs(self) -> Mapping[str, Mapping[int, str]]:
        common_inputs = OrderedDict(
            [
                ("input_ids", {0: "batch", 1: "past_decoder_sequence + sequence"}),
                ("encoder_hidden_states", {0: "batch", 1: "encoder_sequence"}),
                ("encoder_attention_mask", {0: "batch", 1: "encoder_sequence"}),
            ]
        )
        if self.use_past:
            self.fill_with_past_key_values_(common_inputs, direction="inputs")

        return common_inputs

    def generate_dummy_inputs(
        self,
        tokenizer: "PreTrainedTokenizerBase",
        batch_size: int = -1,
        seq_length: int = -1,
        is_pair: bool = False,
        framework: Optional[TensorType] = None,
    ) -> Mapping[str, Any]:
        import torch

        common_inputs = {}
        dummy_input = super().generate_dummy_inputs(
            tokenizer, batch_size=batch_size, seq_length=seq_length, is_pair=is_pair, framework=framework
        )
        batch, encoder_seq_length = dummy_input["input_ids"].shape
        encoder_hidden_states_shape = (batch, encoder_seq_length, self._config.hidden_size)
        common_inputs["input_ids"] = dummy_input.pop("decoder_input_ids")
        common_inputs["encoder_hidden_states"] = torch.zeros(encoder_hidden_states_shape)
        common_inputs["encoder_attention_mask"] = dummy_input.pop("attention_mask")

        if "past_key_values" in dummy_input:
            common_inputs["past_key_values"] = dummy_input.pop("past_key_values")

        return common_inputs

    @property
    def outputs(self) -> Mapping[str, Mapping[int, str]]:
        common_outputs = super(OnnxConfigWithPast, self).outputs
        self.fill_with_past_key_values_(common_outputs, direction="outputs")
        return common_outputs

    def fill_with_past_key_values_(self, inputs_or_outputs: Mapping[str, Mapping[int, str]], direction: str):
        num_pkv_per_layer = 4
        _, num_decoder_layers = self.num_layers
        name = "past" if direction == "inputs" else "present"
        decoder_sequence = "past_decoder_sequence" if direction == "inputs" else "past_decoder_sequence + sequence"
        for i in range(num_decoder_layers * num_pkv_per_layer):
<<<<<<< HEAD
            inputs_or_outputs[f"past_key_values_{i}"] = {0: "batch", 2: "past_sequence + sequence"}


class DecoderOnnxConfigWithPast(OnnxConfigWithPast):
    @property
    def inputs(self) -> Mapping[str, Mapping[int, str]]:
        common_inputs = OrderedDict(
            [
                ("input_ids", {0: "batch", 1: "sequence"}),
                ("attention_mask", {0: "batch", 1: "sequence"}),
            ]
        )
        if self.use_past:
            self.fill_with_past_key_values_(common_inputs, direction="inputs")

        return common_inputs

    @property
    def outputs(self) -> Mapping[str, Mapping[int, str]]:
        common_outputs = super().outputs
        if not self.use_past:
            self.fill_with_past_key_values_(common_outputs, direction="outputs")
        return common_outputs

    @property
    def num_layers(self) -> Tuple[int]:
        num_layers_names = {"decoder_layers", "n_layer", "num_layers"}
        for num_layers_name in num_layers_names:
            if hasattr(self._config, num_layers_name):
                return getattr(self._config, num_layers_name)
        raise AttributeError(
            "Could not find the number of decoder layers attributes in the model configuration, override the "
            "num_layers property to solve this"
        )

    def fill_with_past_key_values_(self, inputs_or_outputs: Mapping[str, Mapping[int, str]], direction: str):
        num_pkv_per_layer = 2
        name = "past" if direction == "inputs" else "present"
        decoder_sequence = "past_decoder_sequence" if direction == "inputs" else "past_decoder_sequence + sequence"
        for i in range(self.num_layers * num_pkv_per_layer):
            inputs_or_outputs[f"{name}_key_values_{i}"] = {0: "batch", 2: decoder_sequence}

    @property
    def values_override(self) -> Optional[Mapping[str, Any]]:
        if hasattr(self._config, "use_cache"):
            return {"use_cache": True}
        return None
=======
            inputs_or_outputs[f"{name}_key_values_{i}"] = {0: "batch", 2: decoder_sequence}


class OnnxSeq2SeqConfigWithPastAndLoss(DecoderOnnxConfig):
    def __init__(self, config: DecoderOnnxConfig):
        self.__dict__ = copy.deepcopy(config.__dict__)
        self._decoder_config = config

    @property
    def inputs(self) -> Mapping[str, Mapping[int, str]]:
        inputs = self._decoder_config.inputs
        inputs.update({"labels": inputs["input_ids"]})
        return inputs

    @property
    def outputs(self) -> Mapping[str, Mapping[int, str]]:
        common_outputs = self._decoder_config.outputs
        extra_outputs = OrderedDict({"loss": {}})
        common_outputs.update(extra_outputs)
        for key in reversed(extra_outputs.keys()):
            common_outputs.move_to_end(key, last=False)
        return copy.deepcopy(common_outputs)

    def generate_dummy_inputs(
        self,
        tokenizer: "PreTrainedTokenizerBase",
        batch_size: int = -1,
        seq_length: int = -1,
        is_pair: bool = False,
        framework: Optional[TensorType] = None,
    ) -> Mapping[str, Any]:
        # Generate dummy labels
        dummy_inputs = super().generate_dummy_inputs(
            tokenizer=tokenizer,
            batch_size=batch_size,
            seq_length=seq_length,
            is_pair=is_pair,
            framework=framework,
        )

        # Dummy labels would be the same as the dummy input_ids
        dummy_inputs["labels"] = dummy_inputs["input_ids"]
        return dummy_inputs
>>>>>>> 94fd24cf
<|MERGE_RESOLUTION|>--- conflicted
+++ resolved
@@ -15,7 +15,7 @@
 import copy
 from abc import ABC
 from collections import OrderedDict
-from typing import TYPE_CHECKING, Any, Mapping, Optional, Union, Tuple
+from typing import TYPE_CHECKING, Any, Mapping, Optional, Tuple, Union
 
 from transformers.file_utils import TensorType, is_tf_available, is_torch_available
 from transformers.onnx.utils import compute_effective_axis_dimension
@@ -337,8 +337,7 @@
         name = "past" if direction == "inputs" else "present"
         decoder_sequence = "past_decoder_sequence" if direction == "inputs" else "past_decoder_sequence + sequence"
         for i in range(num_decoder_layers * num_pkv_per_layer):
-<<<<<<< HEAD
-            inputs_or_outputs[f"past_key_values_{i}"] = {0: "batch", 2: "past_sequence + sequence"}
+            inputs_or_outputs[f"{name}_key_values_{i}"] = {0: "batch", 2: decoder_sequence}
 
 
 class DecoderOnnxConfigWithPast(OnnxConfigWithPast):
@@ -385,8 +384,6 @@
         if hasattr(self._config, "use_cache"):
             return {"use_cache": True}
         return None
-=======
-            inputs_or_outputs[f"{name}_key_values_{i}"] = {0: "batch", 2: decoder_sequence}
 
 
 class OnnxSeq2SeqConfigWithPastAndLoss(DecoderOnnxConfig):
@@ -428,5 +425,4 @@
 
         # Dummy labels would be the same as the dummy input_ids
         dummy_inputs["labels"] = dummy_inputs["input_ids"]
-        return dummy_inputs
->>>>>>> 94fd24cf
+        return dummy_inputs