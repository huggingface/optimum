--- conflicted
+++ resolved
@@ -18,16 +18,12 @@
 import numpy as np
 import PIL.Image
 import torch
-<<<<<<< HEAD
 from diffusers.callbacks import MultiPipelineCallbacks, PipelineCallback
 from diffusers.image_processor import PipelineImageInput
 from diffusers.pipelines.stable_diffusion.pipeline_output import StableDiffusionPipelineOutput
 from diffusers.pipelines.stable_diffusion.pipeline_stable_diffusion_img2img import retrieve_latents, retrieve_timesteps
 from diffusers.utils.deprecation_utils import deprecate
 from diffusers.utils.torch_utils import randn_tensor
-=======
-from diffusers.pipelines.stable_diffusion import StableDiffusionPipelineOutput
->>>>>>> e2ad89a8
 
 from .pipeline_stable_diffusion import StableDiffusionPipelineMixin
 
@@ -405,7 +401,7 @@
             lora_scale=text_encoder_lora_scale,
             clip_skip=self.clip_skip,
         )
-<<<<<<< HEAD
+
         # For classifier free guidance, we need to do two forward passes.
         # Here we concatenate the unconditional and text embeddings into a single batch
         # to avoid doing two forward passes
@@ -420,17 +416,6 @@
                 batch_size * num_images_per_prompt,
                 self._do_classifier_free_guidance,
             )
-=======
-
-        latents_dtype = prompt_embeds.dtype
-        image = image.astype(latents_dtype)
-        scaling_factor = self.vae_decoder.config.get("scaling_factor", 0.18215)
-
-        # get the original timestep using init_timestep
-        offset = self.scheduler.config.get("steps_offset", 0)
-        init_timestep = int(num_inference_steps * strength) + offset
-        init_timestep = min(init_timestep, num_inference_steps)
->>>>>>> e2ad89a8
 
         # 4. Preprocess image
         image = self.image_processor.preprocess(image)
@@ -453,7 +438,6 @@
             generator,
         )
 
-<<<<<<< HEAD
         # 7. Prepare extra step kwargs. TODO: Logic should ideally just be moved out of the pipeline
         extra_step_kwargs = self.prepare_extra_step_kwargs(generator, eta)
 
@@ -463,10 +447,6 @@
             if ip_adapter_image is not None or ip_adapter_image_embeds is not None
             else None
         )
-=======
-        t_start = max(num_inference_steps - init_timestep + offset, 0)
-        timesteps = self.scheduler.timesteps[t_start:].numpy()
->>>>>>> e2ad89a8
 
         # 7.2 Optionally get Guidance Scale Embedding
         timestep_cond = None
