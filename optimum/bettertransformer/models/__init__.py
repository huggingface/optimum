--- conflicted
+++ resolved
@@ -18,11 +18,7 @@
     BartEncoderLayerBetterTransformer,
     BertLayerBetterTransformer,
     DistilBertLayerBetterTransformer,
-<<<<<<< HEAD
     MobileBertLayerBetterTransformer,
-=======
-    ViltLayerBetterTransformer,
->>>>>>> c95565d2
     ViTLayerBetterTransformer,
     Wav2Vec2EncoderLayerBetterTransformer,
     WhisperEncoderLayerBetterTransformer,
