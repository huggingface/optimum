# Copyright 2022 The HuggingFace Team. All rights reserved.
#
# Licensed under the Apache License, Version 2.0 (the "License");
# you may not use this file except in compliance with the License.
# You may obtain a copy of the License at
#
#     http://www.apache.org/licenses/LICENSE-2.0
#
# Unless required by applicable law or agreed to in writing, software
# distributed under the License is distributed on an "AS IS" BASIS,
# WITHOUT WARRANTIES OR CONDITIONS OF ANY KIND, either express or implied.
# See the License for the specific language governing permissions and
# limitations under the License.
import warnings

from .attention import _llama_prepare_decoder_attention_mask
from .decoder_models import (
    BarkAttentionLayerBetterTransformer,
    BartAttentionLayerBetterTransformer,
    BlenderbotAttentionLayerBetterTransformer,
    BloomAttentionLayerBetterTransformer,
    CodegenAttentionLayerBetterTransformer,
    GPT2AttentionLayerBetterTransformer,
    GPTBigCodeAttentionLayerBetterTransformer,
    GPTJAttentionLayerBetterTransformer,
    GPTNeoAttentionLayerBetterTransformer,
    GPTNeoXAttentionLayerBetterTransformer,
    LlamaAttentionLayerBetterTransformer,
    M2M100AttentionLayerBetterTransformer,
    MarianAttentionLayerBetterTransformer,
    OPTAttentionLayerBetterTransformer,
    PegasusAttentionLayerBetterTransformer,
    T5AttentionLayerBetterTransformer,
)
from .encoder_models import (
    AlbertLayerBetterTransformer,
    BartEncoderLayerBetterTransformer,
    BertLayerBetterTransformer,
    CLIPLayerBetterTransformer,
    DistilBertLayerBetterTransformer,
    FSMTEncoderLayerBetterTransformer,
    MBartEncoderLayerBetterTransformer,
    ProphetNetEncoderLayerBetterTransformer,
    ViltLayerBetterTransformer,
    ViTLayerBetterTransformer,
    Wav2Vec2EncoderLayerBetterTransformer,
    WhisperEncoderLayerBetterTransformer,
)


class BetterTransformerManager:
    MODEL_MAPPING = {
        "albert": {"AlbertLayer": AlbertLayerBetterTransformer},
        "bark": {"BarkSelfAttention": BarkAttentionLayerBetterTransformer},
        "bart": {
            "BartEncoderLayer": BartEncoderLayerBetterTransformer,
            "BartAttention": BartAttentionLayerBetterTransformer,
        },
        "bert": {"BertLayer": BertLayerBetterTransformer},
        "bert-generation": {"BertGenerationLayer": BertLayerBetterTransformer},
        "blenderbot": {"BlenderbotAttention": BlenderbotAttentionLayerBetterTransformer},
        "bloom": {"BloomAttention": BloomAttentionLayerBetterTransformer},
        "camembert": {"CamembertLayer": BertLayerBetterTransformer},
        "blip-2": {"T5Attention": T5AttentionLayerBetterTransformer},
        "clip": {"CLIPEncoderLayer": CLIPLayerBetterTransformer},
        "codegen": {"CodeGenAttention": CodegenAttentionLayerBetterTransformer},
        "data2vec-text": {"Data2VecTextLayer": BertLayerBetterTransformer},
        "deit": {"DeiTLayer": ViTLayerBetterTransformer},
        "distilbert": {"TransformerBlock": DistilBertLayerBetterTransformer},
        "electra": {"ElectraLayer": BertLayerBetterTransformer},
        "ernie": {"ErnieLayer": BertLayerBetterTransformer},
        "fsmt": {"EncoderLayer": FSMTEncoderLayerBetterTransformer},
        "gpt2": {"GPT2Attention": GPT2AttentionLayerBetterTransformer},
        "gpt_bigcode": {"GPTBigCodeAttention": GPTBigCodeAttentionLayerBetterTransformer},
        "gptj": {"GPTJAttention": GPTJAttentionLayerBetterTransformer},
        "gpt_neo": {"GPTNeoSelfAttention": GPTNeoAttentionLayerBetterTransformer},
        "gpt_neox": {"GPTNeoXAttention": GPTNeoXAttentionLayerBetterTransformer},
        "hubert": {"HubertEncoderLayer": Wav2Vec2EncoderLayerBetterTransformer},
        "layoutlm": {"LayoutLMLayer": BertLayerBetterTransformer},
        "llama": {"LlamaAttention": LlamaAttentionLayerBetterTransformer},
        "m2m_100": {
            "M2M100EncoderLayer": MBartEncoderLayerBetterTransformer,
            "M2M100Attention": M2M100AttentionLayerBetterTransformer,
        },
        "marian": {
            "MarianEncoderLayer": BartEncoderLayerBetterTransformer,
            "MarianAttention": MarianAttentionLayerBetterTransformer,
        },
        "markuplm": {"MarkupLMLayer": BertLayerBetterTransformer},
        "mbart": {"MBartEncoderLayer": MBartEncoderLayerBetterTransformer},
        "opt": {"OPTAttention": OPTAttentionLayerBetterTransformer},
        "pegasus": {"PegasusAttention": PegasusAttentionLayerBetterTransformer},
        "rembert": {"RemBertLayer": BertLayerBetterTransformer},
        "prophetnet": {"ProphetNetEncoderLayer": ProphetNetEncoderLayerBetterTransformer},
        "roberta": {"RobertaLayer": BertLayerBetterTransformer},
        "roc_bert": {"RoCBertLayer": BertLayerBetterTransformer},
        "roformer": {"RoFormerLayer": BertLayerBetterTransformer},
        "splinter": {"SplinterLayer": BertLayerBetterTransformer},
        "tapas": {"TapasLayer": BertLayerBetterTransformer},
        "t5": {"T5Attention": T5AttentionLayerBetterTransformer},
        "vilt": {"ViltLayer": ViltLayerBetterTransformer},
        "vit": {"ViTLayer": ViTLayerBetterTransformer},
        "vit_mae": {"ViTMAELayer": ViTLayerBetterTransformer},
        "vit_msn": {"ViTMSNLayer": ViTLayerBetterTransformer},
        "wav2vec2": {
            "Wav2Vec2EncoderLayer": Wav2Vec2EncoderLayerBetterTransformer,
            "Wav2Vec2EncoderLayerStableLayerNorm": Wav2Vec2EncoderLayerBetterTransformer,
        },
        "whisper": {"WhisperEncoderLayer": WhisperEncoderLayerBetterTransformer},
        "xlm-roberta": {"XLMRobertaLayer": BertLayerBetterTransformer},
        "yolos": {"YolosLayer": ViTLayerBetterTransformer},
    }

    OVERWRITE_METHODS = {
        "llama": {"LlamaModel": ("_prepare_decoder_attention_mask", _llama_prepare_decoder_attention_mask)}
    }

    EXCLUDE_FROM_TRANSFORM = {
        # clip's text model uses causal attention, that is most likely not supported in BetterTransformer
        "clip": ["text_model"],
        # blip-2's Q-former and vision model should not be identified as the last layers of the model
        "blip-2": ["qformer.encoder.layer", "vision_model.encoder.layers"],
        # bark.codec_model.encoder is not supported in BetterTransformer
        "bark": ["codec_model.encoder.layers"],
    }

    CAN_NOT_BE_SUPPORTED = {
        "deberta-v2": "DeBERTa v2 does not use a regular attention mechanism, which is not supported in PyTorch's BetterTransformer.",
        "glpn": "GLPN has a convolutional layer present in the FFN network, which is not supported in PyTorch's BetterTransformer.",
    }

    NOT_REQUIRES_NESTED_TENSOR = {
        "bark",
        "blenderbot",
        "bloom",
        "codegen",
        "gpt2",
        "gpt_bigcode",
        "gptj",
        "gpt_neo",
        "gpt_neox",
        "llama",
        "opt",
        "pegasus",
        "t5",
    }

    NOT_REQUIRES_STRICT_VALIDATION = {
        "blenderbot",
        "blip-2",
        "bloom",
        "codegen",
        "gpt2",
        "gpt_bigcode",
        "gptj",
        "gpt_neo",
        "gpt_neox",
        "llama",
        "opt",
        "pegasus",
        "t5",
    }

<<<<<<< HEAD
    REQUIRES_TORCH_20 = {
        "blenderbot",
        "bloom",
        "bart",
        "codegen",
        "gpt2",
        "gptj",
        "gpt_neo",
        "gpt_neox",
        "llama",
        "m2m_100",
        "marian",
        "mbart",
        "opt",
        "pegasus",
        "t5",
    }

=======
>>>>>>> 9f2943eb
    @staticmethod
    def cannot_support(model_type: str) -> bool:
        """
        Returns True if a given model type can not be supported by PyTorch's Better Transformer.

        Args:
            model_type (`str`):
                The model type to check.
        """
        return model_type in BetterTransformerManager.CAN_NOT_BE_SUPPORTED

    @staticmethod
    def supports(model_type: str) -> bool:
        """
        Returns True if a given model type is supported by PyTorch's Better Transformer, and integrated in Optimum.

        Args:
            model_type (`str`):
                The model type to check.
        """
        return model_type in BetterTransformerManager.MODEL_MAPPING

    @staticmethod
    def requires_nested_tensor(model_type: str) -> bool:
        """
        Returns True if the BetterTransformer implementation for a given architecture uses nested tensors, False otherwise.

        Args:
            model_type (`str`):
                The model type to check.
        """
        return model_type not in BetterTransformerManager.NOT_REQUIRES_NESTED_TENSOR

    @staticmethod
    def requires_strict_validation(model_type: str) -> bool:
        """
        Returns True if the architecture requires to make sure all conditions of `validate_bettertransformer` are met.

        Args:
            model_type (`str`):
                The model type to check.
        """
        return model_type not in BetterTransformerManager.NOT_REQUIRES_STRICT_VALIDATION


class warn_uncompatible_save(object):
    def __init__(self, callback):
        self.callback = callback

    def __enter__(self):
        return self

    def __exit__(self, ex_typ, ex_val, traceback):
        return True

    def __call__(self, *args, **kwargs):
        warnings.warn(
            "You are calling `save_pretrained` to a `BetterTransformer` converted model you may likely encounter unexepected behaviors. ",
            UserWarning,
        )
        return self.callback(*args, **kwargs)<|MERGE_RESOLUTION|>--- conflicted
+++ resolved
@@ -161,27 +161,6 @@
         "t5",
     }
 
-<<<<<<< HEAD
-    REQUIRES_TORCH_20 = {
-        "blenderbot",
-        "bloom",
-        "bart",
-        "codegen",
-        "gpt2",
-        "gptj",
-        "gpt_neo",
-        "gpt_neox",
-        "llama",
-        "m2m_100",
-        "marian",
-        "mbart",
-        "opt",
-        "pegasus",
-        "t5",
-    }
-
-=======
->>>>>>> 9f2943eb
     @staticmethod
     def cannot_support(model_type: str) -> bool:
         """
