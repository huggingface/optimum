# Copyright 2022 The HuggingFace Team. All rights reserved.
#
# Licensed under the Apache License, Version 2.0 (the "License");
# you may not use this file except in compliance with the License.
# You may obtain a copy of the License at
#
#     http://www.apache.org/licenses/LICENSE-2.0
#
# Unless required by applicable law or agreed to in writing, software
# distributed under the License is distributed on an "AS IS" BASIS,
# WITHOUT WARRANTIES OR CONDITIONS OF ANY KIND, either express or implied.
# See the License for the specific language governing permissions and
# limitations under the License.
import warnings

from .encoder_models import (
    AlbertLayerBetterTransformer,
    BartEncoderLayerBetterTransformer,
    BertLayerBetterTransformer,
    CLIPLayerBetterTransformer,
    DistilBertLayerBetterTransformer,
    FSMTEncoderLayerBetterTransformer,
    MBartEncoderLayerBetterTransformer,
    ViltLayerBetterTransformer,
    ViTLayerBetterTransformer,
    Wav2Vec2EncoderLayerBetterTransformer,
    WhisperEncoderLayerBetterTransformer,
)


class BetterTransformerManager:
    MODEL_MAPPING = {
        "albert": ("AlbertLayer", AlbertLayerBetterTransformer),
        "bart": ("BartEncoderLayer", BartEncoderLayerBetterTransformer),
        "bert": ("BertLayer", BertLayerBetterTransformer),
        "bert-generation": ("BertGenerationLayer", BertLayerBetterTransformer),
        "camembert": ("CamembertLayer", BertLayerBetterTransformer),
        "clip": ("CLIPEncoderLayer", CLIPLayerBetterTransformer),
        "data2vec-text": ("Data2VecTextLayer", BertLayerBetterTransformer),
        "deit": ("DeiTLayer", ViTLayerBetterTransformer),
        "distilbert": ("TransformerBlock", DistilBertLayerBetterTransformer),
        "electra": ("ElectraLayer", BertLayerBetterTransformer),
        "ernie": ("ErnieLayer", BertLayerBetterTransformer),
        "fsmt": ("EncoderLayer", FSMTEncoderLayerBetterTransformer),
        "hubert": ("HubertEncoderLayer", Wav2Vec2EncoderLayerBetterTransformer),
        "layoutlm": ("LayoutLMLayer", BertLayerBetterTransformer),
        "m2m_100": ("M2M100EncoderLayer", MBartEncoderLayerBetterTransformer),
        "markuplm": ("MarkupLMLayer", BertLayerBetterTransformer),
        "mbart": ("MBartEncoderLayer", MBartEncoderLayerBetterTransformer),
        "rembert": ("RemBertLayer", BertLayerBetterTransformer),
        "roberta": ("RobertaLayer", BertLayerBetterTransformer),
<<<<<<< HEAD
        "roformer": ("RoFormerLayer", BertLayerBetterTransformer),
=======
        "roc_bert": ("RoCBertLayer", BertLayerBetterTransformer),
>>>>>>> b412390c
        "splinter": ("SplinterLayer", BertLayerBetterTransformer),
        "tapas": ("TapasLayer", BertLayerBetterTransformer),
        "vilt": ("ViltLayer", ViltLayerBetterTransformer),
        "vit": ("ViTLayer", ViTLayerBetterTransformer),
        "vit_mae": ("ViTMAELayer", ViTLayerBetterTransformer),
        "vit_msn": ("ViTMSNLayer", ViTLayerBetterTransformer),
        "wav2vec2": ("Wav2Vec2EncoderLayer", Wav2Vec2EncoderLayerBetterTransformer),
        "whisper": ("WhisperEncoderLayer", WhisperEncoderLayerBetterTransformer),
        "xlm-roberta": ("XLMRobertaLayer", BertLayerBetterTransformer),
        "yolos": ("YolosLayer", ViTLayerBetterTransformer),
    }

    EXCLUDE_FROM_TRANSFORM = {
        # clip's text model uses causal attention, that is most likely not supported in BetterTransformer
        "clip": ["text_model"],
    }

    CAN_NOT_BE_SUPPORTED = {
        "deberta-v2": "DeBERTa v2 does not use a regular attention mechanism, which is not suppored in PyTorch's BetterTransformer.",
        "glpn": "GLPN has a convolutional layer present in the FFN network, which is not suppored in PyTorch's BetterTransformer.",
        "t5": "T5 uses attention bias, which is not suppored in PyTorch's BetterTransformer.",
    }

    @staticmethod
    def cannot_support(model_type: str) -> bool:
        """
        Returns True if a given model type can not be supported by PyTorch's Better Transformer.

        Args:
            model_type (`str`):
                The model type to check.
        """
        return model_type in BetterTransformerManager.CAN_NOT_BE_SUPPORTED

    @staticmethod
    def supports(model_type: str) -> bool:
        """
        Returns True if a given model type is supported by PyTorch's Better Transformer, and integrated in Optimum.

        Args:
            model_type (`str`):
                The model type to check.
        """
        return model_type in BetterTransformerManager.MODEL_MAPPING


class warn_uncompatible_save(object):
    def __init__(self, callback):
        self.callback = callback

    def __enter__(self):
        return self

    def __exit__(self, ex_typ, ex_val, traceback):
        return True

    def __call__(self, *args, **kwargs):
        warnings.warn(
            "You are calling `save_pretrained` to a `BetterTransformer` converted model you may likely encounter unexepected behaviors. ",
            UserWarning,
        )
        return self.callback(*args, **kwargs)<|MERGE_RESOLUTION|>--- conflicted
+++ resolved
@@ -49,11 +49,8 @@
         "mbart": ("MBartEncoderLayer", MBartEncoderLayerBetterTransformer),
         "rembert": ("RemBertLayer", BertLayerBetterTransformer),
         "roberta": ("RobertaLayer", BertLayerBetterTransformer),
-<<<<<<< HEAD
+        "roc_bert": ("RoCBertLayer", BertLayerBetterTransformer),
         "roformer": ("RoFormerLayer", BertLayerBetterTransformer),
-=======
-        "roc_bert": ("RoCBertLayer", BertLayerBetterTransformer),
->>>>>>> b412390c
         "splinter": ("SplinterLayer", BertLayerBetterTransformer),
         "tapas": ("TapasLayer", BertLayerBetterTransformer),
         "vilt": ("ViltLayer", ViltLayerBetterTransformer),
