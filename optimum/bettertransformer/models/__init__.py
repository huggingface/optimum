# Copyright 2022 The HuggingFace Team. All rights reserved.
#
# Licensed under the Apache License, Version 2.0 (the "License");
# you may not use this file except in compliance with the License.
# You may obtain a copy of the License at
#
#     http://www.apache.org/licenses/LICENSE-2.0
#
# Unless required by applicable law or agreed to in writing, software
# distributed under the License is distributed on an "AS IS" BASIS,
# WITHOUT WARRANTIES OR CONDITIONS OF ANY KIND, either express or implied.
# See the License for the specific language governing permissions and
# limitations under the License.
import warnings

from .attention import _llama_prepare_decoder_attention_mask
from .decoder_models import (
    BartAttentionLayerBetterTransformer,
    BlenderbotAttentionLayerBetterTransformer,
    CodegenAttentionLayerBetterTransformer,
    GPT2AttentionLayerBetterTransformer,
    GPTJAttentionLayerBetterTransformer,
    GPTNeoAttentionLayerBetterTransformer,
    GPTNeoXAttentionLayerBetterTransformer,
    LlamaAttentionLayerBetterTransformer,
    M2M100AttentionLayerBetterTransformer,
    MarianAttentionLayerBetterTransformer,
    OPTAttentionLayerBetterTransformer,
    PegasusAttentionLayerBetterTransformer,
    T5AttentionLayerBetterTransformer,
)
from .encoder_models import (
    AlbertLayerBetterTransformer,
    BartEncoderLayerBetterTransformer,
    BertLayerBetterTransformer,
    CLIPLayerBetterTransformer,
    DistilBertLayerBetterTransformer,
    FSMTEncoderLayerBetterTransformer,
    MBartEncoderLayerBetterTransformer,
    ProphetNetEncoderLayerBetterTransformer,
    ViltLayerBetterTransformer,
    ViTLayerBetterTransformer,
    Wav2Vec2EncoderLayerBetterTransformer,
    WhisperEncoderLayerBetterTransformer,
)


class BetterTransformerManager:
    MODEL_MAPPING = {
        "albert": {"AlbertLayer": AlbertLayerBetterTransformer},
        "bart": {
            "BartEncoderLayer": BartEncoderLayerBetterTransformer,
            "BartAttention": BartAttentionLayerBetterTransformer,
        },
        "bert": {"BertLayer": BertLayerBetterTransformer},
        "bert-generation": {"BertGenerationLayer": BertLayerBetterTransformer},
        "blenderbot": {"BlenderbotAttention": BlenderbotAttentionLayerBetterTransformer},
        "camembert": {"CamembertLayer": BertLayerBetterTransformer},
        "blip-2": {"T5Attention": T5AttentionLayerBetterTransformer},
        "clip": {"CLIPEncoderLayer": CLIPLayerBetterTransformer},
        "codegen": {"CodeGenAttention": CodegenAttentionLayerBetterTransformer},
        "data2vec-text": {"Data2VecTextLayer": BertLayerBetterTransformer},
        "deit": {"DeiTLayer": ViTLayerBetterTransformer},
        "distilbert": {"TransformerBlock": DistilBertLayerBetterTransformer},
        "electra": {"ElectraLayer": BertLayerBetterTransformer},
        "ernie": {"ErnieLayer": BertLayerBetterTransformer},
        "fsmt": {"EncoderLayer": FSMTEncoderLayerBetterTransformer},
        "gpt2": {"GPT2Attention": GPT2AttentionLayerBetterTransformer},
        "gptj": {"GPTJAttention": GPTJAttentionLayerBetterTransformer},
        "gpt_neo": {"GPTNeoSelfAttention": GPTNeoAttentionLayerBetterTransformer},
        "gpt_neox": {"GPTNeoXAttention": GPTNeoXAttentionLayerBetterTransformer},
        "hubert": {"HubertEncoderLayer": Wav2Vec2EncoderLayerBetterTransformer},
        "layoutlm": {"LayoutLMLayer": BertLayerBetterTransformer},
        "llama": {"LlamaAttention": LlamaAttentionLayerBetterTransformer},
        "m2m_100": {
            "M2M100EncoderLayer": MBartEncoderLayerBetterTransformer,
            "M2M100Attention": M2M100AttentionLayerBetterTransformer,
        },
        "marian": {
            "MarianEncoderLayer": BartEncoderLayerBetterTransformer,
            "MarianAttention": MarianAttentionLayerBetterTransformer,
        },
        "markuplm": {"MarkupLMLayer": BertLayerBetterTransformer},
        "mbart": {"MBartEncoderLayer": MBartEncoderLayerBetterTransformer},
        "opt": {"OPTAttention": OPTAttentionLayerBetterTransformer},
        "pegasus": {"PegasusAttention": PegasusAttentionLayerBetterTransformer},
        "rembert": {"RemBertLayer": BertLayerBetterTransformer},
        "prophetnet": {"ProphetNetEncoderLayer": ProphetNetEncoderLayerBetterTransformer},
        "roberta": {"RobertaLayer": BertLayerBetterTransformer},
        "roc_bert": {"RoCBertLayer": BertLayerBetterTransformer},
        "roformer": {"RoFormerLayer": BertLayerBetterTransformer},
        "splinter": {"SplinterLayer": BertLayerBetterTransformer},
        "tapas": {"TapasLayer": BertLayerBetterTransformer},
        "t5": {"T5Attention": T5AttentionLayerBetterTransformer},
        "vilt": {"ViltLayer": ViltLayerBetterTransformer},
        "vit": {"ViTLayer": ViTLayerBetterTransformer},
        "vit_mae": {"ViTMAELayer": ViTLayerBetterTransformer},
        "vit_msn": {"ViTMSNLayer": ViTLayerBetterTransformer},
        "wav2vec2": {
            "Wav2Vec2EncoderLayer": Wav2Vec2EncoderLayerBetterTransformer,
            "Wav2Vec2EncoderLayerStableLayerNorm": Wav2Vec2EncoderLayerBetterTransformer,
        },
        "whisper": {"WhisperEncoderLayer": WhisperEncoderLayerBetterTransformer},
        "xlm-roberta": {"XLMRobertaLayer": BertLayerBetterTransformer},
        "yolos": {"YolosLayer": ViTLayerBetterTransformer},
    }

    OVERWRITE_METHODS = {
        "llama": {"LlamaModel": ("_prepare_decoder_attention_mask", _llama_prepare_decoder_attention_mask)}
    }

    EXCLUDE_FROM_TRANSFORM = {
        # clip's text model uses causal attention, that is most likely not supported in BetterTransformer
        "clip": ["text_model"],
        # blip-2's Q-former and vision model should not be identified as the last layers of the model
        "blip-2": ["qformer.encoder.layer", "vision_model.encoder.layers"],
    }

    CAN_NOT_BE_SUPPORTED = {
        "deberta-v2": "DeBERTa v2 does not use a regular attention mechanism, which is not supported in PyTorch's BetterTransformer.",
        "glpn": "GLPN has a convolutional layer present in the FFN network, which is not supported in PyTorch's BetterTransformer.",
    }

    NOT_REQUIRES_NESTED_TENSOR = {
        "blenderbot",
        "codegen",
        "gpt2",
        "gptj",
        "gpt_neo",
        "gpt_neox",
        "llama",
        "opt",
        "pegasus",
        "t5",
    }

    NOT_REQUIRES_STRICT_VALIDATION = {
        "blenderbot",
        "codegen",
        "gpt2",
        "gptj",
        "gpt_neo",
        "gpt_neox",
        "llama",
        "opt",
        "pegasus",
        "t5",
    }

    REQUIRES_TORCH_20 = {
        "blenderbot",
        "bart",
        "codegen",
        "gpt2",
        "gptj",
        "gpt_neo",
        "gpt_neox",
        "llama",
        "m2m_100",
        "marian",
        "mbart",
        "opt",
        "pegasus",
        "t5",
    }

    @staticmethod
    def cannot_support(model_type: str) -> bool:
        """
        Returns True if a given model type can not be supported by PyTorch's Better Transformer.

        Args:
            model_type (`str`):
                The model type to check.
        """
        return model_type in BetterTransformerManager.CAN_NOT_BE_SUPPORTED

    @staticmethod
    def supports(model_type: str) -> bool:
        """
        Returns True if a given model type is supported by PyTorch's Better Transformer, and integrated in Optimum.

        Args:
            model_type (`str`):
                The model type to check.
        """
        return model_type in BetterTransformerManager.MODEL_MAPPING

    @staticmethod
    def requires_nested_tensor(model_type: str) -> bool:
        """
        Returns True if the BetterTransformer implementation for a given architecture uses nested tensors, False otherwise.

        Args:
            model_type (`str`):
                The model type to check.
        """
        return model_type not in BetterTransformerManager.NOT_REQUIRES_NESTED_TENSOR

    @staticmethod
    def requires_strict_validation(model_type: str) -> bool:
        """
        Returns True if the architecture requires to make sure all conditions of `validate_bettertransformer` are met.

        Args:
            model_type (`str`):
                The model type to check.
        """
<<<<<<< HEAD
        if model_type in [
            "blenderbot",
            "codegen",
            "blip-2",
            "gpt2",
            "gptj",
            "gpt_neo",
            "gpt_neox",
            "llama",
            "opt",
            "pegasus",
            "t5",
        ]:
            return False
        else:
            return True
=======
        return model_type not in BetterTransformerManager.NOT_REQUIRES_STRICT_VALIDATION
>>>>>>> 43245b2f

    @staticmethod
    def requires_torch_20(model_type: str) -> bool:
        """
        Returns True if the architecture requires PyTorch 2.0 to be used with BetterTransformer.

        Args:
            model_type (`str`):
                The model type to check.
        """
        return model_type in BetterTransformerManager.REQUIRES_TORCH_20


class warn_uncompatible_save(object):
    def __init__(self, callback):
        self.callback = callback

    def __enter__(self):
        return self

    def __exit__(self, ex_typ, ex_val, traceback):
        return True

    def __call__(self, *args, **kwargs):
        warnings.warn(
            "You are calling `save_pretrained` to a `BetterTransformer` converted model you may likely encounter unexepected behaviors. ",
            UserWarning,
        )
        return self.callback(*args, **kwargs)<|MERGE_RESOLUTION|>--- conflicted
+++ resolved
@@ -136,6 +136,7 @@
 
     NOT_REQUIRES_STRICT_VALIDATION = {
         "blenderbot",
+        "blip-2",
         "codegen",
         "gpt2",
         "gptj",
@@ -206,26 +207,7 @@
             model_type (`str`):
                 The model type to check.
         """
-<<<<<<< HEAD
-        if model_type in [
-            "blenderbot",
-            "codegen",
-            "blip-2",
-            "gpt2",
-            "gptj",
-            "gpt_neo",
-            "gpt_neox",
-            "llama",
-            "opt",
-            "pegasus",
-            "t5",
-        ]:
-            return False
-        else:
-            return True
-=======
         return model_type not in BetterTransformerManager.NOT_REQUIRES_STRICT_VALIDATION
->>>>>>> 43245b2f
 
     @staticmethod
     def requires_torch_20(model_type: str) -> bool:
