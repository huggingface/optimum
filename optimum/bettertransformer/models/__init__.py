# Copyright 2022 The HuggingFace Team. All rights reserved.
#
# Licensed under the Apache License, Version 2.0 (the "License");
# you may not use this file except in compliance with the License.
# You may obtain a copy of the License at
#
#     http://www.apache.org/licenses/LICENSE-2.0
#
# Unless required by applicable law or agreed to in writing, software
# distributed under the License is distributed on an "AS IS" BASIS,
# WITHOUT WARRANTIES OR CONDITIONS OF ANY KIND, either express or implied.
# See the License for the specific language governing permissions and
# limitations under the License.
import warnings

from .encoder_models import (
    AlbertLayerBetterTransformer,
    BartEncoderLayerBetterTransformer,
    BertLayerBetterTransformer,
    CLIPLayerBetterTransformer,
    DistilBertLayerBetterTransformer,
    FlavaLayerBetterTransformer,
    FSMTEncoderLayerBetterTransformer,
    MBartEncoderLayerBetterTransformer,
    ViltLayerBetterTransformer,
    ViTLayerBetterTransformer,
    Wav2Vec2EncoderLayerBetterTransformer,
    WhisperEncoderLayerBetterTransformer,
)


BETTER_TRANFORMER_LAYERS_MAPPING_DICT = {
    # Bert Family
    "BertGenerationLayer": BertLayerBetterTransformer,
    "BertLayer": BertLayerBetterTransformer,
    "CamembertLayer": BertLayerBetterTransformer,
    "Data2VecTextLayer": BertLayerBetterTransformer,
    "ElectraLayer": BertLayerBetterTransformer,
    "ErnieLayer": BertLayerBetterTransformer,
    "LayoutLMLayer": BertLayerBetterTransformer,
    "MarkupLMLayer": BertLayerBetterTransformer,
    "RemBertLayer": BertLayerBetterTransformer,
    "RobertaLayer": BertLayerBetterTransformer,
    "SplinterLayer": BertLayerBetterTransformer,
    "TapasLayer": BertLayerBetterTransformer,
    "XLMRobertaLayer": BertLayerBetterTransformer,
    # Albert Family
    "AlbertLayer": AlbertLayerBetterTransformer,
    # Bart family
    "BartEncoderLayer": BartEncoderLayerBetterTransformer,
    "MBartEncoderLayer": MBartEncoderLayerBetterTransformer,
    "M2M100EncoderLayer": MBartEncoderLayerBetterTransformer,
    # "PLBartEncoderLayer": bart.BartEncoderLayerBetterTransformer,
    # "MarianEncoderLayer": bart.BartEncoderLayerBetterTransformer,
    # "TimeSeriesTransformerEncoderLayer": bart.BartEncoderLayerBetterTransformer,
    # "BlenderbotSmallEncoderLayer": bart.BartEncoderLayerBetterTransformer,
    # T5 family - needs to check compatibility first
    # "T5Block": t5.T5LayerBetterTransformer,
    # Some models cannot be tested such as:
    # "QDQBertLayer": BertLayerBetterTransformer, --> needs torch quantization
    # "RealmLayer": BertLayerBetterTransformer, --> not mapped in AutoModel
    # DistilBert:
    "TransformerBlock": DistilBertLayerBetterTransformer,
    # WhisperModel
    "WhisperEncoderLayer": WhisperEncoderLayerBetterTransformer,
    # Wav2vec2 family:
    "HubertEncoderLayer": Wav2Vec2EncoderLayerBetterTransformer,
    "Wav2Vec2EncoderLayer": Wav2Vec2EncoderLayerBetterTransformer,
    # "UniSpeechEncoderLayer": Wav2Vec2EncoderLayerBetterTransformer,
    # "Data2VecAudioEncoderLayer": Wav2Vec2EncoderLayerBetterTransformer,
    # ViT Family:
    "DeiTLayer": ViTLayerBetterTransformer,
    "ViTLayer": ViTLayerBetterTransformer,
    "ViTMAELayer": ViTLayerBetterTransformer,
    "ViTMSNLayer": ViTLayerBetterTransformer,
    "YolosLayer": ViTLayerBetterTransformer,
    # FSMTModel:
    "EncoderLayer": FSMTEncoderLayerBetterTransformer,
    "ViltLayer": ViltLayerBetterTransformer,
<<<<<<< HEAD
<<<<<<< HEAD
    # CLIP
    "CLIPEncoderLayer": CLIPLayerBetterTransformer,
}

EXCLUDE_FROM_TRANSFORM = {
    "clip": ["text_model"],  # text model uses causal attention, that is most likely not supported in BetterTransformer
=======
    "FlavaLayer": FlavaLayerBetterTransformer,
>>>>>>> e2fa9b4 (add BetterTransformer support for FlavaModel and test)
=======
    "FlavaLayer": FlavaLayerBetterTransformer,
>>>>>>> d169fc37
}


class warn_uncompatible_save(object):
    def __init__(self, callback):
        self.callback = callback

    def __enter__(self):
        return self

    def __exit__(self, ex_typ, ex_val, traceback):
        return True

    def __call__(self, *args, **kwargs):
        warnings.warn(
            "You are calling `save_pretrained` to a `BetterTransformer` converted model you may likely encounter unexepected behaviors. ",
            UserWarning,
        )
        return self.callback(*args, **kwargs)<|MERGE_RESOLUTION|>--- conflicted
+++ resolved
@@ -77,20 +77,14 @@
     # FSMTModel:
     "EncoderLayer": FSMTEncoderLayerBetterTransformer,
     "ViltLayer": ViltLayerBetterTransformer,
-<<<<<<< HEAD
-<<<<<<< HEAD
+    # Flava:
+    "FlavaLayer": FlavaLayerBetterTransformer,
     # CLIP
     "CLIPEncoderLayer": CLIPLayerBetterTransformer,
 }
 
 EXCLUDE_FROM_TRANSFORM = {
     "clip": ["text_model"],  # text model uses causal attention, that is most likely not supported in BetterTransformer
-=======
-    "FlavaLayer": FlavaLayerBetterTransformer,
->>>>>>> e2fa9b4 (add BetterTransformer support for FlavaModel and test)
-=======
-    "FlavaLayer": FlavaLayerBetterTransformer,
->>>>>>> d169fc37
 }
 
 
