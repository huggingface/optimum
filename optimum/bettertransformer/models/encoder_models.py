--- conflicted
+++ resolved
@@ -1092,13 +1092,8 @@
         **The implementation is valid only for the vision model, that does not use `causal_attention_mask`.**
 
         Args:
-<<<<<<< HEAD
             prnt_layer (`torch.nn.Module`):
-                The original ProphetNetEncoderLayer where the weights needs to be retrieved.
-=======
-            layer (`torch.nn.Module`):
-                The original `CLIPEncoderLayer` where the weights needs to be retrieved
->>>>>>> a9752bea
+                The original `CLIPEncoderLayer` where the weights needs to be retrieved.
         """
         super().__init__(config)
         # In_proj layer
