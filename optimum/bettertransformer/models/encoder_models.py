# Copyright 2022 The HuggingFace and Meta Team.  All rights reserved.
#
# Licensed under the Apache License, Version 2.0 (the "License");
# you may not use this file except in compliance with the License.
# You may obtain a copy of the License at
#
#     http://www.apache.org/licenses/LICENSE-2.0
#
# Unless required by applicable law or agreed to in writing, software
# distributed under the License is distributed on an "AS IS" BASIS,
# WITHOUT WARRANTIES OR CONDITIONS OF ANY KIND, either express or implied.
# See the License for the specific language governing permissions and
# limitations under the License.
from typing import TYPE_CHECKING

import torch
import torch.nn as nn

from .base import BetterTransformerBaseLayer


if TYPE_CHECKING:
    from transformers import PretrainedConfig


class AlbertLayerBetterTransformer(BetterTransformerBaseLayer):
    def __init__(self, albert_layer, config):
        r"""
        A simple conversion of the ALBERT layer to its `BetterTransformer` implementation.

        Args:
            albert_layer (`torch.nn.Module`):
                The original ALBERT Layer where the weights needs to be retrieved.
        """
        super().__init__(config)
        # In_proj layer
        self.in_proj_weight = nn.Parameter(
            torch.cat(
                [
                    albert_layer.attention.query.weight,
                    albert_layer.attention.key.weight,
                    albert_layer.attention.value.weight,
                ]
            )
        )
        self.in_proj_bias = nn.Parameter(
            torch.cat(
                [
                    albert_layer.attention.query.bias,
                    albert_layer.attention.key.bias,
                    albert_layer.attention.value.bias,
                ]
            )
        )

        # Out proj layer
        self.out_proj_weight = albert_layer.attention.dense.weight
        self.out_proj_bias = albert_layer.attention.dense.bias

        # Linear layer 1
        self.linear1_weight = albert_layer.ffn.weight
        self.linear1_bias = albert_layer.ffn.bias

        # Linear layer 2
        self.linear2_weight = albert_layer.ffn_output.weight
        self.linear2_bias = albert_layer.ffn_output.bias

        # Layer norm 1
        self.norm1_eps = albert_layer.attention.LayerNorm.eps
        self.norm1_weight = albert_layer.attention.LayerNorm.weight
        self.norm1_bias = albert_layer.attention.LayerNorm.bias

        # Layer norm 2
        self.norm2_eps = albert_layer.full_layer_layer_norm.eps
        self.norm2_weight = albert_layer.full_layer_layer_norm.weight
        self.norm2_bias = albert_layer.full_layer_layer_norm.bias

        # Model hyper parameters
        self.num_heads = albert_layer.attention.num_attention_heads
        self.embed_dim = albert_layer.attention.all_head_size

        # Last step: set the last layer to `False` -> this will be set to `True` when converting the model
        self.is_last_layer = False

        self.validate_bettertransformer()

    def forward(self, hidden_states, attention_mask, *_):
        r"""
        This is just a wrapper around the forward function proposed in:
        https://github.com/huggingface/transformers/pull/19553
        """
        super().forward_checker()

        if hidden_states.is_nested:
            attention_mask = None

        if attention_mask is not None:
            # attention mask comes in with values 0 and -inf. we convert to torch.nn.TransformerEncoder style bool mask
            # 0->false->keep this token -inf->true->mask this token
            attention_mask = attention_mask.bool()
            attention_mask = torch.reshape(attention_mask, (attention_mask.shape[0], attention_mask.shape[-1]))
            hidden_states = torch._nested_tensor_from_mask(hidden_states, ~attention_mask)
            attention_mask = None

        hidden_states = torch._transformer_encoder_layer_fwd(
            hidden_states,
            self.embed_dim,
            self.num_heads,
            self.in_proj_weight,
            self.in_proj_bias,
            self.out_proj_weight,
            self.out_proj_bias,
            self.use_gelu,
            self.norm_first,
            self.norm1_eps,
            self.norm1_weight,
            self.norm1_bias,
            self.norm2_weight,
            self.norm2_bias,
            self.linear1_weight,
            self.linear1_bias,
            self.linear2_weight,
            self.linear2_bias,
            attention_mask,
        )
        if hidden_states.is_nested and self.is_last_layer:
            hidden_states = hidden_states.to_padded_tensor(0.0)
        return (hidden_states,)


class BertLayerBetterTransformer(BetterTransformerBaseLayer):
    def __init__(self, bert_layer, config):
        r"""
        A simple conversion of the BERT layer to its `BetterTransformer` implementation.

        Args:
            bert_layer (`torch.nn.Module`):
                The original BERT Layer where the weights needs to be retrieved.
        """
        super().__init__(config)
        # In_proj layer
        self.in_proj_weight = nn.Parameter(
            torch.cat(
                [
                    bert_layer.attention.self.query.weight,
                    bert_layer.attention.self.key.weight,
                    bert_layer.attention.self.value.weight,
                ]
            )
        )
        self.in_proj_bias = nn.Parameter(
            torch.cat(
                [
                    bert_layer.attention.self.query.bias,
                    bert_layer.attention.self.key.bias,
                    bert_layer.attention.self.value.bias,
                ]
            )
        )

        # Out proj layer
        self.out_proj_weight = bert_layer.attention.output.dense.weight
        self.out_proj_bias = bert_layer.attention.output.dense.bias

        # Linear layer 1
        self.linear1_weight = bert_layer.intermediate.dense.weight
        self.linear1_bias = bert_layer.intermediate.dense.bias

        # Linear layer 2
        self.linear2_weight = bert_layer.output.dense.weight
        self.linear2_bias = bert_layer.output.dense.bias

        # Layer norm 1
        self.norm1_eps = bert_layer.attention.output.LayerNorm.eps
        self.norm1_weight = bert_layer.attention.output.LayerNorm.weight
        self.norm1_bias = bert_layer.attention.output.LayerNorm.bias

        # Layer norm 2
        self.norm2_eps = bert_layer.output.LayerNorm.eps
        self.norm2_weight = bert_layer.output.LayerNorm.weight
        self.norm2_bias = bert_layer.output.LayerNorm.bias

        # Model hyper parameters
        self.num_heads = bert_layer.attention.self.num_attention_heads
        self.embed_dim = bert_layer.attention.self.all_head_size

        # Last step: set the last layer to `False` -> this will be set to `True` when converting the model
        self.is_last_layer = False

        self.validate_bettertransformer()

    def forward(self, hidden_states, attention_mask, *_):
        r"""
        This is just a wrapper around the forward function proposed in:
        https://github.com/huggingface/transformers/pull/19553
        """
        super().forward_checker()

        if hidden_states.is_nested:
            attention_mask = None

        if attention_mask is not None:
            # attention mask comes in with values 0 and -inf. we convert to torch.nn.TransformerEncoder style bool mask
            # 0->false->keep this token -inf->true->mask this token
            attention_mask = attention_mask.bool()
            attention_mask = torch.reshape(attention_mask, (attention_mask.shape[0], attention_mask.shape[-1]))
            hidden_states = torch._nested_tensor_from_mask(hidden_states, ~attention_mask)
            attention_mask = None

        hidden_states = torch._transformer_encoder_layer_fwd(
            hidden_states,
            self.embed_dim,
            self.num_heads,
            self.in_proj_weight,
            self.in_proj_bias,
            self.out_proj_weight,
            self.out_proj_bias,
            self.use_gelu,
            self.norm_first,
            self.norm1_eps,
            self.norm1_weight,
            self.norm1_bias,
            self.norm2_weight,
            self.norm2_bias,
            self.linear1_weight,
            self.linear1_bias,
            self.linear2_weight,
            self.linear2_bias,
            attention_mask,
        )
        if hidden_states.is_nested and self.is_last_layer:
            hidden_states = hidden_states.to_padded_tensor(0.0)
        return (hidden_states,)


class BartEncoderLayerBetterTransformer(BetterTransformerBaseLayer):
    def __init__(self, bart_layer, config):
        r"""
        A simple conversion of the `BartEncoderLayer` to its `BetterTransformer` implementation.

        Args:
            bart_layer (`torch.nn.Module`):
                The original `BartEncoderLayer` where the weights needs to be retrieved.
        """
        super().__init__(config)
        # In_proj layer
        self.in_proj_weight = nn.Parameter(
            torch.cat(
                [
                    bart_layer.self_attn.q_proj.weight,
                    bart_layer.self_attn.k_proj.weight,
                    bart_layer.self_attn.v_proj.weight,
                ]
            )
        )

        self.in_proj_bias = nn.Parameter(
            torch.cat(
                [
                    bart_layer.self_attn.q_proj.bias,
                    bart_layer.self_attn.k_proj.bias,
                    bart_layer.self_attn.v_proj.bias,
                ]
            )
        )

        # Out proj layer
        self.out_proj_weight = bart_layer.self_attn.out_proj.weight
        self.out_proj_bias = bart_layer.self_attn.out_proj.bias

        # Linear layer 1
        self.linear1_weight = bart_layer.fc1.weight
        self.linear1_bias = bart_layer.fc1.bias

        # Linear layer 2
        self.linear2_weight = bart_layer.fc2.weight
        self.linear2_bias = bart_layer.fc2.bias

        # Layer norm 1
        self.norm1_eps = bart_layer.self_attn_layer_norm.eps
        self.norm1_weight = bart_layer.self_attn_layer_norm.weight
        self.norm1_bias = bart_layer.self_attn_layer_norm.bias

        # Layer norm 2
        self.norm2_eps = bart_layer.final_layer_norm.eps
        self.norm2_weight = bart_layer.final_layer_norm.weight
        self.norm2_bias = bart_layer.final_layer_norm.bias

        # Model hyper parameters
        self.num_heads = bart_layer.self_attn.num_heads
        self.embed_dim = bart_layer.self_attn.embed_dim

        # Last step: set the last layer to `False` -> this will be set to `True` when converting the model
        self.is_last_layer = False

        self.validate_bettertransformer()

    def forward(self, hidden_states, attention_mask, position_bias=None, *_, **__):
        r"""
        This is just a wrapper around the forward function proposed in:
        https://github.com/huggingface/transformers/pull/19553
        """
        super().forward_checker()

        if not hasattr(hidden_states, "original_shape"):
            original_shape = hidden_states.shape
        else:
            original_shape = hidden_states.original_shape

        if hidden_states.is_nested:
            attention_mask = None

        if attention_mask is not None:
            # attention mask comes in with values 0 and -inf. we convert to torch.nn.TransformerEncoder style bool mask
            # 0->false->keep this token -inf->true->mask this token
            if len(attention_mask.shape) == 4:
                attention_mask = attention_mask.squeeze(1)[:, 0]
            attention_mask = attention_mask.bool()
            attention_mask = torch.reshape(attention_mask, (attention_mask.shape[0], attention_mask.shape[-1]))
            hidden_states = torch._nested_tensor_from_mask(hidden_states, ~attention_mask)
            attention_mask = None

        hidden_states = torch._transformer_encoder_layer_fwd(
            hidden_states,
            self.embed_dim,
            self.num_heads,
            self.in_proj_weight,
            self.in_proj_bias,
            self.out_proj_weight,
            self.out_proj_bias,
            self.use_gelu,
            self.norm_first,
            self.norm1_eps,
            self.norm1_weight,
            self.norm1_bias,
            self.norm2_weight,
            self.norm2_bias,
            self.linear1_weight,
            self.linear1_bias,
            self.linear2_weight,
            self.linear2_bias,
            attention_mask,
        )

        if not self.is_last_layer:
            hidden_states.original_shape = original_shape
        elif hidden_states.is_nested and self.is_last_layer:
            hidden_states = hidden_states.to_padded_tensor(0.0, original_shape)
        return (hidden_states,)


class MBartEncoderLayerBetterTransformer(BetterTransformerBaseLayer):
    def __init__(self, mbart_layer, config):
        r"""
        A simple conversion of the `MBartEncoderLayer` to its `BetterTransformer` implementation.
        Args:
            mbart_layer (`torch.nn.Module`):
                The original `MBartEncoderLayer` where the weights needs to be retrieved.
        """
        super().__init__(config)
        # In_proj layer
        self.in_proj_weight = nn.Parameter(
            torch.cat(
                [
                    mbart_layer.self_attn.q_proj.weight,
                    mbart_layer.self_attn.k_proj.weight,
                    mbart_layer.self_attn.v_proj.weight,
                ]
            )
        )

        self.in_proj_bias = nn.Parameter(
            torch.cat(
                [
                    mbart_layer.self_attn.q_proj.bias,
                    mbart_layer.self_attn.k_proj.bias,
                    mbart_layer.self_attn.v_proj.bias,
                ]
            )
        )

        # Out proj layer
        self.out_proj_weight = mbart_layer.self_attn.out_proj.weight
        self.out_proj_bias = mbart_layer.self_attn.out_proj.bias

        # Linear layer 1
        self.linear1_weight = mbart_layer.fc1.weight
        self.linear1_bias = mbart_layer.fc1.bias

        # Linear layer 2
        self.linear2_weight = mbart_layer.fc2.weight
        self.linear2_bias = mbart_layer.fc2.bias

        # Layer norm 1
        self.norm1_eps = mbart_layer.self_attn_layer_norm.eps
        self.norm1_weight = mbart_layer.self_attn_layer_norm.weight
        self.norm1_bias = mbart_layer.self_attn_layer_norm.bias

        # Layer norm 2
        self.norm2_eps = mbart_layer.final_layer_norm.eps
        self.norm2_weight = mbart_layer.final_layer_norm.weight
        self.norm2_bias = mbart_layer.final_layer_norm.bias

        # Model hyper parameters
        self.num_heads = mbart_layer.self_attn.num_heads
        self.embed_dim = mbart_layer.self_attn.embed_dim

        # Last step: set the last layer to `False` -> this will be set to `True` when converting the model
        self.is_last_layer = False
        self.norm_first = True
        self.validate_bettertransformer()

    def forward(self, hidden_states, attention_mask, position_bias=None, *_, **__):
        r"""
        This is just a wrapper around the forward function proposed in:
        https://github.com/huggingface/transformers/pull/19553
        """
        super().forward_checker()

        if not hasattr(hidden_states, "original_shape"):
            original_shape = hidden_states.shape
        else:
            original_shape = hidden_states.original_shape

        if hidden_states.is_nested:
            attention_mask = None

        if attention_mask is not None:
            # attention mask comes in with values 0 and -inf. we convert to torch.nn.TransformerEncoder style bool mask
            # 0->false->keep this token -inf->true->mask this token
            if len(attention_mask.shape) == 4:
                attention_mask = attention_mask.squeeze(1)[:, 0]
            attention_mask = attention_mask.bool()
            attention_mask = torch.reshape(attention_mask, (attention_mask.shape[0], attention_mask.shape[-1]))
            hidden_states = torch._nested_tensor_from_mask(hidden_states, ~attention_mask)
            attention_mask = None

        hidden_states = torch._transformer_encoder_layer_fwd(
            hidden_states,
            self.embed_dim,
            self.num_heads,
            self.in_proj_weight,
            self.in_proj_bias,
            self.out_proj_weight,
            self.out_proj_bias,
            self.use_gelu,
            self.norm_first,
            self.norm1_eps,
            self.norm1_weight,
            self.norm1_bias,
            self.norm2_weight,
            self.norm2_bias,
            self.linear1_weight,
            self.linear1_bias,
            self.linear2_weight,
            self.linear2_bias,
            attention_mask,
        )

        if not self.is_last_layer:
            hidden_states.original_shape = original_shape
        elif hidden_states.is_nested and self.is_last_layer:
            hidden_states = hidden_states.to_padded_tensor(0.0, original_shape)
        return (hidden_states,)


class DistilBertLayerBetterTransformer(BetterTransformerBaseLayer):
    def __init__(self, bert_layer, config):
        r"""
        A simple conversion of the Distill-BERTLayer to its `BetterTransformer` implementation.

        Args:
            bert_layer (`torch.nn.Module`):
                The original Distill-BERT Layer where the weights needs to be retrieved.
        """
        super().__init__(config)
        # In_proj layer
        self.in_proj_weight = nn.Parameter(
            torch.cat(
                [
                    bert_layer.attention.q_lin.weight,
                    bert_layer.attention.k_lin.weight,
                    bert_layer.attention.v_lin.weight,
                ]
            )
        )
        self.in_proj_bias = nn.Parameter(
            torch.cat(
                [
                    bert_layer.attention.q_lin.bias,
                    bert_layer.attention.k_lin.bias,
                    bert_layer.attention.v_lin.bias,
                ]
            )
        )

        # Out proj layer
        self.out_proj_weight = bert_layer.attention.out_lin.weight
        self.out_proj_bias = bert_layer.attention.out_lin.bias

        # Linear layer 1
        self.linear1_weight = bert_layer.ffn.lin1.weight
        self.linear1_bias = bert_layer.ffn.lin1.bias

        # Linear layer 2
        self.linear2_weight = bert_layer.ffn.lin2.weight
        self.linear2_bias = bert_layer.ffn.lin2.bias

        # Layer norm 1
        self.norm1_eps = bert_layer.sa_layer_norm.eps
        self.norm1_weight = bert_layer.sa_layer_norm.weight
        self.norm1_bias = bert_layer.sa_layer_norm.bias

        # Layer norm 2
        self.norm2_eps = bert_layer.output_layer_norm.eps
        self.norm2_weight = bert_layer.output_layer_norm.weight
        self.norm2_bias = bert_layer.output_layer_norm.bias

        # Model hyper parameters
        self.num_heads = bert_layer.attention.n_heads
        self.embed_dim = bert_layer.attention.dim

        # Last step: set the last layer to `False` -> this will be set to `True` when converting the model
        self.is_last_layer = False
        self.validate_bettertransformer()

    def forward(self, x, attn_mask, head_mask=None, output_attentions=None, *_):
        r"""
        This is just a wrapper around the forward function proposed in:
        https://github.com/huggingface/transformers/pull/19553
        """
        super().forward_checker()

        if x.is_nested:
            attn_mask = None

        if attn_mask is not None:
            # attention mask comes in with values 0 and -inf. we convert to torch.nn.TransformerEncoder style bool mask
            # 0->false->keep this token -inf->true->mask this token
            attn_mask = attn_mask.bool()
            attn_mask = torch.reshape(attn_mask, (attn_mask.shape[0], attn_mask.shape[-1]))
            seqlen = attn_mask.shape[1]
            lengths = torch.sum(~attn_mask, 1)
            if not all([l == seqlen for l in lengths]):
                x = torch._nested_tensor_from_mask(x, attn_mask)
            attn_mask = None

        x = torch._transformer_encoder_layer_fwd(
            x,
            self.embed_dim,
            self.num_heads,
            self.in_proj_weight,
            self.in_proj_bias,
            self.out_proj_weight,
            self.out_proj_bias,
            self.use_gelu,
            self.norm_first,
            self.norm1_eps,
            self.norm1_weight,
            self.norm1_bias,
            self.norm2_weight,
            self.norm2_bias,
            self.linear1_weight,
            self.linear1_bias,
            self.linear2_weight,
            self.linear2_bias,
            attn_mask,
        )
        if x.is_nested and self.is_last_layer:
            x = x.to_padded_tensor(0.0)
        return (x,)


class WhisperEncoderLayerBetterTransformer(BetterTransformerBaseLayer):
    def __init__(self, whisper_layer, config):
        r"""
        A simple conversion of the WhisperEncoderLayer to its `BetterTransformer` implementation.

        Args:
            whisper_layer (`torch.nn.Module`):
                The original `WhisperEncoderLayer` where the weights needs to be retrieved.
        """
        super().__init__(config)
        # In_proj layer
        self.in_proj_weight = nn.Parameter(
            torch.cat(
                [
                    whisper_layer.self_attn.q_proj.weight,
                    whisper_layer.self_attn.k_proj.weight,
                    whisper_layer.self_attn.v_proj.weight,
                ]
            )
        )
        self.in_proj_bias = nn.Parameter(
            torch.cat(
                [
                    whisper_layer.self_attn.q_proj.bias,
                    torch.zeros_like(whisper_layer.self_attn.q_proj.bias),
                    whisper_layer.self_attn.v_proj.bias,
                ]
            )
        )

        # Out proj layer
        self.out_proj_weight = whisper_layer.self_attn.out_proj.weight
        self.out_proj_bias = whisper_layer.self_attn.out_proj.bias

        # Linear layer 1
        self.linear1_weight = whisper_layer.fc1.weight
        self.linear1_bias = whisper_layer.fc1.bias

        # Linear layer 2
        self.linear2_weight = whisper_layer.fc2.weight
        self.linear2_bias = whisper_layer.fc2.bias

        # Layer norm 1
        self.norm1_eps = whisper_layer.self_attn_layer_norm.eps
        self.norm1_weight = whisper_layer.self_attn_layer_norm.weight
        self.norm1_bias = whisper_layer.self_attn_layer_norm.bias

        # Layer norm 2
        self.norm2_eps = whisper_layer.final_layer_norm.eps
        self.norm2_weight = whisper_layer.final_layer_norm.weight
        self.norm2_bias = whisper_layer.final_layer_norm.bias

        # Model hyper parameters
        self.num_heads = whisper_layer.self_attn.num_heads
        self.embed_dim = whisper_layer.self_attn.embed_dim

        # Last step: set the last layer to `False` -> this will be set to `True` when converting the model
        self.is_last_layer = False
        self.norm_first = True

        self.validate_bettertransformer()

    def forward(self, hidden_states, attention_mask, *_, **__):
        r"""
        This is just a wrapper around the forward function proposed in:
        https://github.com/huggingface/transformers/pull/19553
        """
        super().forward_checker()
        attention_mask = None  # attention mask seems to be always None: https://github.com/huggingface/transformers/blob/94b3f544a1f5e04b78d87a2ae32a7ac252e22e31/src/transformers/models/whisper/modeling_whisper.py#L690

        hidden_states = torch._transformer_encoder_layer_fwd(
            hidden_states,
            self.embed_dim,
            self.num_heads,
            self.in_proj_weight,
            self.in_proj_bias,
            self.out_proj_weight,
            self.out_proj_bias,
            self.use_gelu,
            self.norm_first,
            self.norm1_eps,
            self.norm1_weight,
            self.norm1_bias,
            self.norm2_weight,
            self.norm2_bias,
            self.linear1_weight,
            self.linear1_bias,
            self.linear2_weight,
            self.linear2_bias,
            attention_mask,
        )
        if hidden_states.is_nested and self.is_last_layer:
            hidden_states = hidden_states.to_padded_tensor(0.0)
        return (hidden_states,)


class ViTLayerBetterTransformer(BetterTransformerBaseLayer):
    def __init__(self, vit_layer, config):
        r"""
        A simple conversion of the ViTLayer to its `BetterTransformer` implementation.

        Args:
            vit_layer (`torch.nn.Module`):
                The original `ViTLayer` where the weights needs to be retrieved.
        """
        super().__init__(config)
        # In_proj layer
        self.in_proj_weight = nn.Parameter(
            torch.cat(
                [
                    vit_layer.attention.attention.query.weight,
                    vit_layer.attention.attention.key.weight,
                    vit_layer.attention.attention.value.weight,
                ]
            )
        )
        self.in_proj_bias = nn.Parameter(
            torch.cat(
                [
                    vit_layer.attention.attention.query.bias,
                    vit_layer.attention.attention.key.bias,
                    vit_layer.attention.attention.value.bias,
                ]
            )
        )

        # Out proj layer
        self.out_proj_weight = vit_layer.attention.output.dense.weight
        self.out_proj_bias = vit_layer.attention.output.dense.bias

        # Linear layer 1
        self.linear1_weight = vit_layer.intermediate.dense.weight
        self.linear1_bias = vit_layer.intermediate.dense.bias

        # Linear layer 2
        self.linear2_weight = vit_layer.output.dense.weight
        self.linear2_bias = vit_layer.output.dense.bias

        # Layer norm 1
        self.norm1_eps = vit_layer.layernorm_before.eps
        self.norm1_weight = vit_layer.layernorm_before.weight
        self.norm1_bias = vit_layer.layernorm_before.bias

        # Layer norm 2
        self.norm2_eps = vit_layer.layernorm_after.eps
        self.norm2_weight = vit_layer.layernorm_after.weight
        self.norm2_bias = vit_layer.layernorm_after.bias

        # Model hyper parameters
        self.num_heads = vit_layer.attention.attention.num_attention_heads
        self.embed_dim = int(vit_layer.attention.attention.attention_head_size * self.num_heads)

        # Last step: set the last layer to `False` -> this will be set to `True` when converting the model
        self.is_last_layer = False
        self.norm_first = True

        self.validate_bettertransformer()

    def forward(self, hidden_states, *_, **__):
        r"""
        This is just a wrapper around the forward function proposed in:
        https://github.com/huggingface/transformers/pull/19553
        """
        super().forward_checker()
        attention_mask = None

        hidden_states = torch._transformer_encoder_layer_fwd(
            hidden_states,
            self.embed_dim,
            self.num_heads,
            self.in_proj_weight,
            self.in_proj_bias,
            self.out_proj_weight,
            self.out_proj_bias,
            self.use_gelu,
            self.norm_first,
            self.norm1_eps,
            self.norm1_weight,
            self.norm1_bias,
            self.norm2_weight,
            self.norm2_bias,
            self.linear1_weight,
            self.linear1_bias,
            self.linear2_weight,
            self.linear2_bias,
            attention_mask,
        )
        if hidden_states.is_nested and self.is_last_layer:
            hidden_states = hidden_states.to_padded_tensor(0.0)
        return (hidden_states,)


class ViltLayerBetterTransformer(BetterTransformerBaseLayer):
    def __init__(self, vilt_layer, config):
        r"""
        A simple conversion of the VilTLayer to its `BetterTransformer` implementation.

        Args:
            vilt_layer (`torch.nn.Module`):
                The original `VilTLayer` where the weights needs to be retrieved.
        """
        super().__init__(config)
        # In_proj layer
        self.in_proj_weight = nn.Parameter(
            torch.cat(
                [
                    vilt_layer.attention.attention.query.weight,
                    vilt_layer.attention.attention.key.weight,
                    vilt_layer.attention.attention.value.weight,
                ]
            )
        )
        self.in_proj_bias = nn.Parameter(
            torch.cat(
                [
                    vilt_layer.attention.attention.query.bias,
                    vilt_layer.attention.attention.key.bias,
                    vilt_layer.attention.attention.value.bias,
                ]
            )
        )

        # Out proj layer
        self.out_proj_weight = vilt_layer.attention.output.dense.weight
        self.out_proj_bias = vilt_layer.attention.output.dense.bias

        # Linear layer 1
        self.linear1_weight = vilt_layer.intermediate.dense.weight
        self.linear1_bias = vilt_layer.intermediate.dense.bias

        # Linear layer 2
        self.linear2_weight = vilt_layer.output.dense.weight
        self.linear2_bias = vilt_layer.output.dense.bias

        # Layer norm 1
        self.norm1_eps = vilt_layer.layernorm_before.eps
        self.norm1_weight = vilt_layer.layernorm_before.weight
        self.norm1_bias = vilt_layer.layernorm_before.bias

        # Layer norm 2
        self.norm2_eps = vilt_layer.layernorm_after.eps
        self.norm2_weight = vilt_layer.layernorm_after.weight
        self.norm2_bias = vilt_layer.layernorm_after.bias

        # Model hyper parameters
        self.num_heads = vilt_layer.attention.attention.num_attention_heads
        self.embed_dim = int(vilt_layer.attention.attention.attention_head_size * self.num_heads)

        # Last step: set the last layer to `False` -> this will be set to `True` when converting the model
        self.is_last_layer = False
        self.norm_first = True

        self.validate_bettertransformer()

    def forward(self, hidden_states, *_, **__):
        r"""
        This is just a wrapper around the forward function proposed in:
        https://github.com/huggingface/transformers/pull/19553
        """
        super().forward_checker()
        attention_mask = None

        hidden_states = torch._transformer_encoder_layer_fwd(
            hidden_states,
            self.embed_dim,
            self.num_heads,
            self.in_proj_weight,
            self.in_proj_bias,
            self.out_proj_weight,
            self.out_proj_bias,
            self.use_gelu,
            self.norm_first,
            self.norm1_eps,
            self.norm1_weight,
            self.norm1_bias,
            self.norm2_weight,
            self.norm2_bias,
            self.linear1_weight,
            self.linear1_bias,
            self.linear2_weight,
            self.linear2_bias,
            attention_mask,
        )
        if hidden_states.is_nested and self.is_last_layer:
            hidden_states = hidden_states.to_padded_tensor(0.0)
        return (hidden_states,)


class Wav2Vec2EncoderLayerBetterTransformer(BetterTransformerBaseLayer):
    def __init__(self, wav2vec2_layer, config):
        r"""
        A simple conversion of the Wav2Vec2EncoderLayer to its `BetterTransformer` implementation.

        Args:
            wav2vec2_layer (`torch.nn.Module`):
                The original `Wav2Vec2EncoderLayer` where the weights needs to be retrieved.
        """
        super().__init__(config)
        # In_proj layer
        self.in_proj_weight = nn.Parameter(
            torch.cat(
                [
                    wav2vec2_layer.attention.q_proj.weight,
                    wav2vec2_layer.attention.k_proj.weight,
                    wav2vec2_layer.attention.v_proj.weight,
                ]
            )
        )
        self.in_proj_bias = nn.Parameter(
            torch.cat(
                [
                    wav2vec2_layer.attention.q_proj.bias,
                    wav2vec2_layer.attention.k_proj.bias,
                    wav2vec2_layer.attention.v_proj.bias,
                ]
            )
        )

        # Out proj layer
        self.out_proj_weight = wav2vec2_layer.attention.out_proj.weight
        self.out_proj_bias = wav2vec2_layer.attention.out_proj.bias

        # Linear layer 1
        self.linear1_weight = wav2vec2_layer.feed_forward.intermediate_dense.weight
        self.linear1_bias = wav2vec2_layer.feed_forward.intermediate_dense.bias

        # Linear layer 2
        self.linear2_weight = wav2vec2_layer.feed_forward.output_dense.weight
        self.linear2_bias = wav2vec2_layer.feed_forward.output_dense.bias

        # Layer norm 1
        self.norm1_eps = wav2vec2_layer.layer_norm.eps
        self.norm1_weight = wav2vec2_layer.layer_norm.weight
        self.norm1_bias = wav2vec2_layer.layer_norm.bias

        # Layer norm 2
        self.norm2_eps = wav2vec2_layer.final_layer_norm.eps
        self.norm2_weight = wav2vec2_layer.final_layer_norm.weight
        self.norm2_bias = wav2vec2_layer.final_layer_norm.bias

        # Model hyper parameters
        self.num_heads = wav2vec2_layer.attention.num_heads
        self.embed_dim = wav2vec2_layer.attention.embed_dim

        # Last step: set the last layer to `False` -> this will be set to `True` when converting the model
        self.is_last_layer = False

        self.validate_bettertransformer()

    def forward(self, hidden_states, attention_mask, **__):
        r"""
        This is just a wrapper around the forward function proposed in:
        https://github.com/huggingface/transformers/pull/19553
        """
        super().forward_checker()
        if hidden_states.is_nested:
            attention_mask = None

        if attention_mask is not None:
            # attention mask comes in with values 0 and -inf. we convert to torch.nn.TransformerEncoder style bool mask
            # 0->false->keep this token -inf->true->mask this token
            attention_mask = attention_mask.bool()
            if len(attention_mask.shape) == 4:
                attention_mask = attention_mask.squeeze(1)[:, 0]
            attention_mask = torch.reshape(attention_mask, (attention_mask.shape[0], attention_mask.shape[-1]))
            hidden_states = torch._nested_tensor_from_mask(hidden_states, ~attention_mask)
            attention_mask = None

        hidden_states = torch._transformer_encoder_layer_fwd(
            hidden_states,
            self.embed_dim,
            self.num_heads,
            self.in_proj_weight,
            self.in_proj_bias,
            self.out_proj_weight,
            self.out_proj_bias,
            self.use_gelu,
            self.norm_first,
            self.norm1_eps,
            self.norm1_weight,
            self.norm1_bias,
            self.norm2_weight,
            self.norm2_bias,
            self.linear1_weight,
            self.linear1_bias,
            self.linear2_weight,
            self.linear2_bias,
            attention_mask,
        )
        if hidden_states.is_nested and self.is_last_layer:
            hidden_states = hidden_states.to_padded_tensor(0.0)
        return (hidden_states,)


class FSMTEncoderLayerBetterTransformer(BetterTransformerBaseLayer):
    def __init__(self, fsmt_layer, config):
        r"""
        A simple conversion of the FSMT Encoder layer to its `BetterTransformer` implementation.

        Args:
            fsmt_layer (`torch.nn.Module`):
                The original FSMT Layer where the weights needs to be retrieved.
        """
        super().__init__(config)
        # In_proj layer
        self.in_proj_weight = nn.Parameter(
            torch.cat(
                [
                    fsmt_layer.self_attn.q_proj.weight,
                    fsmt_layer.self_attn.k_proj.weight,
                    fsmt_layer.self_attn.v_proj.weight,
                ]
            )
        )
        self.in_proj_bias = nn.Parameter(
            torch.cat(
                [
                    fsmt_layer.self_attn.q_proj.bias,
                    fsmt_layer.self_attn.k_proj.bias,
                    fsmt_layer.self_attn.v_proj.bias,
                ]
            )
        )

        # Out proj layer
        self.out_proj_weight = fsmt_layer.self_attn.out_proj.weight
        self.out_proj_bias = fsmt_layer.self_attn.out_proj.bias

        # Linear layer 1
        self.linear1_weight = fsmt_layer.fc1.weight
        self.linear1_bias = fsmt_layer.fc1.bias

        # Linear layer 2
        self.linear2_weight = fsmt_layer.fc2.weight
        self.linear2_bias = fsmt_layer.fc2.bias

        # Layer norm 1
        self.norm1_eps = fsmt_layer.self_attn_layer_norm.eps
        self.norm1_weight = fsmt_layer.self_attn_layer_norm.weight
        self.norm1_bias = fsmt_layer.self_attn_layer_norm.bias

        # Layer norm 2
        self.norm2_eps = fsmt_layer.final_layer_norm.eps
        self.norm2_weight = fsmt_layer.final_layer_norm.weight
        self.norm2_bias = fsmt_layer.final_layer_norm.bias

        # Model hyper parameters
        self.num_heads = fsmt_layer.self_attn.num_heads
        self.embed_dim = fsmt_layer.self_attn.embed_dim

        # Last step: set the last layer to `False` -> this will be set to `True` when converting the model
        self.is_last_layer = False

        self.validate_bettertransformer()

    def forward(self, hidden_states, attention_mask, position_bias=None, *_, **__):
        r"""
        This is just a wrapper around the forward function proposed in:
        https://github.com/huggingface/transformers/pull/19553
        """
        super().forward_checker()

        if not hasattr(hidden_states, "original_shape"):
            original_shape = hidden_states.shape
        else:
            original_shape = hidden_states.original_shape

        if hidden_states.is_nested:
            attention_mask = None

        if attention_mask is not None:
            # attention mask comes in with values 0 and -inf. we convert to torch.nn.TransformerEncoder style bool mask
            # 0->false->keep this token -inf->true->mask this token
            attention_mask = attention_mask.bool()
            attention_mask = torch.reshape(attention_mask, (attention_mask.shape[0], attention_mask.shape[-1]))

            # FSMT swaps the first two axis before calling the encoder stack
            # Reference: https://github.com/huggingface/transformers/blob/699e90437f984d69ad3c9b891dd2e9d0fc2cffe4/src/transformers/models/fsmt/modeling_fsmt.py#L508
            if hidden_states.shape[0] != attention_mask.shape[0]:
                hidden_states = hidden_states.transpose(1, 0)
                original_shape = hidden_states.shape

            hidden_states = torch._nested_tensor_from_mask(hidden_states, ~attention_mask)
            attention_mask = None

        hidden_states = torch._transformer_encoder_layer_fwd(
            hidden_states,
            self.embed_dim,
            self.num_heads,
            self.in_proj_weight,
            self.in_proj_bias,
            self.out_proj_weight,
            self.out_proj_bias,
            self.use_gelu,
            self.norm_first,
            self.norm1_eps,
            self.norm1_weight,
            self.norm1_bias,
            self.norm2_weight,
            self.norm2_bias,
            self.linear1_weight,
            self.linear1_bias,
            self.linear2_weight,
            self.linear2_bias,
            attention_mask,
        )
<<<<<<< HEAD
        if hidden_states.is_nested and self.is_last_layer:
            hidden_states = hidden_states.to_padded_tensor(0.0)
        return (hidden_states, attention_mask)
    
class ProphetNetEncoderLayerBetterTransformer(BetterTransformerBaseLayer):
    def __init__(self, prnt_layer, config):
        r"""
        A conversion of the ProphetNet Encoder layer to its `BetterTransformer` implementation.

        Args:
            fsmt_layer (`torch.nn.Module`):
                The original FSMT Layer where the weights needs to be retrieved.
=======

        if not self.is_last_layer:
            hidden_states.original_shape = original_shape
        elif hidden_states.is_nested and self.is_last_layer:
            hidden_states = hidden_states.to_padded_tensor(0.0, original_shape)
        return (hidden_states, attention_mask)


class CLIPLayerBetterTransformer(BetterTransformerBaseLayer):
    def __init__(self, layer, config):
        r"""
        A simple conversion of the CLIPEncoderLayer to its `BetterTransformer` implementation.

        **The implementation is valid only for the vision model, that does not use `causal_attention_mask`.**

        Args:
            layer (`torch.nn.Module`):
                The original `CLIPEncoderLayer` where the weights needs to be retrieved.
>>>>>>> 6a734538
        """
        super().__init__(config)
        # In_proj layer
        self.in_proj_weight = nn.Parameter(
            torch.cat(
                [
<<<<<<< HEAD
                    prnt_layer.self_attn.query_proj.weight,
                    prnt_layer.self_attn.key_proj.weight,
                    prnt_layer.self_attn.value_proj.weight,
=======
                    layer.self_attn.q_proj.weight,
                    layer.self_attn.k_proj.weight,
                    layer.self_attn.v_proj.weight,
>>>>>>> 6a734538
                ]
            )
        )
        self.in_proj_bias = nn.Parameter(
            torch.cat(
                [
<<<<<<< HEAD
                    prnt_layer.self_attn.query_proj.bias,
                    prnt_layer.self_attn.key_proj.bias,
                    prnt_layer.self_attn.value_proj.bias,
=======
                    layer.self_attn.q_proj.bias,
                    layer.self_attn.k_proj.bias,
                    layer.self_attn.v_proj.bias,
>>>>>>> 6a734538
                ]
            )
        )

        # Out proj layer
<<<<<<< HEAD
        self.out_proj_weight = prnt_layer.self_attn.out_proj.weight
        self.out_proj_bias = prnt_layer.self_attn.out_proj.bias

        # Linear layer 1
        self.linear1_weight = prnt_layer.feed_forward.intermediate.weight
        self.linear1_bias = prnt_layer.feed_forward.intermediate.bias

        # Linear layer 2
        self.linear2_weight = prnt_layer.feed_forward.output.weight
        self.linear2_bias = prnt_layer.feed_forward.output.bias

        # Layer norm 1
        self.norm1_eps = prnt_layer.self_attn_layer_norm.eps
        self.norm1_weight = prnt_layer.self_attn_layer_norm.weight
        self.norm1_bias = prnt_layer.self_attn_layer_norm.bias

        # Layer norm 2
        self.norm2_eps = prnt_layer.feed_forward_layer_norm.eps
        self.norm2_weight = prnt_layer.feed_forward_layer_norm.weight
        self.norm2_bias = prnt_layer.feed_forward_layer_norm.bias

        # Model hyper parameters
        self.num_heads = prnt_layer.self_attn.num_attn_heads
        self.embed_dim = prnt_layer.self_attn.head_dim

        # Last step: set the last layer to `False` -> this will be set to `True` when converting the model
        self.is_last_layer = False

        self.validate_bettertransformer()

    def forward(self, hidden_states, attention_mask, position_bias=None, *_, **__):
=======
        self.out_proj_weight = layer.self_attn.out_proj.weight
        self.out_proj_bias = layer.self_attn.out_proj.bias

        # Linear layer 1
        self.linear1_weight = layer.mlp.fc1.weight
        self.linear1_bias = layer.mlp.fc1.bias

        # Linear layer 2
        self.linear2_weight = layer.mlp.fc2.weight
        self.linear2_bias = layer.mlp.fc2.bias

        # Layer norm 1
        self.norm1_eps = layer.layer_norm1.eps
        self.norm1_weight = layer.layer_norm1.weight
        self.norm1_bias = layer.layer_norm1.bias

        # Layer norm 2
        self.norm2_eps = layer.layer_norm2.eps
        self.norm2_weight = layer.layer_norm2.weight
        self.norm2_bias = layer.layer_norm2.bias

        # Model hyper parameters
        self.num_heads = layer.self_attn.num_heads
        self.embed_dim = layer.self_attn.embed_dim

        # Last step: set the last layer to `False` -> this will be set to `True` when converting the model
        self.is_last_layer = False
        self.norm_first = True

        self.validate_bettertransformer()

    def forward(self, hidden_states, attention_mask, *_, **__):
>>>>>>> 6a734538
        r"""
        This is just a wrapper around the forward function proposed in:
        https://github.com/huggingface/transformers/pull/19553
        """
        super().forward_checker()

<<<<<<< HEAD
        if hidden_states.is_nested:
            attention_mask = None

        if attention_mask is not None:
            # attention mask comes in with values 0 and -inf. we convert to torch.nn.TransformerEncoder style bool mask
            # 0->false->keep this token -inf->true->mask this token
            attention_mask = attention_mask.bool()
            attention_mask = torch.reshape(attention_mask, (attention_mask.shape[0], attention_mask.shape[-1]))
            seqlen = attention_mask.shape[1]
            lengths = torch.sum(~attention_mask, 1)

            if hidden_states.shape[0] != attention_mask.shape[0]:
                hidden_states = hidden_states.transpose(1, 0)

            if not all([l == seqlen for l in lengths]):
                hidden_states = torch._nested_tensor_from_mask(hidden_states, ~attention_mask)
            attention_mask = None
=======
        # we expect attention_mask to be None in the vision model
        if attention_mask is not None:
            raise ValueError(
                "Please do not use attention masks when using `BetterTransformer` converted vision models"
            )
>>>>>>> 6a734538

        hidden_states = torch._transformer_encoder_layer_fwd(
            hidden_states,
            self.embed_dim,
            self.num_heads,
            self.in_proj_weight,
            self.in_proj_bias,
            self.out_proj_weight,
            self.out_proj_bias,
            self.use_gelu,
            self.norm_first,
            self.norm1_eps,
            self.norm1_weight,
            self.norm1_bias,
            self.norm2_weight,
            self.norm2_bias,
            self.linear1_weight,
            self.linear1_bias,
            self.linear2_weight,
            self.linear2_bias,
            attention_mask,
        )
<<<<<<< HEAD
        if hidden_states.is_nested and self.is_last_layer:
            hidden_states = hidden_states.to_padded_tensor(0.0)
        return (hidden_states, attention_mask) 


=======

        return (hidden_states,)

    def _get_activation_function(self, config: "PretrainedConfig"):
        if hasattr(config, "vision_config") and hasattr(config, "text_config"):
            assert config.vision_config.hidden_act == config.text_config.hidden_act
            return config.vision_config.hidden_act
        else:
            return config.hidden_act
>>>>>>> 6a734538
<|MERGE_RESOLUTION|>--- conflicted
+++ resolved
@@ -1077,20 +1077,6 @@
             self.linear2_bias,
             attention_mask,
         )
-<<<<<<< HEAD
-        if hidden_states.is_nested and self.is_last_layer:
-            hidden_states = hidden_states.to_padded_tensor(0.0)
-        return (hidden_states, attention_mask)
-    
-class ProphetNetEncoderLayerBetterTransformer(BetterTransformerBaseLayer):
-    def __init__(self, prnt_layer, config):
-        r"""
-        A conversion of the ProphetNet Encoder layer to its `BetterTransformer` implementation.
-
-        Args:
-            fsmt_layer (`torch.nn.Module`):
-                The original FSMT Layer where the weights needs to be retrieved.
-=======
 
         if not self.is_last_layer:
             hidden_states.original_shape = original_shape
@@ -1098,7 +1084,6 @@
             hidden_states = hidden_states.to_padded_tensor(0.0, original_shape)
         return (hidden_states, attention_mask)
 
-
 class CLIPLayerBetterTransformer(BetterTransformerBaseLayer):
     def __init__(self, layer, config):
         r"""
@@ -1108,76 +1093,32 @@
 
         Args:
             layer (`torch.nn.Module`):
-                The original `CLIPEncoderLayer` where the weights needs to be retrieved.
->>>>>>> 6a734538
+                The original `CLIPEncoderLayer` where the weights needs to be retrieved
         """
         super().__init__(config)
         # In_proj layer
         self.in_proj_weight = nn.Parameter(
             torch.cat(
                 [
-<<<<<<< HEAD
-                    prnt_layer.self_attn.query_proj.weight,
-                    prnt_layer.self_attn.key_proj.weight,
-                    prnt_layer.self_attn.value_proj.weight,
-=======
                     layer.self_attn.q_proj.weight,
                     layer.self_attn.k_proj.weight,
                     layer.self_attn.v_proj.weight,
->>>>>>> 6a734538
                 ]
             )
         )
         self.in_proj_bias = nn.Parameter(
             torch.cat(
                 [
-<<<<<<< HEAD
-                    prnt_layer.self_attn.query_proj.bias,
-                    prnt_layer.self_attn.key_proj.bias,
-                    prnt_layer.self_attn.value_proj.bias,
-=======
                     layer.self_attn.q_proj.bias,
                     layer.self_attn.k_proj.bias,
                     layer.self_attn.v_proj.bias,
->>>>>>> 6a734538
                 ]
             )
         )
 
         # Out proj layer
-<<<<<<< HEAD
-        self.out_proj_weight = prnt_layer.self_attn.out_proj.weight
-        self.out_proj_bias = prnt_layer.self_attn.out_proj.bias
-
-        # Linear layer 1
-        self.linear1_weight = prnt_layer.feed_forward.intermediate.weight
-        self.linear1_bias = prnt_layer.feed_forward.intermediate.bias
-
-        # Linear layer 2
-        self.linear2_weight = prnt_layer.feed_forward.output.weight
-        self.linear2_bias = prnt_layer.feed_forward.output.bias
-
-        # Layer norm 1
-        self.norm1_eps = prnt_layer.self_attn_layer_norm.eps
-        self.norm1_weight = prnt_layer.self_attn_layer_norm.weight
-        self.norm1_bias = prnt_layer.self_attn_layer_norm.bias
-
-        # Layer norm 2
-        self.norm2_eps = prnt_layer.feed_forward_layer_norm.eps
-        self.norm2_weight = prnt_layer.feed_forward_layer_norm.weight
-        self.norm2_bias = prnt_layer.feed_forward_layer_norm.bias
-
-        # Model hyper parameters
-        self.num_heads = prnt_layer.self_attn.num_attn_heads
-        self.embed_dim = prnt_layer.self_attn.head_dim
-
-        # Last step: set the last layer to `False` -> this will be set to `True` when converting the model
-        self.is_last_layer = False
-
-        self.validate_bettertransformer()
 
     def forward(self, hidden_states, attention_mask, position_bias=None, *_, **__):
-=======
         self.out_proj_weight = layer.self_attn.out_proj.weight
         self.out_proj_bias = layer.self_attn.out_proj.bias
 
@@ -1210,38 +1151,17 @@
         self.validate_bettertransformer()
 
     def forward(self, hidden_states, attention_mask, *_, **__):
->>>>>>> 6a734538
         r"""
         This is just a wrapper around the forward function proposed in:
         https://github.com/huggingface/transformers/pull/19553
         """
         super().forward_checker()
-
-<<<<<<< HEAD
-        if hidden_states.is_nested:
-            attention_mask = None
-
-        if attention_mask is not None:
-            # attention mask comes in with values 0 and -inf. we convert to torch.nn.TransformerEncoder style bool mask
-            # 0->false->keep this token -inf->true->mask this token
-            attention_mask = attention_mask.bool()
-            attention_mask = torch.reshape(attention_mask, (attention_mask.shape[0], attention_mask.shape[-1]))
-            seqlen = attention_mask.shape[1]
-            lengths = torch.sum(~attention_mask, 1)
-
-            if hidden_states.shape[0] != attention_mask.shape[0]:
-                hidden_states = hidden_states.transpose(1, 0)
-
-            if not all([l == seqlen for l in lengths]):
-                hidden_states = torch._nested_tensor_from_mask(hidden_states, ~attention_mask)
-            attention_mask = None
-=======
+        
         # we expect attention_mask to be None in the vision model
         if attention_mask is not None:
             raise ValueError(
                 "Please do not use attention masks when using `BetterTransformer` converted vision models"
             )
->>>>>>> 6a734538
 
         hidden_states = torch._transformer_encoder_layer_fwd(
             hidden_states,
@@ -1264,13 +1184,6 @@
             self.linear2_bias,
             attention_mask,
         )
-<<<<<<< HEAD
-        if hidden_states.is_nested and self.is_last_layer:
-            hidden_states = hidden_states.to_padded_tensor(0.0)
-        return (hidden_states, attention_mask) 
-
-
-=======
 
         return (hidden_states,)
 
@@ -1279,5 +1192,4 @@
             assert config.vision_config.hidden_act == config.text_config.hidden_act
             return config.vision_config.hidden_act
         else:
-            return config.hidden_act
->>>>>>> 6a734538
+            return config.hidden_act