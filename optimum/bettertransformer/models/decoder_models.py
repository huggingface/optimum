--- conflicted
+++ resolved
@@ -38,13 +38,9 @@
         self.gpt_layer = gpt_layer
         self.gpt_layer._attn = self.wrapped_scaled_dot_product
 
-<<<<<<< HEAD
-        mask_value = torch.finfo(torch.float32).min
-        self._mask_value = torch.full([], mask_value, dtype=torch.float32)
+        self.downcast_qk = config.model_type in ["gptj", "gpt_neox"]
         self.is_decoder = True
-=======
-        self.downcast_qk = config.model_type in ["gptj", "gpt_neox"]
->>>>>>> 5a7b9234
+
 
     def wrapped_scaled_dot_product(
         self,
@@ -179,14 +175,9 @@
         self.gpt_layer = gpt_layer
         self.gpt_layer._attn = self.wrapped_scaled_dot_product
 
-<<<<<<< HEAD
-        mask_value = torch.finfo(torch.float32).min
-        self._mask_value = torch.full([], mask_value, dtype=torch.float32)
 
         self.is_decoder = True
-
-=======
->>>>>>> 5a7b9234
+        
     def wrapped_scaled_dot_product(
         self,
         query: torch.Tensor,
