# Copyright 2022 The HuggingFace Team. All rights reserved.
#
# Licensed under the Apache License, Version 2.0 (the "License");
# you may not use this file except in compliance with the License.
# You may obtain a copy of the License at
#
#     http://www.apache.org/licenses/LICENSE-2.0
#
# Unless required by applicable law or agreed to in writing, software
# distributed under the License is distributed on an "AS IS" BASIS,
# WITHOUT WARRANTIES OR CONDITIONS OF ANY KIND, either express or implied.
# See the License for the specific language governing permissions and
# limitations under the License.
"""
The ORTSeq2SeqTrainer class, to easily train a sequence to sequence model in 🤗 Transformers from scratch or finetune it on a new task with ONNX Runtime.
"""
from pathlib import Path
from typing import Any, Dict, List, Optional, Tuple, Union

import numpy as np
import torch
from packaging import version
from torch import nn
from torch.utils.data import DataLoader, Dataset
from transformers.deepspeed import is_deepspeed_zero3_enabled
from transformers.modeling_utils import PreTrainedModel, unwrap_model
from transformers.trainer_pt_utils import (
    DistributedTensorGatherer,
    IterableDatasetShard,
    SequentialDistributedSampler,
    find_batch_size,
    nested_concat,
    nested_numpify,
    nested_truncate,
)
from transformers.trainer_utils import (
    EvalLoopOutput,
    EvalPrediction,
    PredictionOutput,
    denumpify_detensorize,
    has_length,
)
from transformers.utils import logging

from ..exporters import TasksManager
from ..exporters.onnx import export
from .modeling_ort import ORTModel
from .modeling_seq2seq import ORTModelForSeq2SeqLM
from .trainer import ORTTrainer
from .utils import ONNX_DECODER_NAME, ONNX_DECODER_WITH_PAST_NAME, ONNX_ENCODER_NAME, wrap_onnx_config_for_loss


if version.parse(torch.__version__) >= version.parse("1.8"):
    from torch.cuda.amp import autocast


logger = logging.get_logger(__name__)


class ORTSeq2SeqTrainer(ORTTrainer):
    def evaluate(
        self,
        eval_dataset: Optional[Dataset] = None,
        ignore_keys: Optional[List[str]] = None,
        metric_key_prefix: str = "eval",
        inference_with_ort: bool = False,
        **gen_kwargs
    ) -> Dict[str, float]:
        """
        Run evaluation with ONNX Runtime or PyTorch backend and returns metrics.

        Args:
            eval_dataset (`Dataset`, *optional*):
                Pass a dataset if you wish to override `self.eval_dataset`. If it is a [`~datasets.Dataset`], columns
                not accepted by the `model.forward()` method are automatically removed. It must implement the `__len__`
                method.
            ignore_keys (`List[str]`, *optional*):
                A list of keys in the output of your model (if it is a dictionary) that should be ignored when
                gathering predictions.
            metric_key_prefix (`str`, *optional*, defaults to `"eval"`):
                An optional prefix to be used as the metrics key prefix. For example the metrics "bleu" will be named
                "eval_bleu" if the prefix is "eval" (default)

        Returns:
            A dictionary containing the evaluation loss and the potential metrics computed from the predictions. The
            dictionary also contains the epoch number which comes from the training state.
        """

        gen_kwargs = gen_kwargs.copy()
        if gen_kwargs.get("max_length") is None and gen_kwargs.get("max_new_tokens") is None:
            gen_kwargs["max_length"] = self.args.generation_max_length
        gen_kwargs["num_beams"] = (
            gen_kwargs["num_beams"] if gen_kwargs.get("num_beams") is not None else self.args.generation_num_beams
        )
        self._gen_kwargs = gen_kwargs

        return super().evaluate(
            eval_dataset,
            ignore_keys=ignore_keys,
            metric_key_prefix=metric_key_prefix,
            inference_with_ort=inference_with_ort,
        )

    def predict(
        self,
        test_dataset: Dataset,
        ignore_keys: Optional[List[str]] = None,
        metric_key_prefix: str = "eval",
        inference_with_ort: bool = False,
        **gen_kwargs
    ) -> PredictionOutput:
        """
        Run prediction and returns predictions and potential metrics.

        Depending on the dataset and your use case, your test dataset may contain labels. In that case, this method
        will also return metrics, like in `evaluate()`.

        Args:
            test_dataset (`Dataset`):
                Dataset to run the predictions on. If it is an `datasets.Dataset`, columns not accepted by the
                `model.forward()` method are automatically removed. Has to implement the method `__len__`
            ignore_keys (`List[str]`, *optional*):
                A list of keys in the output of your model (if it is a dictionary) that should be ignored when
                gathering predictions.
            metric_key_prefix (`str`, *optional*, defaults to `"test"`):
                An optional prefix to be used as the metrics key prefix. For example the metrics "bleu" will be named
                "test_bleu" if the prefix is "test" (default)

        <Tip>

        If your predictions or labels have different sequence length (for instance because you're doing dynamic padding
        in a token classification task) the predictions will be padded (on the right) to allow for concatenation into
        one array. The padding index is -100.

        </Tip>

        Returns: *NamedTuple* A namedtuple with the following keys:

            - predictions (`np.ndarray`): The predictions on `test_dataset`.
            - label_ids (`np.ndarray`, *optional*): The labels (if the dataset contained some).
            - metrics (`Dict[str, float]`, *optional*): The potential dictionary of metrics (if the dataset contained
              labels).
        """

        gen_kwargs = gen_kwargs.copy()
        if gen_kwargs.get("max_length") is None and gen_kwargs.get("max_new_tokens") is None:
            gen_kwargs["max_length"] = self.args.generation_max_length
        gen_kwargs["num_beams"] = (
            gen_kwargs["num_beams"] if gen_kwargs.get("num_beams") is not None else self.args.generation_num_beams
        )
        self._gen_kwargs = gen_kwargs

        return super().predict(
            test_dataset,
            ignore_keys=ignore_keys,
            metric_key_prefix=metric_key_prefix,
            inference_with_ort=inference_with_ort,
        )

    def evaluation_loop_ort(
        self,
        dataloader: DataLoader,
        description: str,
        prediction_loss_only: Optional[bool] = None,
        ignore_keys: Optional[List[str]] = None,
        metric_key_prefix: str = "eval",
    ) -> EvalLoopOutput:

        """
        Prediction/evaluation loop, shared by `ORTTrainer.evaluate()` and `ORTTrainer.predict()`.

        Works both with or without labels.
        """
        logger.info("[INFO] ONNX Runtime inference starts...")
        self.ort_model = None

        # Check if there are labels in the dataset
        dummy_inputs = next(iter(dataloader))
        has_labels = all(dummy_inputs.get(k) is not None for k in self.label_names)

        # Export ONNX models
        if self.onnx_model_path and (has_labels == self.exported_with_loss):
            logger.info("[INFO] Inference with given ONNX model")
            self.onnx_model_path = Path(self.onnx_model_path).as_posix()
        else:
            onnx_model_path = Path(self.args.output_dir)
            logger.info("[INFO] Exporting the model to ONNX...")
            if self.args.deepspeed and self.args.fp16:
                export_device = "cuda"
            else:
                export_device = "cpu"

            with_loss = has_labels and not self.label_smoother
            # Only need to export decoders if the models have been exported before.
            decoders_only = True if self.onnx_model_path else False
            self._export(onnx_model_path, with_loss=with_loss, device=export_device, decoders_only=decoders_only)

            self.exported_with_loss = with_loss
            self.onnx_model_path = onnx_model_path.as_posix()
            logger.info("[INFO] ONNX model is stored in:\n", self.onnx_model_path)

        args = self.args
        # Load ORT model
<<<<<<< HEAD
        self.ort_model = ORTModelForSeq2SeqLM.from_pretrained(model_id=self.onnx_model_path).to(args.device)
        print("use_io_binding", self.ort_model.use_io_binding)
        raise
=======
        self.ort_model = ORTModelForSeq2SeqLM.from_pretrained(
            model_id=self.onnx_model_path, provider="CUDAExecutionProvider"
        )
>>>>>>> 380fd8c6

        prediction_loss_only = prediction_loss_only if prediction_loss_only is not None else args.prediction_loss_only

        batch_size = dataloader.batch_size

        logger.info(f"***** Running {description} *****")
        if has_length(dataloader):
            logger.info(f"  Num examples = {self.num_examples(dataloader)}")
        else:
            logger.info("  Num examples: Unknown")
        logger.info(f"  Batch size = {batch_size}")

        self.callback_handler.eval_dataloader = dataloader
        # Do this before wrapping.
        eval_dataset = getattr(dataloader, "dataset", None)

        if args.past_index >= 0:
            self._past = None

        # Initialize containers
        # losses/preds/labels on GPU/TPU (accumulated for eval_accumulation_steps)
        losses_host = None
        preds_host = None
        labels_host = None
        inputs_host = None

        # losses/preds/labels on CPU (final containers)
        all_losses = None
        all_preds = None
        all_labels = None
        all_inputs = None
        # Will be useful when we have an iterable dataset so don't know its length.

        observed_num_examples = 0
        # Main evaluation loop
        for step, inputs in enumerate(dataloader):
            # Update the observed num examples
            observed_batch_size = find_batch_size(inputs)
            if observed_batch_size is not None:
                observed_num_examples += observed_batch_size
                # For batch samplers, batch_size is not known by the dataloader in advance.
                if batch_size is None:
                    batch_size = observed_batch_size

            # Prediction step(send also onnxruntime inference session)
            loss, logits, labels = self.prediction_step_ort(
                self.ort_model, inputs, prediction_loss_only, ignore_keys=ignore_keys
            )
            inputs_decode = inputs["input_ids"] if args.include_inputs_for_metrics else None

            # Update containers on host
            if loss is not None:
                losses = self._nested_gather(loss.repeat(batch_size))
                losses_host = losses if losses_host is None else torch.cat((losses_host, losses), dim=0)
            if labels is not None:
                labels = self._pad_across_processes(labels)
                labels = self._nested_gather(labels)
                labels_host = labels if labels_host is None else nested_concat(labels_host, labels, padding_index=-100)
            if inputs_decode is not None:
                inputs_decode = self._pad_across_processes(inputs_decode)
                inputs_decode = self._nested_gather(inputs_decode)
                inputs_host = (
                    inputs_decode
                    if inputs_host is None
                    else nested_concat(inputs_host, inputs_decode, padding_index=-100)
                )
            if logits is not None:
                logits = self._pad_across_processes(logits)
                logits = self._nested_gather(logits)
                if self.preprocess_logits_for_metrics is not None:
                    logits = self.preprocess_logits_for_metrics(logits, labels)
                preds_host = logits if preds_host is None else nested_concat(preds_host, logits, padding_index=-100)
            self.control = self.callback_handler.on_prediction_step(args, self.state, self.control)

            # Gather all tensors and put them back on the CPU if we have done enough accumulation steps.
            if args.eval_accumulation_steps is not None and (step + 1) % args.eval_accumulation_steps == 0:
                if losses_host is not None:
                    losses = nested_numpify(losses_host)
                    all_losses = losses if all_losses is None else np.concatenate((all_losses, losses), axis=0)
                if preds_host is not None:
                    logits = nested_numpify(preds_host)
                    all_preds = logits if all_preds is None else nested_concat(all_preds, logits, padding_index=-100)
                if inputs_host is not None:
                    inputs_decode = nested_numpify(inputs_host)
                    all_inputs = (
                        inputs_decode
                        if all_inputs is None
                        else nested_concat(all_inputs, inputs_decode, padding_index=-100)
                    )
                if labels_host is not None:
                    labels = nested_numpify(labels_host)
                    all_labels = (
                        labels if all_labels is None else nested_concat(all_labels, labels, padding_index=-100)
                    )

                # Set back to None to begin a new accumulation
                losses_host, preds_host, inputs_host, labels_host = None, None, None, None

        if args.past_index and hasattr(self, "_past"):
            # Clean the state at the end of the evaluation loop
            delattr(self, "_past")

        # Gather all remaining tensors and put them back on the CPU
        if losses_host is not None:
            losses = nested_numpify(losses_host)
            all_losses = losses if all_losses is None else np.concatenate((all_losses, losses), axis=0)
        if preds_host is not None:
            logits = nested_numpify(preds_host)
            all_preds = logits if all_preds is None else nested_concat(all_preds, logits, padding_index=-100)
        if inputs_host is not None:
            inputs_decode = nested_numpify(inputs_host)
            all_inputs = (
                inputs_decode if all_inputs is None else nested_concat(all_inputs, inputs_decode, padding_index=-100)
            )
        if labels_host is not None:
            labels = nested_numpify(labels_host)
            all_labels = labels if all_labels is None else nested_concat(all_labels, labels, padding_index=-100)

        # Number of samples
        if has_length(eval_dataset):
            num_samples = len(eval_dataset)
        # The instance check is weird and does not actually check for the type, but whether the dataset has the right
        # methods. Therefore we need to make sure it also has the attribute.
        elif isinstance(eval_dataset, IterableDatasetShard) and getattr(eval_dataset, "num_examples", 0) > 0:
            num_samples = eval_dataset.num_examples
        else:
            if has_length(dataloader):
                num_samples = self.num_examples(dataloader)
            else:  # both len(dataloader.dataset) and len(dataloader) fail
                num_samples = observed_num_examples
        if num_samples == 0 and observed_num_examples > 0:
            num_samples = observed_num_examples

        # Number of losses has been rounded to a multiple of batch_size and in a distributed training, the number of
        # samplers has been rounded to a multiple of batch_size, so we truncate.
        if all_losses is not None:
            all_losses = all_losses[:num_samples]
        if all_preds is not None:
            all_preds = nested_truncate(all_preds, num_samples)
        if all_labels is not None:
            all_labels = nested_truncate(all_labels, num_samples)
        if all_inputs is not None:
            all_inputs = nested_truncate(all_inputs, num_samples)

        # Metrics!
        if self.compute_metrics is not None and all_preds is not None and all_labels is not None:
            if args.include_inputs_for_metrics:
                metrics = self.compute_metrics(
                    EvalPrediction(predictions=all_preds, label_ids=all_labels, inputs=all_inputs)
                )
            else:
                metrics = self.compute_metrics(EvalPrediction(predictions=all_preds, label_ids=all_labels))
        else:
            metrics = {}

        # To be JSON-serializable, we need to remove numpy types or zero-d tensors
        metrics = denumpify_detensorize(metrics)

        if all_losses is not None:
            metrics[f"{metric_key_prefix}_loss"] = all_losses.mean().item()

        # Prefix all keys with metric_key_prefix + '_'
        for key in list(metrics.keys()):
            if not key.startswith(f"{metric_key_prefix}_"):
                metrics[f"{metric_key_prefix}_{key}"] = metrics.pop(key)

        return EvalLoopOutput(predictions=all_preds, label_ids=all_labels, metrics=metrics, num_samples=num_samples)

    def prediction_loop_ort(
        self,
        dataloader: DataLoader,
        description: str,
        prediction_loss_only: Optional[bool] = None,
        ignore_keys: Optional[List[str]] = None,
        metric_key_prefix: str = "eval",
    ) -> PredictionOutput:
        """
        Prediction/evaluation loop, shared by `ORTTrainer.evaluate()` and `ORTTrainer.predict()`.

        Works both with or without labels.
        """
        logger.info("[INFO] ONNX Runtime inference starts...")
        self.ort_model = None

        # Check if there are labels in the dataset
        dummy_inputs = next(iter(dataloader))
        has_labels = all(dummy_inputs.get(k) is not None for k in self.label_names)

        # Export ONNX models
        if self.onnx_model_path and (has_labels == self.exported_with_loss):
            logger.info("[INFO] Inference with given ONNX model")
            self.onnx_model_path = Path(self.onnx_model_path).as_posix()
        else:
            onnx_model_path = Path(self.args.output_dir)
            logger.info("[INFO] Exporting the model to ONNX...")
            if self.args.deepspeed and self.args.fp16:
                export_device = "cuda"
            else:
                export_device = "cpu"

            with_loss = has_labels and not self.label_smoother
            # Only need to export decoders if the models have been exported before.
            decoders_only = True if self.onnx_model_path else False
            self._export(onnx_model_path, with_loss=with_loss, device=export_device, decoders_only=decoders_only)

            self.exported_with_loss = with_loss
            self.onnx_model_path = onnx_model_path.as_posix()
            logger.info("[INFO] ONNX model is stored in:\n", self.onnx_model_path)

        args = self.args
        # Load ORT model
        self.ort_model = ORTModelForSeq2SeqLM.from_pretrained(
            model_id=self.onnx_model_path, provider="CUDAExecutionProvider"
        )

        if not has_length(dataloader):
            raise ValueError("dataloader must implement a working __len__")

        prediction_loss_only = prediction_loss_only if prediction_loss_only is not None else args.prediction_loss_only

        batch_size = dataloader.batch_size
        num_examples = self.num_examples(dataloader)
        logger.info(f"***** Running {description} *****")
        logger.info(f"  Num examples = {num_examples}")
        logger.info(f"  Batch size = {batch_size}")
        losses_host: torch.Tensor = None
        preds_host: Union[torch.Tensor, List[torch.Tensor]] = None
        labels_host: Union[torch.Tensor, List[torch.Tensor]] = None
        inputs_host: Union[torch.Tensor, List[torch.Tensor]] = None

        world_size = max(1, args.world_size)

        eval_losses_gatherer = DistributedTensorGatherer(world_size, num_examples, make_multiple_of=batch_size)
        if not prediction_loss_only:
            # The actual number of eval_sample can be greater than num_examples in distributed settings (when we pass
            # a batch size to the sampler)
            make_multiple_of = None
            if hasattr(dataloader, "sampler") and isinstance(dataloader.sampler, SequentialDistributedSampler):
                make_multiple_of = dataloader.sampler.batch_size
            preds_gatherer = DistributedTensorGatherer(world_size, num_examples, make_multiple_of=make_multiple_of)
            labels_gatherer = DistributedTensorGatherer(world_size, num_examples, make_multiple_of=make_multiple_of)
            inputs_gatherer = DistributedTensorGatherer(world_size, num_examples, make_multiple_of=make_multiple_of)

        if args.past_index >= 0:
            self._past = None

        self.callback_handler.eval_dataloader = dataloader

        for step, inputs in enumerate(dataloader):
            loss, logits, labels = self.prediction_step_ort(
                self.ort_model, inputs, prediction_loss_only, ignore_keys=ignore_keys
            )
            inputs_decode = inputs["input_ids"] if args.include_inputs_for_metrics else None

            if loss is not None:
                losses = loss.repeat(batch_size)
                losses_host = losses if losses_host is None else torch.cat((losses_host, losses), dim=0)
            if logits is not None:
                preds_host = logits if preds_host is None else nested_concat(preds_host, logits, padding_index=-100)
            if labels is not None:
                labels_host = labels if labels_host is None else nested_concat(labels_host, labels, padding_index=-100)
            if inputs_decode is not None:
                inputs_host = (
                    inputs_decode
                    if inputs_host is None
                    else nested_concat(inputs_host, inputs_decode, padding_index=-100)
                )
            self.control = self.callback_handler.on_prediction_step(args, self.state, self.control)

            # Gather all tensors and put them back on the CPU if we have done enough accumulation steps.
            if args.eval_accumulation_steps is not None and (step + 1) % args.eval_accumulation_steps == 0:
                eval_losses_gatherer.add_arrays(self._gather_and_numpify(losses_host, "eval_losses"))
                if not prediction_loss_only:
                    preds_gatherer.add_arrays(self._gather_and_numpify(preds_host, "eval_preds"))
                    labels_gatherer.add_arrays(self._gather_and_numpify(labels_host, "eval_label_ids"))
                    inputs_gatherer.add_arrays(self._gather_and_numpify(inputs_host, "eval_inputs_ids"))

                # Set back to None to begin a new accumulation
                losses_host, preds_host, labels_host, inputs_host = None, None, None, None

        if args.past_index and hasattr(self, "_past"):
            # Clean the state at the end of the evaluation loop
            delattr(self, "_past")

        # Gather all remaining tensors and put them back on the CPU
        eval_losses_gatherer.add_arrays(self._gather_and_numpify(losses_host, "eval_losses"))
        if not prediction_loss_only:
            preds_gatherer.add_arrays(self._gather_and_numpify(preds_host, "eval_preds"))
            labels_gatherer.add_arrays(self._gather_and_numpify(labels_host, "eval_label_ids"))
            inputs_gatherer.add_arrays(self._gather_and_numpify(inputs_host, "eval_inputs_ids"))

        eval_loss = eval_losses_gatherer.finalize()
        preds = preds_gatherer.finalize() if not prediction_loss_only else None
        label_ids = labels_gatherer.finalize() if not prediction_loss_only else None
        inputs_ids = inputs_gatherer.finalize() if not prediction_loss_only else None

        if self.compute_metrics is not None and preds is not None and label_ids is not None:
            if args.include_inputs_for_metrics:
                metrics = self.compute_metrics(
                    EvalPrediction(predictions=preds, label_ids=label_ids, inputs=inputs_ids)
                )
            else:
                metrics = self.compute_metrics(EvalPrediction(predictions=preds, label_ids=label_ids))
        else:
            metrics = {}

        # To be JSON-serializable, we need to remove numpy types or zero-d tensors
        metrics = denumpify_detensorize(metrics)

        if eval_loss is not None:
            metrics[f"{metric_key_prefix}_loss"] = eval_loss.mean().item()

        # Prefix all keys with metric_key_prefix + '_'
        for key in list(metrics.keys()):
            if not key.startswith(f"{metric_key_prefix}_"):
                metrics[f"{metric_key_prefix}_{key}"] = metrics.pop(key)

        return PredictionOutput(predictions=preds, label_ids=label_ids, metrics=metrics)

    def prediction_step_ort(
        self,
        model: ORTModel,
        inputs: Dict[str, Union[torch.Tensor, Any]],
        prediction_loss_only: bool,
        ignore_keys: Optional[List[str]] = None,
    ) -> Tuple[Optional[torch.Tensor], Optional[torch.Tensor], Optional[torch.Tensor]]:
        """
        Perform an evaluation step on `model` using `inputs`.

        Subclass and override to inject custom behavior.

        Args:
            model (`ORTModel`):
                The model to evaluate.
            inputs (`Dict[str, Union[torch.Tensor, Any]]`):
                The inputs and targets of the model.
                The dictionary will be unpacked before being fed to the model. Most models expect the targets under the
                argument `labels`. Check your model's documentation for all accepted arguments.
            prediction_loss_only (`bool`):
                Whether or not to return the loss only.
            ignore_keys (`Lst[str]`, *optional*):
                A list of keys in the output of your model (if it is a dictionary) that should be ignored when
                gathering predictions.

        Return:
            Tuple[Optional[float], Optional[torch.Tensor], Optional[torch.Tensor]]: A tuple with the loss=None, generated
            tokens and labels (each being optional).
        """

        if not self.args.predict_with_generate or prediction_loss_only:
            return super().prediction_step_ort(
                model, inputs, prediction_loss_only=prediction_loss_only, ignore_keys=ignore_keys
            )

        has_labels = "labels" in inputs
        inputs = self._prepare_inputs(inputs)

        # XXX: adapt synced_gpus for fairscale as well
        gen_kwargs = self._gen_kwargs.copy()
        if gen_kwargs.get("max_length") is None and gen_kwargs.get("max_new_tokens") is None:
            gen_kwargs["max_length"] = self.model.config.max_length
        gen_kwargs["num_beams"] = (
            gen_kwargs["num_beams"] if gen_kwargs.get("num_beams") is not None else self.model.config.num_beams
        )
        default_synced_gpus = True if is_deepspeed_zero3_enabled() else False
        gen_kwargs["synced_gpus"] = (
            gen_kwargs["synced_gpus"] if gen_kwargs.get("synced_gpus") is not None else default_synced_gpus
        )

        if "attention_mask" in inputs:
            gen_kwargs["attention_mask"] = inputs.get("attention_mask", None)
        if "global_attention_mask" in inputs:
            gen_kwargs["global_attention_mask"] = inputs.get("global_attention_mask", None)

        # prepare generation inputs
        # some encoder-decoder models can have varying encoder's and thus
        # varying model input names
        if hasattr(self.model, "encoder") and self.model.encoder.main_input_name != self.model.main_input_name:
            generation_inputs = inputs[self.model.encoder.main_input_name]
        else:
            generation_inputs = inputs[self.model.main_input_name]

        generated_tokens = model.generate(
            generation_inputs,
            **gen_kwargs,
        )
        # in case the batch is shorter than max length, the output should be padded
        if gen_kwargs.get("max_length") is not None and generated_tokens.shape[-1] < gen_kwargs["max_length"]:
            generated_tokens = self._pad_tensors_to_max_len(generated_tokens, gen_kwargs["max_length"])
        elif gen_kwargs.get("max_new_tokens") is not None and generated_tokens.shape[-1] < (
            gen_kwargs["max_new_tokens"] + 1
        ):
            generated_tokens = self._pad_tensors_to_max_len(generated_tokens, gen_kwargs["max_new_tokens"] + 1)

        with torch.no_grad():
            with self.compute_loss_context_manager():
                if self.label_smoother is not None:
                    onnx_inputs = {k: v for k, v in inputs.items() if k != "labels"}
                    outputs = model(**onnx_inputs)
                else:
                    outputs = model(**inputs)
            if has_labels:
                if self.label_smoother is not None:
                    labels = inputs["labels"]
                    # With label smoother, loss will be calculated out of box
                    # So the outputs of InferenceSession need to be converted to tensor and sent to the same device
                    loss = self.label_smoother(outputs, labels.to(outputs.logits.device)).mean().detach()
                else:
                    loss = (outputs["loss"] if isinstance(outputs, dict) else outputs[0]).mean().detach()
            else:
                loss = None

        if self.args.prediction_loss_only:
            return (loss, None, None)

        if has_labels:
            labels = inputs["labels"]
            if gen_kwargs.get("max_length") is not None and labels.shape[-1] < gen_kwargs["max_length"]:
                labels = self._pad_tensors_to_max_len(labels, gen_kwargs["max_length"])
            elif gen_kwargs.get("max_new_tokens") is not None and labels.shape[-1] < (
                gen_kwargs["max_new_tokens"] + 1
            ):
                labels = self._pad_tensors_to_max_len(labels, (gen_kwargs["max_new_tokens"] + 1))
        else:
            labels = None

        return (loss, generated_tokens, labels)

    def prediction_step(
        self,
        model: nn.Module,
        inputs: Dict[str, Union[torch.Tensor, Any]],
        prediction_loss_only: bool,
        ignore_keys: Optional[List[str]] = None,
    ) -> Tuple[Optional[float], Optional[torch.Tensor], Optional[torch.Tensor]]:
        """
        Perform an evaluation step on `model` using `inputs`.
        Subclass and override to inject custom behavior.
        Args:
            model (`nn.Module`):
                The model to evaluate.
            inputs (`Dict[str, Union[torch.Tensor, Any]]`):
                The inputs and targets of the model.
                The dictionary will be unpacked before being fed to the model. Most models expect the targets under the
                argument `labels`. Check your model's documentation for all accepted arguments.
            prediction_loss_only (`bool`):
                Whether or not to return the loss only.
        Return:
            Tuple[Optional[float], Optional[torch.Tensor], Optional[torch.Tensor]]: A tuple with the loss, logits and
            labels (each being optional).
        """

        if not self.args.predict_with_generate or prediction_loss_only:
            return super().prediction_step(
                model, inputs, prediction_loss_only=prediction_loss_only, ignore_keys=ignore_keys
            )

        has_labels = "labels" in inputs
        inputs = self._prepare_inputs(inputs)

        # XXX: adapt synced_gpus for fairscale as well
        gen_kwargs = self._gen_kwargs.copy()
        if gen_kwargs.get("max_length") is None and gen_kwargs.get("max_new_tokens") is None:
            gen_kwargs["max_length"] = self.model.config.max_length
        gen_kwargs["num_beams"] = (
            gen_kwargs["num_beams"] if gen_kwargs.get("num_beams") is not None else self.model.config.num_beams
        )
        default_synced_gpus = True if is_deepspeed_zero3_enabled() else False
        gen_kwargs["synced_gpus"] = (
            gen_kwargs["synced_gpus"] if gen_kwargs.get("synced_gpus") is not None else default_synced_gpus
        )

        if "attention_mask" in inputs:
            gen_kwargs["attention_mask"] = inputs.get("attention_mask", None)
        if "global_attention_mask" in inputs:
            gen_kwargs["global_attention_mask"] = inputs.get("global_attention_mask", None)

        # prepare generation inputs
        # some encoder-decoder models can have varying encoder's and thus
        # varying model input names
        if hasattr(self.model, "encoder") and self.model.encoder.main_input_name != self.model.main_input_name:
            generation_inputs = inputs[self.model.encoder.main_input_name]
        else:
            generation_inputs = inputs[self.model.main_input_name]

        generated_tokens = self.model.generate(
            generation_inputs,
            **gen_kwargs,
        )
        # in case the batch is shorter than max length, the output should be padded
        if gen_kwargs.get("max_length") is not None and generated_tokens.shape[-1] < gen_kwargs["max_length"]:
            generated_tokens = self._pad_tensors_to_max_len(generated_tokens, gen_kwargs["max_length"])
        elif gen_kwargs.get("max_new_tokens") is not None and generated_tokens.shape[-1] < (
            gen_kwargs["max_new_tokens"] + 1
        ):
            generated_tokens = self._pad_tensors_to_max_len(generated_tokens, gen_kwargs["max_new_tokens"] + 1)

        with torch.no_grad():
            if has_labels:
                with self.compute_loss_context_manager():
                    outputs = model(**inputs)
                if self.label_smoother is not None:
                    loss = self.label_smoother(outputs, inputs["labels"]).mean().detach()
                else:
                    loss = (outputs["loss"] if isinstance(outputs, dict) else outputs[0]).mean().detach()
            else:
                loss = None

        if self.args.prediction_loss_only:
            return (loss, None, None)

        if has_labels:
            labels = inputs["labels"]
            if gen_kwargs.get("max_length") is not None and labels.shape[-1] < gen_kwargs["max_length"]:
                labels = self._pad_tensors_to_max_len(labels, gen_kwargs["max_length"])
            elif gen_kwargs.get("max_new_tokens") is not None and labels.shape[-1] < (
                gen_kwargs["max_new_tokens"] + 1
            ):
                labels = self._pad_tensors_to_max_len(labels, (gen_kwargs["max_new_tokens"] + 1))
        else:
            labels = None

        return (loss, generated_tokens, labels)

    def _pad_tensors_to_max_len(self, tensor, max_length):
        if self.tokenizer is not None and hasattr(self.tokenizer, "pad_token_id"):
            # If PAD token is not defined at least EOS token has to be defined
            pad_token_id = (
                self.tokenizer.pad_token_id if self.tokenizer.pad_token_id is not None else self.tokenizer.eos_token_id
            )
        else:
            if self.model.config.pad_token_id is not None:
                pad_token_id = self.model.config.pad_token_id
            else:
                raise ValueError("Pad_token_id must be set in the configuration of the model, in order to pad tensors")

        padded_tensor = pad_token_id * torch.ones(
            (tensor.shape[0], max_length), dtype=tensor.dtype, device=tensor.device
        )
        padded_tensor[:, : tensor.shape[-1]] = tensor
        return padded_tensor

    def _export(
        self,
        save_dir: Union[str, Path],
        model: Optional[PreTrainedModel] = None,
        opset: Optional[int] = None,
        device: str = "cpu",
        with_loss: bool = True,
        decoders_only: bool = False,
        **kwargs,
    ) -> None:
        """
        Load and export a sequence-to-sequence model to ONNX models(encoder and decoder(s)).

        Args:
            save_dir (`str` or `Path`):
                The directory where the ONNX models(encoder, decoder...) should be saved, default to
                `transformers.file_utils.default_cache_path`, which is the cache dir for transformers.
            device (`str`, *optional*, defaults to `cpu`):
                The device on which the ONNX model will be exported. Either `cpu` or `cuda`.
            with_loss (`bool`, defaults to `True`):
                Whether to export ONNX model with the loss in outputs.
            decoders_only (`bool`, defaults to `False`):
                Whether to just export decoder models.
        """
        if model is None:
            if not (self.args.fp16 and self.args.deepspeed):
                # Taking CPU to export the model
                self.model.to("cpu")
            model = unwrap_model(self.model)

        onnx_config_constructor = TasksManager.get_exporter_config_constructor(
            model=model, exporter="onnx", task=self.feature
        )
        onnx_config = onnx_config_constructor(model.config)

        opset = onnx_config.DEFAULT_ONNX_OPSET if opset is None else opset

        encoder = model.get_encoder()

        onnx_config_encoder = onnx_config.with_behavior("encoder")
        onnx_config_decoder = onnx_config.with_behavior("decoder", use_past=False)
        onnx_config_decoder_with_past = onnx_config.with_behavior("decoder", use_past=True)

        if with_loss:
            # Add `loss` to the ONNX config of decoders
            onnx_config_decoder = wrap_onnx_config_for_loss(onnx_config_decoder)
            onnx_config_decoder_with_past = wrap_onnx_config_for_loss(onnx_config_decoder_with_past)
            opset = max(opset, 12)  # Operators like `nll_loss`are added for opset>=12

        # Export the encoder
        if not decoders_only:
            _ = export(
                model=encoder,
                config=onnx_config_encoder,
                opset=opset,
                output=Path(save_dir).joinpath(ONNX_ENCODER_NAME),
                device=device,
            )
        # Export the decoder without the past key values
        export(
            model=model,
            config=onnx_config_decoder,
            opset=opset,
            output=Path(save_dir).joinpath(ONNX_DECODER_NAME),
            device=device,
        )

        # Export the decoder with the past key values
        use_cache = kwargs.get("use_cache", True)
        if use_cache:
            export(
                model=model,
                config=onnx_config_decoder_with_past,
                opset=opset,
                output=Path(save_dir).joinpath(ONNX_DECODER_WITH_PAST_NAME),
                device=device,
            )

        model.config.save_pretrained(save_dir)<|MERGE_RESOLUTION|>--- conflicted
+++ resolved
@@ -201,15 +201,7 @@
 
         args = self.args
         # Load ORT model
-<<<<<<< HEAD
         self.ort_model = ORTModelForSeq2SeqLM.from_pretrained(model_id=self.onnx_model_path).to(args.device)
-        print("use_io_binding", self.ort_model.use_io_binding)
-        raise
-=======
-        self.ort_model = ORTModelForSeq2SeqLM.from_pretrained(
-            model_id=self.onnx_model_path, provider="CUDAExecutionProvider"
-        )
->>>>>>> 380fd8c6
 
         prediction_loss_only = prediction_loss_only if prediction_loss_only is not None else args.prediction_loss_only
 
