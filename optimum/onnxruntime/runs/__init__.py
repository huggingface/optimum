--- conflicted
+++ resolved
@@ -154,15 +154,10 @@
 
         return 0, 0
 
-<<<<<<< HEAD
-    def launch_eval(self):
-        kwargs = self.task_processor.get_pipeline_kwargs()
-=======
     def launch_eval(
         self, save: bool = False, save_directory: Union[str, os.PathLike] = None, run_name: Optional[str] = None
     ):
         kwargs = self.processor.get_pipeline_kwargs()
->>>>>>> 122270cc
 
         # transformers pipelines are smart enought to detect whether the tokenizer or feature_extractor is needed
         ort_pipeline = _optimum_pipeline(
