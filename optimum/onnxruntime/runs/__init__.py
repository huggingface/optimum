--- conflicted
+++ resolved
@@ -1,24 +1,13 @@
 import json
 import os
-<<<<<<< HEAD
 import shutil
 from pathlib import Path
 from typing import Dict, Optional, Union
 
-import numpy as np
 import transformers
-=======
-from pathlib import Path
-
-from datasets import load_metric
-from transformers import AutoTokenizer
-from transformers import pipeline as _transformers_pipeline
-from transformers.onnx import FeaturesManager
->>>>>>> 41688286
 
 from onnxruntime.quantization import QuantFormat, QuantizationMode, QuantType
 
-from ...pipelines import SUPPORTED_TASKS
 from ...pipelines import pipeline as _optimum_pipeline
 from ...runs_base import Run, TimeBenchmark, get_autoclass_name, task_processing_map
 from .. import ORTQuantizer
@@ -33,33 +22,13 @@
     def __init__(self, run_config):
         run_config = super().__init__(run_config)
 
-        self.run_config = run_config
+        onnx_model = SUPPORTED_TASKS[self.task]["class"][0].from_pretrained(
+                    run_config["model_name_or_path"], from_transformers=True
+                )
 
-<<<<<<< HEAD
         self.model_path = os.path.join(self.run_dir_path, "model.onnx")
 
         self.config = transformers.AutoConfig.from_pretrained(run_config["model_name_or_path"])
-=======
-        onnx_model = SUPPORTED_TASKS[self.task]["class"][0].from_pretrained(
-            run_config["model_name_or_path"], from_transformers=True
-        )
-
-        trfs_model = FeaturesManager.get_model_from_feature(
-            onnx_model.export_feature, run_config["model_name_or_path"]
-        )
-        tokenizer = AutoTokenizer.from_pretrained(run_config["model_name_or_path"])
-        quantizer = ORTQuantizer.from_pretrained(onnx_model)
-
-        self.preprocessor = copy.deepcopy(tokenizer)
-
-        self.batch_sizes = run_config["batch_sizes"]
-        self.input_lengths = run_config["input_lengths"]
-
-        self.time_benchmark_args = run_config["time_benchmark_args"]
-
-        self.model_path = "model.onnx"
-        self.quantized_model_path = "model_quantized.onnx"
->>>>>>> 41688286
 
         processing_class = task_processing_map[self.task]
         self.task_processor = processing_class(
@@ -75,11 +44,7 @@
             num_calibration_samples=run_config["calibration"]["num_calibration_samples"]
             if self.static_quantization
             else None,
-<<<<<<< HEAD
             config=self.config,
-=======
-            config=trfs_model.config,
->>>>>>> 41688286
             max_eval_samples=run_config["max_eval_samples"],
         )
 
@@ -89,42 +54,17 @@
         self.load_datasets()
 
         if self.apply_quantization:
-            self._apply_ptq()
+            self._apply_ptq(onnx_model)
+            ort_session = ORTModel.load_model(self.quantized_model_path)
+
+            # necessary to pass the config for the pipeline not to complain later
+            self.ort_model = task_ortmodel_map[self.task](ort_session, config=self.config)
         else:
-            model_class = transformers.onnx.FeaturesManager.get_model_class_for_feature(get_autoclass_name(self.task))
-            model = model_class.from_pretrained(run_config["model_name_or_path"])
-
-            _, onnx_config_factory = transformers.onnx.FeaturesManager.check_supported_model_or_raise(
-                model, feature=get_autoclass_name(self.task)
-            )
-            _onnx_config = onnx_config_factory(self.config)
-            transformers.onnx.export(
-                self.preprocessor,
-                model,
-                _onnx_config,
-                self.run_config["framework_args"]["opset"],
-                Path(self.model_path),
-            )
-
-        # onnxruntime benchmark
-        if self.apply_quantization:
-            ort_session = ORTModel.load_model(self.quantized_model_path)
-        else:
-            ort_session = ORTModel.load_model(self.model_path)
-        """
-        options = onnxruntime.SessionOptions()
-        options.intra_op_num_threads = 20
-        ort_session = onnxruntime.InferenceSession(
-            self.quantized_model_path, providers=["CPUExecutionProvider"], sess_options=options
-        )
-        """
-
-        # necessary to pass the config for the pipeline not to complain later
-        self.ort_model = task_ortmodel_map[self.task](ort_session, config=self.config)
+            self.ort_model = onnx_model
 
         self.return_body["model_type"] = self.config.model_type  # return_body is initialized in parent class
 
-    def _apply_ptq(self):
+    def _apply_ptq(self, onnx_model):
         self.quantized_model_path = os.path.join(self.run_dir_path, "quantized_model.onnx")
 
         # Create the quantization configuration containing all the quantization parameters
@@ -139,11 +79,7 @@
             operators_to_quantize=self.run_config["operators_to_quantize"],
         )
 
-        quantizer = ORTQuantizer.from_pretrained(
-            self.run_config["model_name_or_path"],
-            feature=get_autoclass_name(self.task),
-            opset=self.run_config["framework_args"]["opset"],
-        )
+        quantizer = ORTQuantizer.from_pretrained(onnx_model)
 
         quantization_preprocessor = QuantizationPreprocessor()
         ranges = None
@@ -162,31 +98,13 @@
 
         # Export the quantized model
         quantizer.quantize(
-            save_dir="./",
+            save_dir=self.run_dir_path,
             calibration_tensors_range=ranges,
             quantization_config=qconfig,
             preprocessor=quantization_preprocessor,
         )
 
-<<<<<<< HEAD
         self.ort_config = ORTConfig(opset=quantizer.opset, quantization=qconfig)
-=======
-        # onnxruntime benchmark
-        ort_session = ORTModel.load_model(
-            str(Path("./") / self.quantized_model_path),
-        )
-
-        # necessary to pass the config for the pipeline not to complain later
-        self.ort_model = task_ortmodel_map[self.task](ort_session, config=trfs_model.config)
-
-        # pytorch benchmark
-        model_class = FeaturesManager.get_model_class_for_feature(get_autoclass_name(self.task))
-        self.torch_model = model_class.from_pretrained(run_config["model_name_or_path"])
-
-        self.return_body[
-            "model_type"
-        ] = self.torch_model.config.model_type  # return_body is initialized in parent class
->>>>>>> 41688286
 
     def _launch_time(self, trial):
         batch_size = trial.suggest_categorical("batch_size", self.batch_sizes)
