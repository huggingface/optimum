--- conflicted
+++ resolved
@@ -75,29 +75,6 @@
 
     # Contribution note: Please add new models in alphabetical order
     _conf = {
-<<<<<<< HEAD
-        "albert": ("num_attention_heads", "hidden_size", "bert"),
-        "bart": ("encoder_attention_heads", "d_model", "bart"),
-        "bert": ("num_attention_heads", "hidden_size", "bert"),
-        "big_bird": ("num_attention_heads", "hidden_size", "bert"),
-        "bigbird_pegasus": ("encoder_attention_heads", "d_model", None),  # bug in `fusion_skiplayernorm.py`
-        "camembert": ("num_attention_heads", "hidden_size", "bert"),
-        "codegen": ("n_head", "n_embd", "gpt2"),
-        "deberta": ("num_attention_heads", "hidden_size", "bert"),
-        "deberta-v2": ("num_attention_heads", "hidden_size", "bert"),
-        "distilbert": ("n_heads", "dim", "bert"),
-        "electra": ("num_attention_heads", "hidden_size", "bert"),
-        "gpt2": ("n_head", "n_embd", "gpt2"),
-        "gpt_neo": ("num_heads", "hidden_size", "gpt2"),
-        "marian": ("encoder_attention_heads", "d_model", "bart"),
-        "mbart": ("encoder_attention_heads", "d_model", "bart"),
-        "mt5": ("num_heads", "d_model", "bart"),
-        "m2m_100": ("encoder_attention_heads", "d_model", "bart"),
-        "pegasus": ("encoder_attention_heads", "d_model", "bart"),
-        "roberta": ("num_attention_heads", "hidden_size", "bert"),
-        "t5": ("num_heads", "d_model", "t5"),
-        "xlm-roberta": ("num_attention_heads", "hidden_size", "bert"),
-=======
         "albert": "bert",
         "bart": "bart",
         "bert": "bert",
@@ -116,11 +93,11 @@
         "mbart": "bart",
         "mt5": "bart",
         "m2m_100": "bart",
+        "pegasus": "bart",
         "roberta": "bert",
         "t5": "t5",
         "whisper": "whisper",
         "xlm-roberta": "bert",
->>>>>>> d2436cf3
     }
 
     @classmethod
