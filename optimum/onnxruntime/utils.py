--- conflicted
+++ resolved
@@ -131,7 +131,6 @@
             model.graph.node.insert(int(op_num), new_node)
 
     onnx.checker.check_model(model)
-<<<<<<< HEAD
     onnx.save(model, model_path)
 
 
@@ -141,70 +140,4 @@
     elif isinstance(onnx_config, OnnxConfigWithPast):
         return OnnxConfigWithPastAndLoss(onnx_config)
     else:
-        return OnnxConfigWithLoss(onnx_config)
-
-
-def _find_duplicate_weights(model) -> DefaultDict[Tuple[int, bytes], Set[str]]:
-    duplicates = defaultdict(set)
-    for initializer in model.graph.initializer:
-        for data_attr in ["raw_data", "int32_data", "int64_data", "uint64_data", "float_data", "double_data"]:
-            tensor_data = getattr(initializer, data_attr)
-            if tensor_data:
-                tensor_data = tuple(tensor_data)
-                break
-        duplicates[(initializer.data_type, tensor_data)].add(initializer.name)
-    return duplicates
-
-
-def _create_name_sharing_dict(duplicate_weights: DefaultDict[Tuple[int, bytes], Set[str]]) -> Dict[str, str]:
-    def _create_name_sharing_dict_for_duplicates(duplicates: Set[str]) -> Dict[str, str]:
-        common_name = duplicates.pop()
-        duplicates.add(common_name)
-        return {k: common_name for k in duplicates}
-
-    name_sharing_dict = {}
-    for duplicates in duplicate_weights.values():
-        name_sharing_dict.update(_create_name_sharing_dict_for_duplicates(duplicates))
-    return name_sharing_dict
-
-
-def _replace_input_names(model: ModelProto, name_sharing_dict: Dict[str, str]):
-    for node in model.graph.node:
-        for i in range(len(node.input)):
-            node.input[i] = name_sharing_dict.get(node.input[i], node.input[i])
-
-
-def _remove_redundant_initializers(model: ModelProto, name_sharing_dict: Dict[str, str]):
-    to_pop = []
-    for idx, initializer in enumerate(model.graph.initializer):
-        if initializer.name != name_sharing_dict[initializer.name]:
-            to_pop.append(idx)
-
-    for idx in sorted(to_pop, reverse=True):
-        model.graph.initializer.pop(idx)
-
-
-def remove_duplicate_weights(model: ModelProto, inplace: bool = False) -> ModelProto:
-    """
-    Finds and removes duplicate weights in a model by keeping only unique weights, and make the duplicate values point
-    to them.
-
-    Args:
-        model (`~onnx.ModelProto`): The model to remove duplicates from.
-        inplace (`bool`, defaults to False): Whether to perform this transformation inplace.
-
-    Returns:
-        `~onnx.ModelProto`: The model without duplicates.
-    """
-    if not inplace:
-        model = copy.deepcopy(model)
-    duplicates = _find_duplicate_weights(model)
-    name_sharing_dict = _create_name_sharing_dict(duplicates)
-
-    _replace_input_names(model, name_sharing_dict)
-    _remove_redundant_initializers(model, name_sharing_dict)
-
-    return model
-=======
-    onnx.save(model, model_path)
->>>>>>> 81b85fa6
+        return OnnxConfigWithLoss(onnx_config)