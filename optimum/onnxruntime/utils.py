--- conflicted
+++ resolved
@@ -169,13 +169,13 @@
     return "CUDAExecutionProvider" if device.type.lower() == "cuda" else "CPUExecutionProvider"
 
 
-<<<<<<< HEAD
 def check_if_multiple_available_providers() -> bool:
     """
     Uses ONNX Runtime to check if multiple providers are available.
     """
     return len(ort.get_available_providers()) > 1
-=======
+
+
 class ORTQuantizableOperator(Enum):
     # Common ops
     Gather = "Gather"
@@ -200,5 +200,4 @@
     Unsqueeze = "Unsqueeze"
     Resize = "Resize"
     AveragePool = "AveragePool"
-    Concat = "Concat"
->>>>>>> 5c9af4e5
+    Concat = "Concat"