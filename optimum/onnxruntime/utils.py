#  Copyright 2021 The HuggingFace Team. All rights reserved.
#
#  Licensed under the Apache License, Version 2.0 (the "License");
#  you may not use this file except in compliance with the License.
#  You may obtain a copy of the License at
#
#      http://www.apache.org/licenses/LICENSE-2.0
#
#  Unless required by applicable law or agreed to in writing, software
#  distributed under the License is distributed on an "AS IS" BASIS,
#  WITHOUT WARRANTIES OR CONDITIONS OF ANY KIND, either express or implied.
#  See the License for the specific language governing permissions and
#  limitations under the License.
from enum import Enum

import torch
from transformers.onnx import OnnxConfig, OnnxSeq2SeqConfigWithPast
from transformers.utils import logging

import onnx
import onnxruntime as ort

from ..onnx import OnnxConfigWithLoss, OnnxSeq2SeqConfigWithPastAndLoss


logger = logging.get_logger(__name__)

ONNX_WEIGHTS_NAME = "model.onnx"
OPTIMIZED_ONNX_WEIGHTS_NAME = "optimized_model.onnx"
QUANTIZED_ONNX_WEIGHTS_NAME = "q8_model.onnx"

ONNX_ENCODER_NAME = "encoder_model.onnx"
ONNX_DECODER_NAME = "decoder_model.onnx"
ONNX_DECODER_WITH_PAST_NAME = "decoder_with_past_model.onnx"


def _is_gpu_available():
    """
    checks if a gpu is available.
    """
    available_providers = ort.get_available_providers()
    if "CUDAExecutionProvider" in available_providers and torch.cuda.is_available():
        return True
    else:
        return False


class ORTConfigManager:
    """
    A class that contains all the information needed by ONNX Runtime optimization for a given model type.

    Attributes:
        _conf (`Dict[str, tuple]`):
            A dictionary mapping each supported model type to a tuple containing the number of attention heads
            and the hidden size model config attribute names as well as the corresponding ONNX Runtime model type.
    """

    # Contribution note: Please add new models in alphabetical order
    _conf = {
        "albert": ("num_attention_heads", "hidden_size", "bert"),
        "bart": ("encoder_attention_heads", "d_model", "bart"),
        "bert": ("num_attention_heads", "hidden_size", "bert"),
        "big_bird": ("num_attention_heads", "hidden_size", "bert"),
        "camembert": ("num_attention_heads", "hidden_size", "bert"),
        "codegen": ("n_head", "n_embd", "gpt2"),
        "deberta": ("num_attention_heads", "hidden_size", "bert"),
        "deberta-v2": ("num_attention_heads", "hidden_size", "bert"),
        "distilbert": ("n_heads", "dim", "bert"),
        "electra": ("num_attention_heads", "hidden_size", "bert"),
        "gpt2": ("n_head", "n_embd", "gpt2"),
        "gpt_neo": ("num_heads", "hidden_size", "gpt2"),
<<<<<<< HEAD
        "mt5": ("num_heads", "d_model", "bart"),
=======
        "marian": ("encoder_attention_heads", "d_model", "bart"),
>>>>>>> 71f4c41f
        "roberta": ("num_attention_heads", "hidden_size", "bert"),
        "xlm-roberta": ("num_attention_heads", "hidden_size", "bert"),
    }

    @classmethod
    def get_num_heads_name(cls, model_type: str) -> str:
        num_heads = "num_attention_heads"
        try:
            num_heads = cls._conf[model_type][0]
        except KeyError:
            logger.warning(
                f"{model_type} is not supported yet. Only {list(cls._conf.keys())} are supported. The default value to "
                f"access the number of heads defined in the config is set to `{num_heads}`."
            )
        return num_heads

    @classmethod
    def get_hidden_size_name(cls, model_type: str) -> str:
        hidden_size = "hidden_size"
        try:
            hidden_size = cls._conf[model_type][1]
        except KeyError:
            logger.warning(
                f"{model_type} is not supported yet. Only {list(cls._conf.keys())} are supported. The default value to "
                f"access the hidden size defined in the config is set to `{hidden_size}`."
            )
        return hidden_size

    @classmethod
    def get_model_ort_type(cls, model_type: str) -> str:
        try:
            model_type = cls._conf[model_type][2]
        except KeyError:
            logger.warning(f"{model_type} is not supported yet. Only {list(cls._conf.keys())} are supported.")
        return model_type

    @classmethod
    def check_supported_model_or_raise(cls, model_type: str) -> bool:
        if model_type not in cls._conf:
            raise KeyError(
                f"{model_type} model type is not supported yet. Only {list(cls._conf.keys())} are supported. "
                f"If you want to support {model_type} please propose a PR or open up an issue."
            )


def generate_identified_filename(filename, identifier):
    return filename.parent.joinpath(filename.stem + identifier).with_suffix(filename.suffix)


def fix_atenops_to_gather(model_path):
    # Fix broken ATenOp nodes back to Gather nodes.
    model = onnx.load(model_path)
    onnx.checker.check_model(model)

    nodes = model.graph.node

    for node in nodes:
        if node.op_type in ["ATenOp", "ATen"]:
            logger.info(f"----Start fixing node: {node.name}----")
            op_num = node.name.split("_")[-1]
            new_node = onnx.helper.make_node(
                "Gather",
                name="Gather_" + op_num,
                inputs=[node.input[0], node.input[1]],
                outputs=node.output,
            )

            model.graph.node.remove(node)
            model.graph.node.insert(int(op_num), new_node)

    onnx.checker.check_model(model)
    onnx.save(model, model_path)


def wrap_onnx_config_for_loss(onnx_config: OnnxConfig) -> OnnxConfig:
    if isinstance(onnx_config, OnnxSeq2SeqConfigWithPast):
        return OnnxSeq2SeqConfigWithPastAndLoss(onnx_config)
    else:
        return OnnxConfigWithLoss(onnx_config)


def get_device_for_provider(provider: str) -> torch.device:
    """
    Gets the PyTorch device (CPU/CUDA) associated with an ONNX Runtime provider.
    """
    return torch.device("cuda") if provider == "CUDAExecutionProvider" else torch.device("cpu")


def get_provider_for_device(device: torch.device) -> str:
    """
    Gets the ONNX Runtime provider associated with the PyTorch device (CPU/CUDA).
    """
    return "CUDAExecutionProvider" if device.type.lower() == "cuda" else "CPUExecutionProvider"


class ORTQuantizableOperator(Enum):
    # Common ops
    Gather = "Gather"
    Transpose = "Transpose"
    EmbedLayerNormalizationQuant = "EmbedLayerNormalization"

    # QLinearOps
    Conv = "Conv"
    MatMul = "MatMul"
    Add = "Add"
    Mul = "Mul"
    Relu = "Relu"
    Clip = "Clip"
    LeakyRelu = "LeakyRelu"
    Sigmoid = "Sigmoid"
    MaxPool = "MaxPool"
    GlobalAveragePool = "GlobalAveragePool"
    Split = "Split"
    Pad = "Pad"
    Reshape = "Reshape"
    Squeeze = "Squeeze"
    Unsqueeze = "Unsqueeze"
    Resize = "Resize"
    AveragePool = "AveragePool"
    Concat = "Concat"<|MERGE_RESOLUTION|>--- conflicted
+++ resolved
@@ -69,11 +69,8 @@
         "electra": ("num_attention_heads", "hidden_size", "bert"),
         "gpt2": ("n_head", "n_embd", "gpt2"),
         "gpt_neo": ("num_heads", "hidden_size", "gpt2"),
-<<<<<<< HEAD
         "mt5": ("num_heads", "d_model", "bart"),
-=======
         "marian": ("encoder_attention_heads", "d_model", "bart"),
->>>>>>> 71f4c41f
         "roberta": ("num_attention_heads", "hidden_size", "bert"),
         "xlm-roberta": ("num_attention_heads", "hidden_size", "bert"),
     }
