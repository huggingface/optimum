--- conflicted
+++ resolved
@@ -116,7 +116,6 @@
         Returns:
             An instance of `ORTQuantizer`.
         """
-<<<<<<< HEAD
         model_file_name = ONNX_WEIGHTS_NAME if file_name is None else file_name
         # check if the user is loading a vanilla transformers and if a feature is available
         if from_transformers and task is None:
@@ -164,48 +163,6 @@
         """
         super().__init__()
         self.onnx_model_path = onnx_model_path
-=======
-        preprocessor = get_preprocessor(model_name_or_path)
-        model_class = FeaturesManager.get_model_class_for_feature(feature)
-        model = model_class.from_pretrained(model_name_or_path)
-
-        return ORTQuantizer(preprocessor, model, feature, opset)
-
-    def __init__(
-        self,
-        preprocessor: Union[AutoTokenizer, AutoFeatureExtractor],
-        model: PreTrainedModel,
-        feature: str = "default",
-        opset: Optional[int] = None,
-    ):
-        """
-        Args:
-            preprocessor (`Union[AutoTokenizer, AutoFeatureExtractor]`):
-                The preprocessor used to preprocess the data.
-            model (`PreTrainedModel`):
-                The model to optimize.
-            feature (`str`, defaults to `"default"`):
-                Feature to use when exporting the model.
-            opset (`int`, *optional*):
-                ONNX opset version to export the model with.
-        """
-        super().__init__()
-
-        self.preprocessor = preprocessor
-        self.model = model
-
-        self.feature = feature
-
-        if feature.startswith("image-"):
-            LOGGER.warning(
-                f"Static quantization using percentile or entropy is not supported for the task {feature}. To perform static quantization, use minmax calibration."
-            )
-
-        self._model_type, onnx_config_factory = FeaturesManager.check_supported_model_or_raise(model, feature=feature)
-        self._onnx_config = onnx_config_factory(self.model.config)
-        self.opset = self._onnx_config.default_onnx_opset if opset is None else opset
-
->>>>>>> 958b3175
         self._calibrator = None
 
     def fit(
@@ -301,18 +258,6 @@
         Returns:
             The dictionary mapping the nodes name to their quantization ranges.
         """
-<<<<<<< HEAD
-=======
-        if not isinstance(onnx_model_path, Path):
-            onnx_model_path = Path(onnx_model_path)
-
-        # Export the model to ONNX IR
-        if not onnx_model_path.exists():
-            export(self.preprocessor, self.model, self._onnx_config, self.opset, onnx_model_path)
-
-            LOGGER.info(f"Exported model to ONNX at: {onnx_model_path.as_posix()}")
-
->>>>>>> 958b3175
         # If no calibrator, then create one
         if calibration_config.method is not None:
             LOGGER.info(f"Creating calibrator: {calibration_config.method}({calibration_config})")
@@ -371,16 +316,6 @@
         Returns:
             The path of the resulting quantized model.
         """
-<<<<<<< HEAD
-=======
-        if not isinstance(onnx_model_path, Path):
-            onnx_model_path = Path(onnx_model_path)
-
-        # Export the model if it has not already been exported to ONNX IR (useful for dynamic quantization)
-        if not onnx_model_path.exists():
-            export(self.preprocessor, self.model, self._onnx_config, self.opset, onnx_model_path)
-
->>>>>>> 958b3175
         use_qdq = quantization_config.is_static and quantization_config.format == QuantFormat.QDQ
 
         if not quantization_config.is_static:
