#  Copyright 2021 The HuggingFace Team. All rights reserved.
#
#  Licensed under the Apache License, Version 2.0 (the "License");
#  you may not use this file except in compliance with the License.
#  You may obtain a copy of the License at
#
#      http://www.apache.org/licenses/LICENSE-2.0
#
#  Unless required by applicable law or agreed to in writing, software
#  distributed under the License is distributed on an "AS IS" BASIS,
#  WITHOUT WARRANTIES OR CONDITIONS OF ANY KIND, either express or implied.
#  See the License for the specific language governing permissions and
#  limitations under the License.
"""Classes handling quantization with ONNX Runtime."""

import logging
import os
from collections import defaultdict
from pathlib import Path
from typing import TYPE_CHECKING, Callable, Dict, List, Optional, Tuple, Union

from datasets import Dataset, load_dataset
from packaging.version import Version, parse
from transformers import AutoConfig

import onnx
from onnxruntime import __version__ as ort_version
from onnxruntime.quantization import CalibrationDataReader, QuantFormat, QuantizationMode, QuantType
from onnxruntime.quantization.onnx_quantizer import ONNXQuantizer
from onnxruntime.quantization.qdq_quantizer import QDQQuantizer

from ..quantization_base import OptimumQuantizer
from ..utils.save_utils import maybe_save_preprocessors
from . import ORTQuantizableOperator
from .configuration import CalibrationConfig, NodeName, NodeType, ORTConfig, QuantizationConfig
from .modeling_ort import ORTModel
from .modeling_seq2seq import ORTModelForConditionalGeneration
from .preprocessors import QuantizationPreprocessor


if TYPE_CHECKING:
    from transformers import PretrainedConfig

LOGGER = logging.getLogger(__name__)


class ORTCalibrationDataReader(CalibrationDataReader):
    __slots__ = ["batch_size", "dataset", "_dataset_iter"]

    def __init__(self, dataset: Dataset, batch_size: int = 1):
        if dataset is None:
            raise ValueError("Provided dataset is None.")

        if batch_size <= 0:
            raise ValueError(f"Provided batch_size should be >= 1 (got: {batch_size}).")

        self.dataset = dataset
        self.batch_size = batch_size

        self._dataset_iter = iter(self.dataset)

    def get_next(self):
        featurized_samples = None
        try:
            if self.batch_size == 1:
                featurized_samples = {key: [value] for key, value in next(self._dataset_iter).items()}
            else:
                featurized_samples = defaultdict(list)
                for _ in range(self.batch_size):
                    sample = next(self._dataset_iter)

                    for name, value in sample.items():
                        featurized_samples[name] += [value]

        except StopIteration:
            pass

        if featurized_samples is not None and len(featurized_samples) > 0:
            return featurized_samples
        return None


class ORTQuantizer(OptimumQuantizer):
    """
    Handles the ONNX Runtime quantization process for models shared on huggingface.co/models.
    """

    def __init__(self, onnx_model_path: Path, config: Optional["PretrainedConfig"] = None):
        """
        Args:
            onnx_model_path (`Path`):
                Path to the onnx model files you want to quantize.
            config (`Optional[PretrainedConfig]`, *optional*):
                The configuration of the model.
        """
        super().__init__()
        self.onnx_model_path = onnx_model_path
        self.config = config
        if self.config is None:
            try:
                self.config = AutoConfig.from_pretrained(self.onnx_model_path.parent)
            except OSError:
                LOGGER.warning(
                    f"Could not load the config for {self.onnx_model_path} automatically, this might make "
                    "the quantized model harder to use because it will not be able to be loaded by an ORTModel without "
                    "having to specify the configuration explicitly."
                )
        self._calibrator = None

    @classmethod
    def from_pretrained(
        cls,
        model_or_path: Union["ORTModel", str, Path],
        file_name: Optional[str] = None,
    ) -> "ORTQuantizer":
        """
        Instantiates a `ORTQuantizer` from a an ONNX model file or an `ORTModel`.

        Args:
            model_or_path (`Union[ORTModel, str, Path]`):
                Can be either:
                    - A path to a saved exported ONNX Intermediate Representation (IR) model, e.g., `./my_model_directory/.
                    - Or an `ORTModelForXX` class, e.g., `ORTModelForQuestionAnswering`.
            file_name(`Optional[str]`, *optional*):
                Overwrites the default model file name from `"model.onnx"` to `file_name`.
                This allows you to load different model files from the same repository or directory.
        Returns:
            An instance of `ORTQuantizer`.
        """
        ort_quantizer_error_message = "ORTQuantizer does not support multi-file quantization. Please create separate ORTQuantizer instances for each model/file."

        if isinstance(model_or_path, str):
            model_or_path = Path(model_or_path)

        if isinstance(model_or_path, ORTModelForConditionalGeneration):
            raise ValueError(ort_quantizer_error_message)
<<<<<<< HEAD
        elif isinstance(model_or_path, Path) and not file_name:
=======
        elif isinstance(model_or_path, Path) and file_name is None:
>>>>>>> 0d597b7b
            onnx_files = list(model_or_path.glob("*.onnx"))
            if len(onnx_files) == 0:
                raise FileNotFoundError(f"Could not find any ONNX model file in {model_or_path}")
            elif len(onnx_files) > 1:
                raise RuntimeError(
                    f"Found too many ONNX model files in {model_or_path}. {ort_quantizer_error_message}"
                )
            file_name = onnx_files[0].name

        path = None
        if isinstance(model_or_path, ORTModel):
            path = Path(model_or_path.model._model_path)
        elif os.path.isdir(model_or_path):
            path = Path(model_or_path) / file_name
        else:
            raise ValueError(f"Unable to load model from {model_or_path}.")
        return cls(path)

    def fit(
        self,
        dataset: Dataset,
        calibration_config: CalibrationConfig,
        onnx_augmented_model_name: Union[str, Path] = "augmented_model.onnx",
        operators_to_quantize: Optional[List[NodeType]] = None,
        batch_size: int = 1,
        use_external_data_format: bool = False,
        use_gpu: bool = False,
        force_symmetric_range: bool = False,
    ) -> Dict[str, Tuple[float, float]]:
        """
        Performs the calibration step and computes the quantization ranges.

        Args:
            dataset (`Dataset`):
                The dataset to use when performing the calibration step.
            calibration_config ([`~CalibrationConfig`]):
                The configuration containing the parameters related to the calibration step.
            onnx_augmented_model_name (`Union[str, Path]`, *optional*, defaults to `"augmented_model.onnx"`):
                The path used to save the augmented model used to collect the quantization ranges.
            operators_to_quantize (`Optional[List[NodeType]]`, *optional*):
                List of the operators types to quantize.
            batch_size (`int`, *optional*, defaults to 1):
                The batch size to use when collecting the quantization ranges values.
            use_external_data_format (`bool`, defaults to `False`):
                Whether to use external data format to store model which size is >= 2Gb.
            use_gpu (`bool`, defaults to `False`):
                Whether to use the GPU when collecting the quantization ranges values.
            force_symmetric_range (`bool`, *optional*, defaults to `False`):
                Whether to make the quantization ranges symmetric.

        Returns:
            The dictionary mapping the nodes name to their quantization ranges.
        """
        # If a dataset is provided, then we are in a static quantization mode
        LOGGER.info(
            f"Using static quantization schema ("
            f"dataset: {calibration_config.dataset_name}, method: {calibration_config.method}"
            f")"
        )

        self.partial_fit(
            dataset,
            calibration_config,
            onnx_augmented_model_name,
            operators_to_quantize,
            batch_size,
            use_external_data_format,
            use_gpu,
            force_symmetric_range,
        )
        return self.compute_ranges()

    def partial_fit(
        self,
        dataset: Dataset,
        calibration_config: CalibrationConfig,
        onnx_augmented_model_name: Union[str, Path] = "augmented_model.onnx",
        operators_to_quantize: Optional[List[NodeType]] = None,
        batch_size: int = 1,
        use_external_data_format: bool = False,
        use_gpu: bool = False,
        force_symmetric_range: bool = False,
    ):
        """
        Performs the calibration step and collects the quantization ranges without computing them.

        Args:
            dataset (`Dataset`):
                The dataset to use when performing the calibration step.
            calibration_config (`CalibrationConfig`):
                The configuration containing the parameters related to the calibration step.
            onnx_augmented_model_name (`Union[str, Path]`, *optional*, defaults to `"augmented_model.onnx"`):
                The path used to save the augmented model used to collect the quantization ranges.
            operators_to_quantize (`Optional[List[NodeType]]`, *optional*):
                List of the operators types to quantize.
            batch_size (`int`, *optional*, defaults to 1):
                The batch size to use when collecting the quantization ranges values.
            use_external_data_format (`bool`, *optional*, defaults to `False`):
                Whether uto se external data format to store model which size is >= 2Gb.
            use_gpu (`bool`, *optional*, defaults to `False`):
                Whether to use the GPU when collecting the quantization ranges values.
            force_symmetric_range (`bool`, *optional*, defaults to `False`):
                Whether to make the quantization ranges symmetric.
        """
        # If no calibrator, then create one
        if calibration_config.method is not None:
            LOGGER.info(f"Creating calibrator: {calibration_config.method}({calibration_config})")
            self._calibrator = calibration_config.create_calibrator(
                onnx_model_path=self.onnx_model_path.as_posix(),
                use_external_data_format=use_external_data_format,
                augmented_model_name=onnx_augmented_model_name,
                operators_to_quantize=operators_to_quantize,
                force_symmetric_range=force_symmetric_range,
            )

        if use_gpu:
            self._calibrator.set_execution_providers(execution_providers=["CUDAExecutionProvider"])

        LOGGER.info("Collecting tensors statistics...")
        reader = ORTCalibrationDataReader(dataset, batch_size)
        self._calibrator.collect_data(reader)

    def compute_ranges(self) -> Dict[NodeName, Tuple[float, float]]:
        """
        Computes the quantization ranges.

        Returns:
            The dictionary mapping the nodes name to their quantization ranges.
        """
        if self._calibrator is None:
            raise ValueError(
                "Calibrator is None, please call `partial_fit` or `fit` method at least ones to compute ranges."
            )

        LOGGER.info("Computing calibration ranges")
        return self._calibrator.compute_range()

    def quantize(
        self,
        quantization_config: QuantizationConfig,
        save_dir: Union[str, Path],
        file_suffix: Optional[str] = "quantized",
        calibration_tensors_range: Optional[Dict[NodeName, Tuple[float, float]]] = None,
        use_external_data_format: bool = False,
        preprocessor: Optional[QuantizationPreprocessor] = None,
    ) -> Path:
        """
        Quantizes a model given the optimization specifications defined in `quantization_config`.

        Args:
            quantization_config (`QuantizationConfig`):
                The configuration containing the parameters related to quantization.
            save_dir (`Union[str, Path]`):
                The directory where the quantized model should be saved.
            file_suffix (`Optional[str]`, *optional*, defaults to `"quantized"`):
                The file_suffix used to save the quantized model.
            calibration_tensors_range (`Optional[Dict[NodeName, Tuple[float, float]]]`, *optional*):
                The dictionary mapping the nodes name to their quantization ranges, used and required only when applying
                static quantization.
            use_external_data_format (`bool`, *optional*, defaults to `False`):
                Whether to use external data format to store model which size is >= 2Gb.
            preprocessor (`Optional[QuantizationPreprocessor]`, *optional*):
                The preprocessor to use to collect the nodes to include or exclude from quantization.

        Returns:
            The path of the resulting quantized model.
        """
        use_qdq = quantization_config.is_static and quantization_config.format == QuantFormat.QDQ
        save_dir = Path(save_dir)
        save_dir.mkdir(parents=True, exist_ok=True)

        if not quantization_config.is_static:
            if quantization_config.mode != QuantizationMode.IntegerOps:
                LOGGER.warning(
                    f"ONNX Runtime dynamic quantization mode should be QuantizationMode.IntegerOps "
                    f"(got: {quantization_config.mode})."
                )
            if quantization_config.activations_dtype != QuantType.QUInt8:
                LOGGER.warning(
                    f"ONNX Runtime dynamic quantization activations data type should be QuantType.QUInt8 "
                    f"(got: {quantization_config.activations_dtype})."
                )

        LOGGER.info(
            f"Creating {'static' if quantization_config.is_static else 'dynamic'} quantizer: {quantization_config}"
        )

        if preprocessor is not None:
            LOGGER.info("Preprocessor detected, collecting nodes to include/exclude")
            nodes_to_quantize, nodes_to_exclude = preprocessor.collect(self.onnx_model_path)

            nodes_to_quantize.update(quantization_config.nodes_to_quantize)
            nodes_to_exclude.update(quantization_config.nodes_to_exclude)

            quantization_config.nodes_to_quantize = list(nodes_to_quantize)
            quantization_config.nodes_to_exclude = list(nodes_to_exclude)

        onnx_model = onnx.load(Path(self.onnx_model_path).as_posix())
        quantizer_factory = QDQQuantizer if use_qdq else ONNXQuantizer

        if parse(ort_version) >= Version("1.13.0"):
            # The argument `input_qType` has been changed into `activation_qType` from ORT 1.13
            quantizer = quantizer_factory(
                model=onnx_model,
                static=quantization_config.is_static,
                per_channel=quantization_config.per_channel,
                mode=quantization_config.mode,
                weight_qType=quantization_config.weights_dtype,
                activation_qType=quantization_config.activations_dtype,
                tensors_range=calibration_tensors_range,
                reduce_range=quantization_config.reduce_range,
                nodes_to_quantize=quantization_config.nodes_to_quantize,
                nodes_to_exclude=quantization_config.nodes_to_exclude,
                op_types_to_quantize=[
                    operator.value if isinstance(operator, ORTQuantizableOperator) else operator
                    for operator in quantization_config.operators_to_quantize
                ],
                extra_options={
                    "WeightSymmetric": quantization_config.weights_symmetric,
                    "ActivationSymmetric": quantization_config.activations_symmetric,
                    "EnableSubgraph": False,
                    "ForceSymmetric": quantization_config.activations_symmetric
                    and quantization_config.weights_symmetric,
                    "AddQDQPairToWeight": quantization_config.qdq_add_pair_to_weight,
                    "DedicatedQDQPair": quantization_config.qdq_dedicated_pair,
                    "QDQOpTypePerChannelSupportToAxis": quantization_config.qdq_op_type_per_channel_support_to_axis,
                },
            )
        else:
            quantizer = quantizer_factory(
                model=onnx_model,
                static=quantization_config.is_static,
                per_channel=quantization_config.per_channel,
                mode=quantization_config.mode,
                weight_qType=quantization_config.weights_dtype,
                input_qType=quantization_config.activations_dtype,
                tensors_range=calibration_tensors_range,
                reduce_range=quantization_config.reduce_range,
                nodes_to_quantize=quantization_config.nodes_to_quantize,
                nodes_to_exclude=quantization_config.nodes_to_exclude,
                op_types_to_quantize=[
                    operator.value if isinstance(operator, ORTQuantizableOperator) else operator
                    for operator in quantization_config.operators_to_quantize
                ],
                extra_options={
                    "WeightSymmetric": quantization_config.weights_symmetric,
                    "ActivationSymmetric": quantization_config.activations_symmetric,
                    "EnableSubgraph": False,
                    "ForceSymmetric": quantization_config.activations_symmetric
                    and quantization_config.weights_symmetric,
                    "AddQDQPairToWeight": quantization_config.qdq_add_pair_to_weight,
                    "DedicatedQDQPair": quantization_config.qdq_dedicated_pair,
                    "QDQOpTypePerChannelSupportToAxis": quantization_config.qdq_op_type_per_channel_support_to_axis,
                },
            )

        LOGGER.info("Quantizing model...")
        quantizer.quantize_model()

        suffix = f"_{file_suffix}" if file_suffix else ""
        quantized_model_path = save_dir.joinpath(f"{self.onnx_model_path.stem}{suffix}").with_suffix(".onnx")
        LOGGER.info(f"Saving quantized model at: {save_dir} (external data format: " f"{use_external_data_format})")
        quantizer.model.save_model_to_file(quantized_model_path.as_posix(), use_external_data_format)

        # Create and save the configuration summarizing all the parameters related to quantization
        ort_config = ORTConfig(quantization=quantization_config, use_external_data_format=use_external_data_format)
        ort_config.save_pretrained(save_dir)

        if self.config is not None:
            self.config.save_pretrained(save_dir)

        maybe_save_preprocessors(self.onnx_model_path.parent, save_dir)

        return Path(save_dir)

    def get_calibration_dataset(
        self,
        dataset_name: str,
        num_samples: int = 100,
        dataset_config_name: Optional[str] = None,
        dataset_split: Optional[str] = None,
        preprocess_function: Optional[Callable] = None,
        preprocess_batch: bool = True,
        seed: int = 2016,
        use_auth_token: bool = False,
    ) -> Dataset:
        """
        Creates the calibration `datasets.Dataset` to use for the post-training static quantization calibration step.

        Args:
            dataset_name (`str`):
                The dataset repository name on the Hugging Face Hub or path to a local directory containing data files
                to load to use for the calibration step.
            num_samples (`int`, *optional*, defaults to 100):
                The maximum number of samples composing the calibration dataset.
            dataset_config_name (`Optional[str]`, *optional*):
                The name of the dataset configuration.
            dataset_split (`Optional[str]`, *optional*):
                Which split of the dataset to use to perform the calibration step.
            preprocess_function (`Optional[Callable]`, *optional*):
                Processing function to apply to each example after loading dataset.
            preprocess_batch (`bool`, *optional*, defaults to `True`):
                Whether the `preprocess_function` should be batched.
            seed (`int`, *optional*, defaults to 2016):
                The random seed to use when shuffling the calibration dataset.
            use_auth_token (`bool`, *optional*, defaults to `False`):
                Whether to use the token generated when running `transformers-cli login` (necessary for some datasets
                like ImageNet).
        Returns:
            The calibration `datasets.Dataset` to use for the post-training static quantization calibration
            step.
        """
        if dataset_name is None:
            raise ValueError(
                "ORTQuantizer: Static quantization calibration step requires a dataset_name if no calib_dataset is "
                "provided."
            )

        calib_dataset = load_dataset(
            dataset_name,
            name=dataset_config_name,
            split=dataset_split,
            use_auth_token=use_auth_token,
        )

        if num_samples is not None:
            num_samples = min(num_samples, len(calib_dataset))
            calib_dataset = calib_dataset.shuffle(seed=seed).select(range(num_samples))

        if preprocess_function is not None:
            processed_calib_dataset = calib_dataset.map(preprocess_function, batched=preprocess_batch)
        else:
            processed_calib_dataset = calib_dataset

        return self.clean_calibration_dataset(processed_calib_dataset)

    def clean_calibration_dataset(self, dataset: Dataset) -> Dataset:
        model = onnx.load(self.onnx_model_path)
        model_inputs = {input.name for input in model.graph.input}
        ignored_columns = list(set(dataset.column_names) - model_inputs)
        return dataset.remove_columns(ignored_columns)<|MERGE_RESOLUTION|>--- conflicted
+++ resolved
@@ -134,11 +134,7 @@
 
         if isinstance(model_or_path, ORTModelForConditionalGeneration):
             raise ValueError(ort_quantizer_error_message)
-<<<<<<< HEAD
-        elif isinstance(model_or_path, Path) and not file_name:
-=======
         elif isinstance(model_or_path, Path) and file_name is None:
->>>>>>> 0d597b7b
             onnx_files = list(model_or_path.glob("*.onnx"))
             if len(onnx_files) == 0:
                 raise FileNotFoundError(f"Could not find any ONNX model file in {model_or_path}")
