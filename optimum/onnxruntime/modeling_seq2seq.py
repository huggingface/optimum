#  Copyright 2022 The HuggingFace Team. All rights reserved.
#
#  Licensed under the Apache License, Version 2.0 (the "License");
#  you may not use this file except in compliance with the License.
#  You may obtain a copy of the License at
#
#      http://www.apache.org/licenses/LICENSE-2.0
#
#  Unless required by applicable law or agreed to in writing, software
#  distributed under the License is distributed on an "AS IS" BASIS,
#  WITHOUT WARRANTIES OR CONDITIONS OF ANY KIND, either express or implied.
#  See the License for the specific language governing permissions and
#  limitations under the License.
"""
ORTModelForXXX classes related to seq2seq, allowing to run ONNX Models with ONNX Runtime using the same API as
Transformers.
"""

import logging
import os
import shutil
from abc import ABC, abstractmethod
from pathlib import Path
from typing import TYPE_CHECKING, Any, Dict, Optional, Tuple, Union

import numpy as np
import torch
from transformers import AutoConfig, AutoModelForSeq2SeqLM, AutoModelForSpeechSeq2Seq, AutoTokenizer
from transformers.file_utils import add_start_docstrings_to_model_forward, default_cache_path
from transformers.generation_utils import GenerationMixin
from transformers.modeling_outputs import BaseModelOutput, Seq2SeqLMOutput

import onnxruntime as ort
from huggingface_hub import hf_hub_download

<<<<<<< HEAD
from ..exporters.onnx.model_configs import SpeechSeq2SeqDecoderOnnxConfig, SpeechSeq2SeqEncoderOnnxConfig
from ..onnx.configuration import DecoderOnnxConfig, EncoderOnnxConfig
from ..onnx.modeling_seq2seq import _DecoderWithLMhead
from ..utils import NormalizedConfigManager
=======
from ..exporters.onnx.convert import export_encoder_decoder_model as export
from ..exporters.tasks import TasksManager
>>>>>>> 8d7001f0
from .io_binding import TypeHelper
from .modeling_ort import ORTModel
from .utils import (
    ONNX_DECODER_NAME,
    ONNX_DECODER_WITH_PAST_NAME,
    ONNX_ENCODER_NAME,
    get_device_for_provider,
    get_provider_for_device,
    parse_device,
    validate_provider_availability,
)


if TYPE_CHECKING:
    from transformers import PretrainedConfig


logger = logging.getLogger(__name__)


SEQ2SEQ_ENCODER_INPUTS_DOCSTRING = r"""
    Args:
        input_ids (`torch.LongTensor`):
            Indices of input sequence tokens in the vocabulary of shape `(batch_size, encoder_sequence_length)`.
        attention_mask (`torch.LongTensor`):
            Mask to avoid performing attention on padding token indices, of shape
            `(batch_size, encoder_sequence_length)`. Mask values selected in `[0, 1]`.
"""

WHISPER_ENCODER_INPUTS_DOCSTRING = r"""
    Args:
        input_features (`torch.FloatTensor`):
            Mel features extracted from the raw speech waveform. `(batch_size, feature_size, encoder_sequence_length)`.
"""


DECODER_INPUTS_DOCSTRING = r"""
    Args:
        input_ids (`torch.LongTensor`):
            Indices of decoder input sequence tokens in the vocabulary of shape `(batch_size, decoder_sequence_length)`.
        encoder_hidden_states (`torch.FloatTensor`):
            The encoder `last_hidden_state` of shape `(batch_size, encoder_sequence_length, hidden_size)`.
        encoder_attention_mask (`torch.LongTensor`, *optional*):
            Mask to avoid performing cross-attention on padding tokens indices of encoder `input_ids`.
        past_key_values (`tuple(tuple(torch.FloatTensor), *optional*)`
            Contains the precomputed key and value hidden states of the attention blocks used to speed up decoding.
            The tuple is of length `config.n_layers` with each tuple having 2 tensors of shape
            `(batch_size, num_heads, decoder_sequence_length, embed_size_per_head)` and 2 additional tensors of shape
            `(batch_size, num_heads, encoder_sequence_length, embed_size_per_head)`.
"""

SEQ2SEQ_ONNX_MODEL_DOCSTRING = r"""
    Args:
        input_ids (`torch.LongTensor`):
            Indices of input sequence tokens in the vocabulary of shape `(batch_size, encoder_sequence_length)`.
        attention_mask (`torch.LongTensor`):
            Mask to avoid performing attention on padding token indices, of shape
            `(batch_size, encoder_sequence_length)`. Mask values selected in `[0, 1]`.
        decoder_input_ids (`torch.LongTensor`):
            Indices of decoder input sequence tokens in the vocabulary of shape `(batch_size, decoder_sequence_length)`.
        encoder_outputs (`torch.FloatTensor`):
            The encoder `last_hidden_state` of shape `(batch_size, encoder_sequence_length, hidden_size)`.
        past_key_values (`tuple(tuple(torch.FloatTensor), *optional*)`
            Contains the precomputed key and value hidden states of the attention blocks used to speed up decoding.
            The tuple is of length `config.n_layers` with each tuple having 2 tensors of shape
            `(batch_size, num_heads, decoder_sequence_length, embed_size_per_head)` and 2 additional tensors of shape
            `(batch_size, num_heads, encoder_sequence_length, embed_size_per_head)`.
"""


SPEECH_SEQ2SEQ_ONNX_MODEL_DOCSTRING = r"""
    Args:
        input_features (`torch.FloatTensor`):
            Mel features extracted from the raw speech waveform.
            `(batch_size, feature_size, encoder_sequence_length)`.
        decoder_input_ids (`torch.LongTensor`):
            Indices of decoder input sequence tokens in the vocabulary of shape `(batch_size, decoder_sequence_length)`.
        encoder_outputs (`torch.FloatTensor`):
            The encoder `last_hidden_state` of shape `(batch_size, encoder_sequence_length, hidden_size)`.
        past_key_values (`tuple(tuple(torch.FloatTensor), *optional*)`
            Contains the precomputed key and value hidden states of the attention blocks used to speed up decoding.
            The tuple is of length `config.n_layers` with each tuple having 2 tensors of shape
            `(batch_size, num_heads, decoder_sequence_length, embed_size_per_head)` and 2 additional tensors of shape
            `(batch_size, num_heads, encoder_sequence_length, embed_size_per_head)`.
"""

_TOKENIZER_FOR_DOC = "AutoTokenizer"
_PROCESSOR_FOR_DOC = "AutoProcessor"

TRANSLATION_EXAMPLE = r"""
    Example of text generation:

    ```python
    >>> from transformers import {processor_class}
    >>> from optimum.onnxruntime import {model_class}

    >>> tokenizer = {processor_class}.from_pretrained("{checkpoint}")
    >>> model = {model_class}.from_pretrained("{checkpoint}")

    >>> inputs = tokenizer("My name is Eustache and I like to", return_tensors="pt")

    >>> gen_tokens = model.generate(**inputs)
    >>> outputs = tokenizer.batch_decode(gen_tokens)
    ```

    Example using `transformers.pipeline`:

    ```python
    >>> from transformers import {processor_class}, pipeline
    >>> from optimum.onnxruntime import {model_class}

    >>> tokenizer = {processor_class}.from_pretrained("{checkpoint}")
    >>> model = {model_class}.from_pretrained("{checkpoint}")
    >>> onnx_translation = pipeline("translation_en_to_de", model=model, tokenizer=tokenizer)

    >>> text = "My name is Eustache."
    >>> pred = onnx_translation(text)
    ```
"""


AUTOMATIC_SPEECH_RECOGNITION_EXAMPLE = r"""
    Example of text generation:

    ```python
    >>> from transformers import {processor_class}
    >>> from optimum.onnxruntime import {model_class}
    >>> from datasets import load_dataset

    >>> processor = {processor_class}.from_pretrained("{checkpoint}")
    >>> model = {model_class}.from_pretrained("{checkpoint}")

    >>> ds = load_dataset("hf-internal-testing/librispeech_asr_dummy", "clean", split="validation")
    >>> inputs = processor.feature_extractor(ds[0]["audio"]["array"], return_tensors="pt")

    >>> gen_tokens = model.generate(inputs=inputs.input_features)
    >>> outputs = processor.tokenizer.batch_decode(gen_tokens)
    ```

    Example using `transformers.pipeline`:

    ```python
    >>> from transformers import {processor_class}
    >>> from optimum.onnxruntime import {model_class}
    >>> from datasets import load_dataset

    >>> processor = {processor_class}.from_pretrained("{checkpoint}")
    >>> model = {model_class}.from_pretrained("{checkpoint}")
    >>> speech_recognition = pipeline("automatic-speech-recognition", model=model, tokenizer=processor.tokenizer, feature_extractor=processor.feature_extractor)

    >>> ds = load_dataset("hf-internal-testing/librispeech_asr_dummy", "clean", split="validation")
    >>> pred = speech_recognition(ds[0]["audio"]["array"])
    ```
"""


class ORTModelForConditionalGeneration(ORTModel, ABC):
    """
    Sequence-to-sequence model with a language modeling head for ONNX Runtime inference.

    Important attributes:
        config ([`PretrainedConfig`]):
            Instance of the configuration associated to the model. Initializing with a config file does
            not load the weights associated with the model, only the configuration.
        use_io_binding (`bool`):
            Whether use IOBinding during inference to avoid memory copy between the host and devices. Defaults to `True`
            if the device is CUDA, otherwise defaults to `False`.
        use_cache (`bool`):
            Whether or not past key/values cache should be used. It is determined by whether an InferenceSession for
            that was provided or not.
        providers (`List[str`]):
            The list of execution providers the model is running on.
        encoder (`ORTEncoder`):
            The encoder model.
        decoder (`ORTDecoder`):
            The decoder model.
        decoder_with_past (`Optional[ORTDecoder]`):
            The decoder model handling the past key/values if `use_cache=True`, else `None`.

    Other attributes:
        encoder_file_name (`str`, defaults to `optimum.onnxruntime.utils.ONNX_ENCODER_NAME`):
            The name of the ONNX file containing the encoder part of the model.
        decoder_file_name (`str`,  defaults to `optimum.onnxruntime.utils.ONNX_DECODER_NAME`):
            The name of the ONNX file containing the decoder part of the model.
        decoder_file_with_past_name (`str`, defaults to `optimum.onnxruntime.utils.ONNX_DECODER_WITH_PAST_NAME`):
            The name of the ONNX file containing the decoder with past key/values part of the model.
        model_save_dir (`str`, defaults to `""`):
            The directory under which the model exported to ONNX was saved.

    """

    # Used in from_transformers to export model to onnxORTEncoder
    base_model_prefix = "onnx_model"

    def __init__(
        self,
        encoder_session: ort.InferenceSession,
        decoder_session: ort.InferenceSession,
        config: "PretrainedConfig",
        decoder_with_past_session: Optional[ort.InferenceSession] = None,
        use_io_binding: bool = True,
        model_save_dir: str = "",
        last_encoder_model_name: str = ONNX_ENCODER_NAME,
        last_decoder_model_name: str = ONNX_DECODER_NAME,
        last_decoder_with_past_model_name: str = ONNX_DECODER_WITH_PAST_NAME,
    ):
        """
        Args:
            encoder_session (`ort.InferenceSession`):
                The ONNX Runtime inference session associated to the encoder.
            decoder_session (`ort.InferenceSession`):
                The ONNX Runtime inference session associated to the decoder.
            config ([`PretrainedConfig`]):
                `config` is an instance of the configuration associated to the model. Initializing with a config file
                does not load the weights associated with the model, only the configuration.
            decoder_with_past_session (`Optional[ort.InferenceSession]`, *optional*):
                The ONNX Runtime inference session associated to the decoder with past key values.
            use_io_binding (`bool`, *optional*, defaults to `True`):
                Whether use IOBinding during inference to avoid memory copy between the host and devices. Defaults to
                `True` if the device is CUDA, otherwise defaults to `False`.
            model_save_dir (`str`, *optional*, defaults to `""`):
                The directory under which the model exported to ONNX was saved.
            last_encoder_model_name (`str`, *optional*, defaults to `optimum.onnxruntime.utils.ONNX_ENCODER_NAME`):
                The name of the ONNX file containing the encoder part of the model.
            last_decoder_model_name (`str`, *optional*, defaults to `optimum.onnxruntime.utils.ONNX_DECODER_NAME`):
                The name of the ONNX file containing the decoder part of the model.
            last_decoder_with_past_model_name (`str`, *optional*, defaults to `optimum.onnxruntime.utils.ONNX_DECODER_WITH_PAST_NAME`):
                The name of the ONNX file containing the decoder with past key/values part of the model.
        """
        ABC.__init__(self)

        self.encoder_file_name = last_encoder_model_name
        self.decoder_file_name = last_decoder_model_name
        self.decoder_file_with_past_name = last_decoder_with_past_model_name

        self.config = config

        self.use_io_binding = use_io_binding
        self.model_save_dir = model_save_dir

        self.providers = encoder_session.get_providers()
        self._device = get_device_for_provider(encoder_session.get_providers()[0])

        if "TensorrtExecutionProvider" in self.providers and self.use_io_binding:
            logger.warning(
                "There is no need to do IO binding for TensorrtExecutionProvider, `use_io_binding` will be set to False."
            )
            self.use_io_binding = False

        self.encoder = self._initialize_encoder(
            session=encoder_session, config=self.config, device=self._device, use_io_binding=self.use_io_binding
        )
        self.decoder = ORTDecoder(
            session=decoder_session, config=self.config, device=self._device, use_io_binding=self.use_io_binding
        )

        self.use_cache = decoder_with_past_session is not None

        # If a decoder_with_past_path is provided, an inference session for the decoder with past key/values as inputs
        # will be enabled
        self.decoder_with_past = None
        if self.use_cache:
            self.decoder_with_past = ORTDecoder(
                session=decoder_with_past_session,
                config=self.config,
                device=self._device,
                use_io_binding=self.use_io_binding,
            )

        # Registers the ORTModelForXXX classes into the transformers AutoModel classes
        # to avoid warnings when create a pipeline https://github.com/huggingface/transformers/blob/cad61b68396a1a387287a8e2e2fef78a25b79383/src/transformers/pipelines/base.py#L863
        AutoConfig.register(self.base_model_prefix, AutoConfig)
        self.auto_model_class.register(AutoConfig, self.__class__)

    @abstractmethod
    def _initialize_encoder(
        self,
        session: ort.InferenceSession,
        config: "PretrainedConfig",
        device: torch.device,
        use_io_binding: bool = True,
    ) -> "ORTEncoder":
        pass

    @staticmethod
    def load_model(
        encoder_path: Union[str, Path],
        decoder_path: Union[str, Path],
        decoder_with_past_path: Optional[Union[str, Path]] = None,
        provider: str = "CPUExecutionProvider",
        session_options: Optional[ort.SessionOptions] = None,
        provider_options: Optional[Dict] = None,
    ):
        """
        Creates an instance of [`~optimum.onnxruntime.modeling_seq2seq.ORTModelForConditionalGeneration`].
        Three inference sessions will be created for respectively the encoder, decoder and decoder with past key values
        models. The default provider is `CPUExecutionProvider` to match the default behaviour in PyTorch/TensorFlow/JAX.

        Args:
            encoder_path (`Union[str, Path]`):
                The path of the encoder ONNX model.
            decoder_path (`Union[str, Path]`):
                The path of the decoder ONNX model.
            decoder_with_past_path (`Optional[Union[str, Path]]`, *optional*):
                The path of the decoder with past key values ONNX model.
            provider (`str`, *optional*, defaults to `"CPUExecutionProvider"`):
                ONNX Runtime provider to use for loading the model. See https://onnxruntime.ai/docs/execution-providers/
                for possible providers.
            session_options (`Optional[ort.SessionOptions]`, *optional*),:
                ONNX Runtime session options to use for loading the model. Defaults to `None`.
            provider_options (`Optional[Dict]`, *optional*):
                Provider option dictionary corresponding to the provider used. See available options
                for each provider: https://onnxruntime.ai/docs/api/c/group___global.html . Defaults to `None`.
        """
        validate_provider_availability(provider)  # raise error if the provider is not available

        providers = [provider]
        if provider == "TensorrtExecutionProvider":
            # follow advice in https://onnxruntime.ai/docs/execution-providers/TensorRT-ExecutionProvider.html#python
            providers.append("CUDAExecutionProvider")

        encoder_session = ort.InferenceSession(
            str(encoder_path),
            providers=providers,
            sess_options=session_options,
            provider_options=None if provider_options is None else [provider_options],
        )
        decoder_session = ort.InferenceSession(
            str(decoder_path),
            providers=providers,
            sess_options=session_options,
            provider_options=None if provider_options is None else [provider_options],
        )

        decoder_with_past_session = None
        # If a decoder_with_past_path is provided, an inference session for the decoder with past key/values as inputs
        # will be enabled
        if decoder_with_past_path is not None:
            decoder_with_past_session = ort.InferenceSession(
                str(decoder_with_past_path),
                providers=providers,
                sess_options=session_options,
                provider_options=None if provider_options is None else [provider_options],
            )

        return encoder_session, decoder_session, decoder_with_past_session

    def _save_pretrained(
        self,
        save_directory: Union[str, Path],
        # TODO: should we make the default values available here?
        encoder_file_name: Optional[str] = None,
        decoder_file_name: Optional[str] = None,
        decoder_with_past_file_name: Optional[str] = None,
    ):
        """
        Saves the model encoder, decoder and decoder with past key values as well as its configuration file to a
        directory, so that it can be re-loaded using the
        [`~optimum.onnxruntime.modeling_seq2seq.ORTModelForSeq2SeqLM.from_pretrained`] class method.

        Args:
            save_directory (`Union[str, Path`]):
                The directory where to save the model files.
            encoder_file_name(`Optional[str]`, *optional*):
                The encoder model file name. Overwrites the default file name and allows one to save the encoder model
                with a different name.
            decoder_file_name(`Optional[str]`, *optional*):
                The decoder model file name. Overwrites the default file name and allows one to save the decoder model
                with a different name.
            decoder_with_past_file_name(`Optional[str]`, *optional*):
                The decoder with past key values model file name overwriting the default file name, allowing to save
                the decoder model with a different name.
        """
        src_file_names = [self.encoder_file_name, self.decoder_file_name]
        dst_file_names = [encoder_file_name or ONNX_ENCODER_NAME, decoder_file_name or ONNX_DECODER_NAME]
        if self.use_cache:
            src_file_names.append(self.decoder_file_with_past_name)
            dst_file_names.append(decoder_with_past_file_name or ONNX_DECODER_WITH_PAST_NAME)

        for src_file_name, dst_file_name in zip(src_file_names, dst_file_names):
            src_path = self.model_save_dir.joinpath(src_file_name)
            dst_path = Path(save_directory).joinpath(dst_file_name)
            shutil.copyfile(src_path, dst_path)

    @classmethod
    def _from_pretrained(
        cls,
        model_id: Union[str, Path],
        config: "PretrainedConfig",
        use_auth_token: Optional[Union[bool, str]] = None,
        revision: Optional[str] = None,
        force_download: bool = False,
        cache_dir: Optional[str] = None,
        encoder_file_name: str = ONNX_ENCODER_NAME,
        decoder_file_name: str = ONNX_DECODER_NAME,
        decoder_with_past_file_name: str = ONNX_DECODER_WITH_PAST_NAME,
        subfolder: str = "",
        local_files_only: bool = False,
        use_cache: bool = True,
        provider: str = "CPUExecutionProvider",
        session_options: Optional[ort.SessionOptions] = None,
        provider_options: Optional[Dict[str, Any]] = None,
        use_io_binding: bool = True,
    ):
        kwargs = {"use_io_binding": use_io_binding}

        # Load model from a local directory
        if os.path.isdir(os.path.join(model_id, subfolder)):
            decoder_with_past_path = (
                os.path.join(model_id, subfolder, decoder_with_past_file_name) if use_cache else None
            )
            model = cls.load_model(
                encoder_path=os.path.join(model_id, subfolder, encoder_file_name),
                decoder_path=os.path.join(model_id, subfolder, decoder_file_name),
                decoder_with_past_path=decoder_with_past_path,
                provider=provider,
                session_options=session_options,
                provider_options=provider_options,
            )
            kwargs["model_save_dir"] = Path(model_id).joinpath(subfolder)
            kwargs["last_encoder_model_name"] = encoder_file_name
            kwargs["last_decoder_model_name"] = decoder_file_name
            kwargs["last_decoder_with_past_model_name"] = decoder_with_past_file_name
        # Load model from hub
        else:
            default_file_names = [ONNX_ENCODER_NAME, ONNX_DECODER_NAME]
            model_file_names = [encoder_file_name, decoder_file_name]
            if use_cache:
                default_file_names.append(ONNX_DECODER_WITH_PAST_NAME)
                model_file_names.append(decoder_with_past_file_name)
            # Download the encoder, decoder and decoder_with_past forming the model
            for file_name, default_file_name in zip(model_file_names, default_file_names):
                model_cache_path = hf_hub_download(
                    repo_id=model_id,
                    subfolder=subfolder,
                    filename=file_name,
                    use_auth_token=use_auth_token,
                    revision=revision,
                    cache_dir=cache_dir,
                    force_download=force_download,
                    local_files_only=local_files_only,
                )
                kwargs[f"last_{default_file_name.split('.')[0]}_name"] = Path(model_cache_path).name
            kwargs["model_save_dir"] = Path(model_cache_path).parent

            last_decoder_with_past_name = kwargs.get("last_decoder_with_past_model_name", None)
            if last_decoder_with_past_name is not None:
                last_decoder_with_past_name = kwargs["model_save_dir"].joinpath(last_decoder_with_past_name)
            model = cls.load_model(
                encoder_path=kwargs["model_save_dir"].joinpath(kwargs["last_encoder_model_name"]),
                decoder_path=kwargs["model_save_dir"].joinpath(kwargs["last_decoder_model_name"]),
                decoder_with_past_path=last_decoder_with_past_name,
                provider=provider,
                session_options=session_options,
                provider_options=provider_options,
            )

        return cls(*model[:2], config, decoder_with_past_session=model[2], **kwargs)

    @classmethod
    def _from_transformers(
        cls,
        model_id: str,
        config: "PretrainedConfig",
        save_dir: Union[str, Path] = default_cache_path,
        use_auth_token: Optional[Union[bool, str]] = None,
        revision: str = "main",
        force_download: bool = True,
        cache_dir: Optional[str] = None,
        subfolder: str = "",
        local_files_only: bool = False,
        use_cache: bool = True,
        provider: str = "CPUExecutionProvider",
        session_options: Optional[ort.SessionOptions] = None,
        provider_options: Optional[Dict[str, Any]] = None,
        use_io_binding: bool = True,
    ):
        # Create local save dir in cache dir
        save_dir = Path(save_dir).joinpath(model_id, subfolder)
        save_dir.mkdir(parents=True, exist_ok=True)

        model = TasksManager.get_model_from_task(
            cls.export_feature,
            model_id,
            subfolder=subfolder,
            revision=revision,
            cache_dir=cache_dir,
            config=config,
            use_auth_token=use_auth_token,
            local_files_only=local_files_only,
            force_download=force_download,
        )

        model_type = model.config.model_type.replace("_", "-")
        model_name = getattr(model, "name", None)

        onnx_config_constructor = TasksManager.get_exporter_config_constructor(
            model_type, "onnx", task=cls.export_feature, model_name=model_name
        )
        onnx_config = onnx_config_constructor(model.config, use_past=use_cache)
        onnx_opset = onnx_config.DEFAULT_ONNX_OPSET

        export(
            model,
            onnx_config,
            onnx_opset,
            save_dir.joinpath(ONNX_ENCODER_NAME),
            save_dir.joinpath(ONNX_DECODER_NAME),
            save_dir.joinpath(ONNX_DECODER_WITH_PAST_NAME),
        )

        return cls._from_pretrained(
            save_dir,
            config=config,
            use_cache=use_cache,
            provider=provider,
            session_options=session_options,
            provider_options=provider_options,
            use_io_binding=use_io_binding,
        )

    def to(self, device: Union[torch.device, str, int]):
        """
        Changes the ONNX Runtime provider according to the device.

        Args:
            device (`torch.device` or `str` or `int`):
                Device ordinal for CPU/GPU supports. Setting this to -1 will leverage CPU, a positive will run
                the model on the associated CUDA device id. You can pass native `torch.device` or a `str` too.

        Returns:
            `ORTModel`: the model placed on the requested device.
        """
        device, provider_options = parse_device(device)

        provider = get_provider_for_device(device)
        validate_provider_availability(provider)  # raise error if the provider is not available

        self.device = device
        self.encoder._device = device
        self.encoder.session.set_providers([provider], provider_options=[provider_options])
        self.decoder._device = device
        self.decoder.session.set_providers([provider], provider_options=[provider_options])
        if self.decoder_with_past is not None:
            self.decoder_with_past._device = device
            self.decoder_with_past.session.set_providers([provider], provider_options=[provider_options])
        self.providers = self.encoder.session.get_providers()

        return self


class ORTEncoder:
    """
    Encoder model for ONNX Runtime inference.

    Args:
        session (`ort.InferenceSession`):
            The ONNX Runtime inference session associated to the encoder.
    """

    def __init__(
        self,
        session: ort.InferenceSession,
        config: "PretrainedConfig",
        device: torch.device,
        use_io_binding: bool = True,
        main_input_name: str = "input_ids",
    ):
        self.session = session
        self.config = config
        self._device = device
        self.use_io_binding = use_io_binding
        self.main_input_name = main_input_name
        self.normalized_config = NormalizedConfigManager.get_normalized_config_class(self.config.model_type)(
            self.config
        )
        self.input_names = {input_key.name: idx for idx, input_key in enumerate(self.session.get_inputs())}
        self.output_names = {output_key.name: idx for idx, output_key in enumerate(self.session.get_outputs())}
        self.name_to_np_type = TypeHelper.get_io_numpy_type_map(self.session) if self.use_io_binding else None

    def prepare_output_buffer(self, batch_size, sequence_length):
        """Prepare the buffer of output(`last_hidden_state`) with a 1D tensor on shape: (batch_size, sequence_length, hidden_size)."""
        ort_type = TypeHelper.get_output_type(self.session, "last_hidden_state")
        torch_type = TypeHelper.ort_type_to_torch_type(ort_type)

        hidden_size = self.normalized_config.hidden_size
        output_shape = (batch_size, sequence_length, hidden_size)
        output_buffer = torch.empty(np.prod(output_shape), dtype=torch_type, device=self._device).contiguous()

        return output_shape, output_buffer

    def prepare_io_binding(
        self,
        input_ids: Optional[torch.Tensor] = None,
        attention_mask: Optional[torch.Tensor] = None,
    ):
        io_binding = self.session.io_binding()

        # bind input ids
        input_ids = input_ids.contiguous()
        io_binding.bind_input(
            "input_ids",
            input_ids.device.type,
            self._device.index,
            self.name_to_np_type["input_ids"],
            tuple(input_ids.shape),
            input_ids.data_ptr(),
        )
        if "attention_mask" in self.input_names:
            # bind attention mask
            attention_mask = attention_mask.contiguous()
            io_binding.bind_input(
                "attention_mask",
                attention_mask.device.type,
                self._device.index,
                self.name_to_np_type["attention_mask"],
                tuple(attention_mask.shape),
                attention_mask.data_ptr(),
            )

        # bind last_hidden_state
        output_shape, output_buffer = self.prepare_output_buffer(
            batch_size=input_ids.size(0),
            sequence_length=input_ids.size(1),
        )
        io_binding.bind_output(
            "last_hidden_state",
            output_buffer.device.type,
            self._device.index,
            self.name_to_np_type["last_hidden_state"],
            output_shape,
            output_buffer.data_ptr(),
        )
        output_shapes = {"last_hidden_state": output_shape}
        output_buffers = {"last_hidden_state": output_buffer}

        return io_binding, output_shapes, output_buffers

    @add_start_docstrings_to_model_forward(SEQ2SEQ_ENCODER_INPUTS_DOCSTRING)
    def forward(
        self,
        input_ids: torch.LongTensor,
        attention_mask: torch.LongTensor,
        **kwargs,
    ) -> BaseModelOutput:

        if self._device.type == "cuda" and self.use_io_binding:
            io_binding, output_shapes, output_buffers = self.prepare_io_binding(input_ids, attention_mask)

            # run inference with binding & synchronize in case of multiple CUDA streams
            io_binding.synchronize_inputs()
            self.session.run_with_iobinding(io_binding)
            io_binding.synchronize_outputs()

            # converts output to namedtuple for pipelines post-processing
            return BaseModelOutput(
                last_hidden_state=output_buffers["last_hidden_state"].view(output_shapes["last_hidden_state"])
            )
        else:
            onnx_inputs = {"input_ids": input_ids.cpu().detach().numpy()}

            # Add the attention_mask inputs when needed
            if "attention_mask" in self.input_names:
                onnx_inputs["attention_mask"] = attention_mask.cpu().detach().numpy()

            # Run inference
            outputs = self.session.run(None, onnx_inputs)
            last_hidden_state = torch.from_numpy(outputs[self.output_names["last_hidden_state"]]).to(self._device)

            return BaseModelOutput(last_hidden_state=last_hidden_state)

    def __call__(self, *args, **kwargs):
        return self.forward(*args, **kwargs)


class ORTEncoderForWhisper(ORTEncoder):
    """
    Encoder model for ONNX Runtime inference for Whisper model.

    Args:
        session (`ort.InferenceSession`):
            The ONNX Runtime inference session associated to the encoder.
    """

    def prepare_io_binding(
        self,
        input_features: torch.FloatTensor = None,
    ):
        io_binding = self.session.io_binding()

        # bind input features
        input_features = input_features.contiguous()
        io_binding.bind_input(
            "input_features",
            input_features.device.type,
            self._device.index,
            self.name_to_np_type["input_features"],
            tuple(input_features.shape),
            input_features.data_ptr(),
        )

        # bind logits
        output_shape, output_buffer = self.prepare_output_buffer(
            batch_size=input_features.size(0),
            sequence_length=input_features.size(2) // 2,
        )
        io_binding.bind_output(
            "last_hidden_state",
            output_buffer.device.type,
            self._device.index,
            self.name_to_np_type["last_hidden_state"],
            output_shape,
            output_buffer.data_ptr(),
        )
        output_shapes = {"last_hidden_state": output_shape}
        output_buffers = {"last_hidden_state": output_buffer}

        return io_binding, output_shapes, output_buffers

    @add_start_docstrings_to_model_forward(WHISPER_ENCODER_INPUTS_DOCSTRING)
    def forward(
        self,
        input_features: torch.FloatTensor,
        **kwargs,
    ) -> BaseModelOutput:
        if self._device.type == "cuda" and self.use_io_binding:
            io_binding, output_shapes, output_buffers = self.prepare_io_binding(input_features)

            # run inference with binding & synchronize in case of multiple CUDA streams
            io_binding.synchronize_inputs()
            self.session.run_with_iobinding(io_binding)
            io_binding.synchronize_outputs()

            # converts output to namedtuple for pipelines post-processing
            return BaseModelOutput(
                last_hidden_state=output_buffers["last_hidden_state"].view(output_shapes["last_hidden_state"])
            )
        else:
            onnx_inputs = {"input_features": input_features.cpu().detach().numpy()}

            # Run inference
            outputs = self.session.run(None, onnx_inputs)
            last_hidden_state = torch.from_numpy(outputs[self.output_names["last_hidden_state"]]).to(self._device)

            return BaseModelOutput(last_hidden_state=last_hidden_state)


class ORTDecoder:
    """
    Decoder model with a language modeling head on top for ONNX Runtime inference.

    Args:
        session (`ort.InferenceSession`):
            The ONNX Runtime inference session associated to the decoder.
    """

    def __init__(
        self,
        session: ort.InferenceSession,
        config: "PretrainedConfig",
        device: torch.device,
        use_io_binding: bool = True,
    ):
        self.session = session
        self.config = config
        self.normalized_config = NormalizedConfigManager.get_normalized_config_class(self.config.model_type)(
            self.config
        )
        self._device = device
        self.use_io_binding = use_io_binding
        self.session_inputs = {output_key.name: idx for idx, output_key in enumerate(self.session.get_inputs())}
        self.session_outputs = {output_key.name: idx for idx, output_key in enumerate(self.session.get_outputs())}
        self.session_input_names = list(self.session_inputs.keys())
        self.session_output_names = list(self.session_outputs.keys())
        self.key_value_input_names = [key for key in self.session_input_names if (".key" in key or ".value" in key)]
        self.key_value_output_names = [key for key in self.session_output_names if (".key" in key or ".value" in key)]
        self.name_to_np_type = TypeHelper.get_io_numpy_type_map(self.session) if self.use_io_binding else None

    def prepare_output_buffer(
        self,
        output_name,
        batch_size=None,
        sequence_length=None,
        encoder_sequence_length=None,
        past_sequence_length=None,
        is_self_attn=False,
    ):
        """
        Prepare the buffer of outputs(`logits`/`key_values`/`loss`) with 1D tensors.
        """
        ort_type = TypeHelper.get_output_type(self.session, output_name)
        torch_type = TypeHelper.ort_type_to_torch_type(ort_type)
        if output_name == "loss":
            output_shape = (1,)
            output_buffer = torch.empty(1, dtype=torch_type, device=self._device).contiguous()
        elif output_name == "logits":
            output_shape = (batch_size, sequence_length, self.normalized_config.vocab_size)
            output_buffer = torch.empty(np.prod(output_shape), dtype=torch_type, device=self._device).contiguous()
        elif ".key" in output_name or ".value" in output_name:
            num_attention_heads = self.normalized_config.num_attention_heads
            hidden_size = self.normalized_config.hidden_size
            embed_size_per_head = hidden_size // num_attention_heads
            if is_self_attn:
                if past_sequence_length is not None:
                    sequence_length += past_sequence_length
                output_shape = (batch_size, num_attention_heads, sequence_length, embed_size_per_head)
            else:
                output_shape = (batch_size, num_attention_heads, encoder_sequence_length, embed_size_per_head)

            output_buffer = torch.empty(np.prod(output_shape), dtype=torch_type, device=self._device).contiguous()

        return output_shape, output_buffer

    def prepare_io_binding(
        self,
        input_ids: torch.LongTensor,
        encoder_hidden_states: torch.FloatTensor,
        encoder_attention_mask: Optional[torch.LongTensor] = None,
        past_key_values: Optional[Tuple[Tuple[torch.FloatTensor]]] = None,
        labels: Optional[torch.LongTensor] = None,
    ):
        io_binding = self.session.io_binding()

        # bind input ids
        input_ids = input_ids.contiguous()
        io_binding.bind_input(
            "input_ids",
            input_ids.device.type,
            self._device.index,
            self.name_to_np_type["input_ids"],
            list(input_ids.size()),
            input_ids.data_ptr(),
        )

        # bind encoder attention mask
        if "encoder_attention_mask" in self.session_input_names:
            encoder_attention_mask = encoder_attention_mask.contiguous()
            io_binding.bind_input(
                "encoder_attention_mask",
                encoder_attention_mask.device.type,
                self._device.index,
                self.name_to_np_type["encoder_attention_mask"],
                list(encoder_attention_mask.size()),
                encoder_attention_mask.data_ptr(),
            )

        # bind encoder hidden states
        if "encoder_hidden_states" in self.session_input_names:
            encoder_hidden_states = encoder_hidden_states.contiguous()
            io_binding.bind_input(
                "encoder_hidden_states",
                encoder_hidden_states.device.type,
                self._device.index,
                self.name_to_np_type["encoder_hidden_states"],
                list(encoder_hidden_states.size()),
                encoder_hidden_states.data_ptr(),
            )

        # bind past key values
        if past_key_values is not None:
            for input_name, past_key_value in zip(self.key_value_input_names, past_key_values):
                past_key_value = past_key_value.contiguous()
                io_binding.bind_input(
                    input_name,
                    past_key_value.device.type,
                    self._device.index,
                    self.name_to_np_type[input_name],
                    list(past_key_value.size()),
                    past_key_value.data_ptr(),
                )

        # bind labels
        if "labels" in self.session_input_names:
            labels = labels.contiguous()
            io_binding.bind_input(
                "labels",
                labels.device.type,
                self._device.index,
                self.name_to_np_type["labels"],
                list(labels.size()),
                labels.data_ptr(),
            )

        # bind outputs
        # bind logits
        logits_shape, logits_buffer = self.prepare_output_buffer(
            output_name="logits",
            batch_size=input_ids.size(0),
            sequence_length=input_ids.size(1),
        )
        io_binding.bind_output(
            "logits",
            logits_buffer.device.type,
            self._device.index,
            self.name_to_np_type["logits"],
            logits_shape,
            logits_buffer.data_ptr(),
        )
        output_shapes = {"logits": logits_shape}
        output_buffers = {"logits": logits_buffer}
        # bind loss
        if "loss" in self.session_output_names:
            loss_shape, loss_buffer = self.prepare_output_buffer(output_name="loss")
            io_binding.bind_output(
                "loss",
                loss_buffer.device.type,
                self._device.index,
                self.name_to_np_type["loss"],
                loss_shape,
                loss_buffer.data_ptr(),
            )
            output_shapes["loss"] = loss_shape
            output_buffers["loss"] = loss_buffer

        # bind past key values
        num_pkv = 4  # number of self-attention and cross-attention per decoder layer
        for pkv_names_per_layer in [
            self.key_value_output_names[i : i + num_pkv] for i in range(0, len(self.key_value_output_names), num_pkv)
        ]:
            # bind a self attention and a cross-attention each time(2)
            for i in range(2):
                # bind self-attention past key values(2)
                self_name = pkv_names_per_layer[i]
                self_pkv_shape, self_pkv_buffer = self.prepare_output_buffer(
                    output_name=self_name,
                    batch_size=input_ids.size(0),
                    sequence_length=input_ids.size(1),
                    past_sequence_length=past_key_values[0].size(2)
                    if past_key_values
                    else None,  # sequence length of self-attention key for layer.0
                    is_self_attn=True,
                )
                io_binding.bind_output(
                    self_name,
                    self_pkv_buffer.device.type,
                    self._device.index,
                    self.name_to_np_type[self_name],
                    self_pkv_shape,
                    self_pkv_buffer.data_ptr(),
                )
                # set -1 for sequence_length as it could be larger than the real sequence_length for creating buffer
                self_pkv_shape = self_pkv_shape[:2] + (-1,) + self_pkv_shape[3:]
                output_shapes[self_name] = self_pkv_shape
                output_buffers[self_name] = self_pkv_buffer

                # bind cross-attention past key values(2)
                cross_name = pkv_names_per_layer[i + 2]
                cross_pkv_shape, cross_pkv_buffer = self.prepare_output_buffer(
                    output_name=cross_name,
                    batch_size=input_ids.size(0),
                    encoder_sequence_length=encoder_hidden_states.size(1),
                )
                io_binding.bind_output(
                    cross_name,
                    cross_pkv_buffer.device.type,
                    self._device.index,
                    self.name_to_np_type[cross_name],
                    cross_pkv_shape,
                    cross_pkv_buffer.data_ptr(),
                )
                # set -1 for sequence_length as it could be larger than the real sequence_length for creating buffer
                cross_pkv_shape = cross_pkv_shape[:2] + (-1,) + cross_pkv_shape[3:]
                output_shapes[cross_name] = cross_pkv_shape
                output_buffers[cross_name] = cross_pkv_buffer

        return io_binding, output_shapes, output_buffers

    @add_start_docstrings_to_model_forward(DECODER_INPUTS_DOCSTRING)
    def forward(
        self,
        input_ids: torch.LongTensor,
        encoder_hidden_states: torch.FloatTensor,
        encoder_attention_mask: Optional[torch.LongTensor] = None,
        past_key_values: Optional[Tuple[Tuple[torch.FloatTensor]]] = None,
        labels: Optional[torch.LongTensor] = None,
    ) -> Seq2SeqLMOutput:
        # Flatten the past_key_values
        if past_key_values is not None:
            past_key_values = [past_key_value for pkv_per_layer in past_key_values for past_key_value in pkv_per_layer]

        if self._device.type == "cuda" and self.use_io_binding:
            io_binding, output_shapes, output_buffers = self.prepare_io_binding(
                input_ids, encoder_hidden_states, encoder_attention_mask, past_key_values, labels
            )

            # run inference with binding & synchronize in case of multiple CUDA streams
            io_binding.synchronize_inputs()
            self.session.run_with_iobinding(io_binding)
            io_binding.synchronize_outputs()

            # Tuple of length equal to : number of layer * number of past_key_value per decoder layer (2 corresponds to the
            # self-attention layer and 2 to the cross-attention layer)
            past_key_values = tuple()
            for name in self.key_value_output_names:
                past_key_values += (output_buffers[name].view(output_shapes[name]),)

            # Tuple of tuple of length `n_layers`, with each tuple of length equal to the number of self-attention and
            # cross-attention per decoder layer
            num_pkv = 4
            past_key_values = tuple(past_key_values[i : i + num_pkv] for i in range(0, len(past_key_values), num_pkv))

            logits = output_buffers["logits"].view(output_shapes["logits"])

            loss = None
            if "loss" in self.session_output_names:
                loss = output_buffers["loss"].view(output_shapes["loss"])
        else:
            onnx_inputs = {
                "input_ids": input_ids.cpu().detach().numpy(),
            }

            # Add the encoder_attention_mask inputs when needed
            if "encoder_attention_mask" in self.session_input_names:
                onnx_inputs["encoder_attention_mask"] = encoder_attention_mask.cpu().detach().numpy()

            # Add the encoder_hidden_states inputs when needed
            if "encoder_hidden_states" in self.session_input_names:
                onnx_inputs["encoder_hidden_states"] = encoder_hidden_states.cpu().detach().numpy()

            if past_key_values is not None:
                # Add the past_key_values to the decoder inputs
                for input_name, past_key_value in zip(self.key_value_input_names, past_key_values):
                    onnx_inputs[input_name] = past_key_value.cpu().detach().numpy()

            if "labels" in self.session_input_names:
                # TODO: Any preprocessing like  `self._shift_right(labels)`?
                onnx_inputs["labels"] = labels.cpu().detach().numpy()

            # Run inference
            outputs = self.session.run(None, onnx_inputs)
            # Tuple of length equal to : number of layer * number of past_key_value per decoder layer (2 corresponds to the
            # self-attention layer and 2 to the cross-attention layer)
            past_key_values = tuple(
                torch.from_numpy(outputs[self.session_outputs[key]]).to(self._device)
                for key in self.key_value_output_names
            )

            # Tuple of tuple of length `n_layers`, with each tuple of length equal to the number of self-attention and
            # cross-attention per decoder layer
            num_pkv = 4
            past_key_values = tuple(past_key_values[i : i + num_pkv] for i in range(0, len(past_key_values), num_pkv))
            logits = torch.from_numpy(outputs[self.session_outputs["logits"]]).to(self._device)

            loss = None
            if "loss" in self.session_output_names:
                loss = torch.from_numpy(outputs[self.session_outputs["loss"]]).to(self._device)

        # converts output to namedtuple for pipelines post-processing
        return Seq2SeqLMOutput(loss=loss, logits=logits, past_key_values=past_key_values)

    def __call__(self, *args, **kwargs):
        return self.forward(*args, **kwargs)


class ORTModelForSeq2SeqLM(ORTModelForConditionalGeneration, GenerationMixin):
    """
    Sequence-to-sequence model with a language modeling head for ONNX Runtime inference.
    """

    export_feature = "seq2seq-lm"
    auto_model_class = AutoModelForSeq2SeqLM
    main_input_name = "input_ids"

    def _initialize_encoder(
        self,
        session: ort.InferenceSession,
        config: "PretrainedConfig",
        device: torch.device,
        use_io_binding: bool = True,
    ) -> ORTEncoder:
        return ORTEncoder(
            session=session,
            config=config,
            device=device,
            use_io_binding=use_io_binding,
            main_input_name=self.main_input_name,
        )

    @add_start_docstrings_to_model_forward(
        SEQ2SEQ_ONNX_MODEL_DOCSTRING.format("batch_size, sequence_length")
        + TRANSLATION_EXAMPLE.format(
            processor_class=_TOKENIZER_FOR_DOC,
            model_class="ORTModelForSeq2SeqLM",
            checkpoint="optimum/t5-small",
        )
    )
    def forward(
        self,
        input_ids: torch.LongTensor = None,
        attention_mask: Optional[torch.FloatTensor] = None,
        decoder_input_ids: Optional[torch.LongTensor] = None,
        encoder_outputs: Optional[Tuple[Tuple[torch.Tensor]]] = None,
        past_key_values: Optional[Tuple[Tuple[torch.Tensor]]] = None,
        labels: Optional[torch.LongTensor] = None,
        **kwargs,
    ) -> Seq2SeqLMOutput:

        # Encode if needed : first prediction pass
        if encoder_outputs is None:
            encoder_outputs = self.encoder(input_ids=input_ids, attention_mask=attention_mask)

        # Decode
        if past_key_values is None or self.decoder_with_past is None:
            decoder_outputs = self.decoder(
                input_ids=decoder_input_ids,
                encoder_hidden_states=encoder_outputs.last_hidden_state,
                encoder_attention_mask=attention_mask,
                labels=labels,
            )
        else:
            decoder_outputs = self.decoder_with_past(
                input_ids=decoder_input_ids[:, -1:],  # Cut decoder_input_ids if past is used
                past_key_values=past_key_values,
                encoder_hidden_states=encoder_outputs.last_hidden_state,
                encoder_attention_mask=attention_mask,
                labels=labels,
            )

        return Seq2SeqLMOutput(
            loss=decoder_outputs.get("loss", None),
            logits=decoder_outputs.logits,
            past_key_values=decoder_outputs.past_key_values,
        )

    def prepare_inputs_for_generation(
        self,
        input_ids,
        past=None,
        attention_mask=None,
        head_mask=None,
        decoder_head_mask=None,
        cross_attn_head_mask=None,
        use_cache=None,
        encoder_outputs=None,
        **kwargs
    ) -> Dict:

        return {
            "decoder_input_ids": input_ids,
            "past_key_values": past,
            "encoder_outputs": encoder_outputs,
            "attention_mask": attention_mask,
            "head_mask": head_mask,
            "decoder_head_mask": decoder_head_mask,
            "cross_attn_head_mask": cross_attn_head_mask,
            "use_cache": use_cache,
        }

    def get_encoder(self) -> ORTEncoder:
        return self.encoder

    # Copied from transformers.models.bart.modeling_bart.BartForConditionalGeneration._reorder_cache
    @staticmethod
    def _reorder_cache(past, beam_idx) -> Tuple[Tuple[torch.FloatTensor]]:
        reordered_past = ()
        for layer_past in past:
            # Cached cross_attention states don't have to be reordered -> they are always the same
            reordered_past += (
                tuple(past_state.index_select(0, beam_idx) for past_state in layer_past[:2]) + layer_past[2:],
            )
        return reordered_past


class ORTModelForSpeechSeq2Seq(ORTModelForConditionalGeneration, GenerationMixin):
    """
    Speech Sequence-to-sequence model with a language modeling head for ONNX Runtime inference.
    """

    export_feature = "speech2seq-lm"
    auto_model_class = AutoModelForSpeechSeq2Seq
    main_input_name = "input_features"

    _MODEL_TYPE_TO_ORTENCODER = {
        "whisper": ORTEncoderForWhisper,
    }

    def _initialize_encoder(
        self,
        session: ort.InferenceSession,
        config: "PretrainedConfig",
        device: torch.device,
        use_io_binding: bool = True,
    ) -> ORTEncoder:
        if config.model_type not in self._MODEL_TYPE_TO_ORTENCODER:
            raise KeyError(
                f"{config.model_type} is not supported yet. "
                f"Only {list(self._MODEL_TYPE_TO_ORTENCODER.keys())} are supported. "
                f"If you want to support {config.model_type} please propose a PR or open up an issue."
            )
        return self._MODEL_TYPE_TO_ORTENCODER[config.model_type](
            session=session,
            config=config,
            device=device,
            use_io_binding=use_io_binding,
            main_input_name=self.main_input_name,
        )

    @add_start_docstrings_to_model_forward(
        SPEECH_SEQ2SEQ_ONNX_MODEL_DOCSTRING.format("batch_size, feature_size, sequence_length")
        + AUTOMATIC_SPEECH_RECOGNITION_EXAMPLE.format(
            processor_class=_PROCESSOR_FOR_DOC,
            model_class="ORTModelForSpeechSeq2Seq",
            checkpoint="optimum/whisper-tiny.en",
        )
    )
    def forward(
        self,
        input_features: Optional[torch.FloatTensor] = None,
        decoder_input_ids: Optional[torch.LongTensor] = None,
        encoder_outputs: Optional[Tuple[Tuple[torch.Tensor]]] = None,
        past_key_values: Optional[Tuple[Tuple[torch.Tensor]]] = None,
        labels: Optional[torch.LongTensor] = None,
        **kwargs,
    ) -> Seq2SeqLMOutput:

        # Encode if needed : first prediction pass
        if encoder_outputs is None:
            encoder_outputs = self.encoder(input_features=input_features)

        # Decode
        if past_key_values is None or self.decoder_with_past is None:
            decoder_outputs = self.decoder(
                input_ids=decoder_input_ids,
                encoder_hidden_states=encoder_outputs.last_hidden_state,
                labels=labels,
            )
        else:
            decoder_outputs = self.decoder_with_past(
                input_ids=decoder_input_ids[:, -1:],  # Cut decoder_input_ids if past is used
                past_key_values=past_key_values,
                encoder_hidden_states=encoder_outputs.last_hidden_state,
                labels=labels,
            )

        return Seq2SeqLMOutput(
            loss=decoder_outputs.get("loss", None),
            logits=decoder_outputs.logits,
            past_key_values=decoder_outputs.past_key_values,
        )

    def prepare_inputs_for_generation(
        self,
        input_ids,
        past=None,
        head_mask=None,
        decoder_head_mask=None,
        cross_attn_head_mask=None,
        use_cache=None,
        encoder_outputs=None,
        **kwargs
    ) -> Dict:

        return {
            "decoder_input_ids": input_ids,
            "past_key_values": past,
            "encoder_outputs": encoder_outputs,
            "head_mask": head_mask,
            "decoder_head_mask": decoder_head_mask,
            "cross_attn_head_mask": cross_attn_head_mask,
            "use_cache": use_cache,
        }

    def get_encoder(self) -> ORTEncoder:
        return self.encoder

    # Copied from transformers.models.bart.modeling_bart.BartForConditionalGeneration._reorder_cache
    @staticmethod
    def _reorder_cache(past, beam_idx) -> Tuple[Tuple[torch.FloatTensor]]:
        reordered_past = ()
        for layer_past in past:
            # Cached cross_attention states don't have to be reordered -> they are always the same
            reordered_past += (
                tuple(past_state.index_select(0, beam_idx) for past_state in layer_past[:2]) + layer_past[2:],
            )
        return reordered_past<|MERGE_RESOLUTION|>--- conflicted
+++ resolved
@@ -33,15 +33,8 @@
 import onnxruntime as ort
 from huggingface_hub import hf_hub_download
 
-<<<<<<< HEAD
-from ..exporters.onnx.model_configs import SpeechSeq2SeqDecoderOnnxConfig, SpeechSeq2SeqEncoderOnnxConfig
-from ..onnx.configuration import DecoderOnnxConfig, EncoderOnnxConfig
-from ..onnx.modeling_seq2seq import _DecoderWithLMhead
-from ..utils import NormalizedConfigManager
-=======
 from ..exporters.onnx.convert import export_encoder_decoder_model as export
 from ..exporters.tasks import TasksManager
->>>>>>> 8d7001f0
 from .io_binding import TypeHelper
 from .modeling_ort import ORTModel
 from .utils import (
@@ -53,6 +46,7 @@
     parse_device,
     validate_provider_availability,
 )
+from ..utils import NormalizedConfigManager
 
 
 if TYPE_CHECKING:
