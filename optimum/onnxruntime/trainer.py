--- conflicted
+++ resolved
@@ -23,14 +23,12 @@
 import warnings
 from pathlib import Path
 from typing import TYPE_CHECKING, Any, Callable, Dict, List, Optional, Tuple, Type, Union
-<<<<<<< HEAD
 from tqdm.auto import tqdm
 
 
 # Integrations must be imported before ML frameworks:
 from transformers.integrations import hp_params, is_fairscale_available  # isort: split
 
-=======
 
 
 # Integrations must be imported before ML frameworks:
@@ -39,7 +37,6 @@
     hp_params,
     is_fairscale_available,
 )
->>>>>>> dbb43fb6
 
 # isort: on
 
