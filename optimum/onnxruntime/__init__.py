#  Copyright 2021 The HuggingFace Team. All rights reserved.
#
#  Licensed under the Apache License, Version 2.0 (the "License");
#  you may not use this file except in compliance with the License.
#  You may obtain a copy of the License at
#
#      http://www.apache.org/licenses/LICENSE-2.0
#
#  Unless required by applicable law or agreed to in writing, software
#  distributed under the License is distributed on an "AS IS" BASIS,
#  WITHOUT WARRANTIES OR CONDITIONS OF ANY KIND, either express or implied.
#  See the License for the specific language governing permissions and
#  limitations under the License.
from enum import Enum


class ORTQuantizableOperator(Enum):
    # Common ops
    Gather = "Gather"
    Transpose = "Transpose"
    EmbedLayerNormalizationQuant = "EmbedLayerNormalization"

    # QLinearOps
    Conv = "Conv"
    MatMul = "MatMul"
    Add = "Add"
    Mul = "Mul"
    Relu = "Relu"
    Clip = "Clip"
    LeakyRelu = "LeakyRelu"
    Sigmoid = "Sigmoid"
    MaxPool = "MaxPool"
    GlobalAveragePool = "GlobalAveragePool"
    Split = "Split"
    Pad = "Pad"
    Reshape = "Reshape"
    Squeeze = "Squeeze"
    Unsqueeze = "Unsqueeze"
    Resize = "Resize"
    AveragePool = "AveragePool"
    Concat = "Concat"


AUTO_MINIMUM_SUPPORTED_ONNX_OPSET = None

# This value is used to indicate ORT which axis it should use to quantize an operator "per-channel"
ORT_DEFAULT_CHANNEL_FOR_OPERATORS = {"MatMul": 1}
ORT_FULLY_CONNECTED_OPERATORS = ["MatMul", "Add"]


from .configuration import ORTConfig
from .model import ORTModel
from .modeling_ort import (
    ORTModelForFeatureExtraction,
    ORTModelForQuestionAnswering,
    ORTModelForSequenceClassification,
    ORTModelForTokenClassification,
    ORTModel,
)
from .optimization import ORTOptimizer
from .quantization import ORTQuantizer
from .trainer import ORTTrainer
<<<<<<< HEAD
from .utils import ONNX_WEIGHTS_NAME
=======
from .trainer_seq2seq import Seq2SeqORTTrainer
>>>>>>> 5dd4c955
<|MERGE_RESOLUTION|>--- conflicted
+++ resolved
@@ -59,9 +59,5 @@
 )
 from .optimization import ORTOptimizer
 from .quantization import ORTQuantizer
-from .trainer import ORTTrainer
-<<<<<<< HEAD
 from .utils import ONNX_WEIGHTS_NAME
-=======
-from .trainer_seq2seq import Seq2SeqORTTrainer
->>>>>>> 5dd4c955
+from .trainer_seq2seq import Seq2SeqORTTrainer