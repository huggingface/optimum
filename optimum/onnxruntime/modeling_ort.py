#  Copyright 2022 The HuggingFace Team. All rights reserved.
#
#  Licensed under the Apache License, Version 2.0 (the "License");
#  you may not use this file except in compliance with the License.
#  You may obtain a copy of the License at
#
#      http://www.apache.org/licenses/LICENSE-2.0
#
#  Unless required by applicable law or agreed to in writing, software
#  distributed under the License is distributed on an "AS IS" BASIS,
#  WITHOUT WARRANTIES OR CONDITIONS OF ANY KIND, either express or implied.
#  See the License for the specific language governing permissions and
#  limitations under the License.
"""ORTModelForXXX classes, allowing to run ONNX Models with ONNX Runtime using the same API as Transformers."""

import logging
import shutil
from pathlib import Path
from tempfile import TemporaryDirectory
from typing import TYPE_CHECKING, Any, Dict, List, Optional, Union

import numpy as np
import torch
from transformers import (
    AutoConfig,
    AutoModel,
    AutoModelForImageClassification,
    AutoModelForMultipleChoice,
    AutoModelForQuestionAnswering,
    AutoModelForSequenceClassification,
    AutoModelForTokenClassification,
)
from transformers.file_utils import add_start_docstrings, add_start_docstrings_to_model_forward
from transformers.modeling_outputs import (
    BaseModelOutput,
    ImageClassifierOutput,
    ModelOutput,
    MultipleChoiceModelOutput,
    QuestionAnsweringModelOutput,
    SequenceClassifierOutput,
    TokenClassifierOutput,
)

import onnxruntime as ort
from huggingface_hub import HfApi, HfFolder, hf_hub_download

from ..exporters import TasksManager
from ..exporters.onnx import export
from ..modeling_base import FROM_PRETRAINED_START_DOCSTRING, OptimizedModel
<<<<<<< HEAD
from .io_binding import IOBindingHelper, TypeHelper
=======
from ..utils.save_utils import maybe_load_preprocessors, maybe_save_preprocessors
from .io_binding import TypeHelper
>>>>>>> 2a4b790b
from .utils import (
    ONNX_WEIGHTS_NAME,
    get_device_for_provider,
    get_provider_for_device,
    parse_device,
    validate_provider_availability,
)


if TYPE_CHECKING:
    from transformers import PretrainedConfig


logger = logging.getLogger(__name__)


_TOKENIZER_FOR_DOC = "AutoTokenizer"
_FEATURE_EXTRACTOR_FOR_DOC = "AutoFeatureExtractor"

ONNX_MODEL_START_DOCSTRING = r"""
    This model inherits from [~`onnxruntime.modeling_ort.ORTModel`]. Check the superclass documentation for the generic methods the
    library implements for all its model (such as downloading or saving)

    Args:
        config (`transformers.PretrainedConfig`): [PretrainedConfig](https://huggingface.co/docs/transformers/main_classes/configuration#transformers.PretrainedConfig) is the Model configuration class with all the parameters of the model.
            Initializing with a config file does not load the weights associated with the model, only the
            configuration. Check out the [`~onnxruntime.modeling_ort.ORTModel.from_pretrained`] method to load the model weights.
        model (`onnxruntime.InferenceSession`): [onnxruntime.InferenceSession](https://onnxruntime.ai/docs/api/python/api_summary.html#inferencesession) is the main class used to run a model. Check out the [`~onnxruntime.modeling_ort.ORTModel.load_model`] method for more information.
        use_io_binding (`bool`, *optional*): Whether to use IOBinding during inference to avoid memory copy between the host and devices. Defaults to `True` if the device is CUDA, otherwise defaults to `False`.
"""

ONNX_TEXT_INPUTS_DOCSTRING = r"""
    Args:
        input_ids (`torch.Tensor` of shape `({0})`):
            Indices of input sequence tokens in the vocabulary.
            Indices can be obtained using [`AutoTokenizer`](https://huggingface.co/docs/transformers/autoclass_tutorial#autotokenizer).
            See [`PreTrainedTokenizer.encode`](https://huggingface.co/docs/transformers/main_classes/tokenizer#transformers.PreTrainedTokenizerBase.encode) and
            [`PreTrainedTokenizer.__call__`](https://huggingface.co/docs/transformers/main_classes/tokenizer#transformers.PreTrainedTokenizerBase.__call__) for details.
            [What are input IDs?](https://huggingface.co/docs/transformers/glossary#input-ids)
        attention_mask (`torch.Tensor` of shape `({0})`, *optional*):
            Mask to avoid performing attention on padding token indices. Mask values selected in `[0, 1]`:
            - 1 for tokens that are **not masked**,
            - 0 for tokens that are **masked**.
            [What are attention masks?](https://huggingface.co/docs/transformers/glossary#attention-mask)
        token_type_ids (`torch.Tensor` of shape `({0})`, *optional*):
            Segment token indices to indicate first and second portions of the inputs. Indices are selected in `[0, 1]`:
            - 1 for tokens that are **sentence A**,
            - 0 for tokens that are **sentence B**.
            [What are token type IDs?](https://huggingface.co/docs/transformers/glossary#token-type-ids)
"""

ONNX_IMAGE_INPUTS_DOCSTRING = r"""
    Args:
        pixel_values (`torch.Tensor` of shape `({0})`):
            Pixel values corresponding to the images in the current batch.
            Pixel values can be obtained from encoded images using [`AutoFeatureExtractor`](https://huggingface.co/docs/transformers/autoclass_tutorial#autofeatureextractor).
"""


class classproperty:
    def __init__(self, getter):
        self.getter = getter

    def __get__(self, instance, owner):
        return self.getter(owner)


class ORTModel(OptimizedModel):
    """
    Base class for implementing models using ONNX Runtime.

    The ORTModel implements generic methods for interacting with the Hugging Face Hub as well as exporting vanilla
    transformers models to ONNX using `optimum.exporters.onnx` toolchain.

    Class attributes:
        - model_type (`str`, *optional*, defaults to `"onnx_model"`) -- The name of the model type to use when
        registering the ORTModel classes.
        - auto_model_class (`Type`, *optional*, defaults to `AutoModel`) -- The "AutoModel" class to represented by the
        current ORTModel class.

    Common attributes:
        - model (`ort.InferenceSession`) -- The ONNX Runtime InferenceSession that is running the model.
        - config ([`~transformers.PretrainedConfig`] -- The configuration of the model.
        - use_io_binding (`bool`, *optional*, defaults to `True`) -- Whether to use I/O bindings with **ONNX Runtime
        with the CUDAExecutionProvider**, this can significantly speedup inference depending on the task.
        - model_save_dir (`Path`) -- The directory where the model exported to ONNX is saved.
        By defaults, if the loaded model is local, the directory where the original model will be used. Otherwise, the
        cache directory is used.
        - providers (`List[str]) -- The list of execution providers available to ONNX Runtime.
    """

    _AUTOMODELS_TO_TASKS = {cls_: task for task, cls_ in TasksManager._TASKS_TO_AUTOMODELS.items()}
    model_type = "onnx_model"
    auto_model_class = AutoModel

    @classproperty
    def export_feature(cls):
        logger.warning(f"{cls.__name__}.export_feature is deprecated, and will be removed in optimum 2.0.")
        return cls._AUTOMODELS_TO_TASKS.get(cls.auto_model_class, None)

    def __init__(
        self,
        model: ort.InferenceSession,
        config: "PretrainedConfig",
        use_io_binding: bool = True,
        model_save_dir: Optional[Union[str, Path, TemporaryDirectory]] = None,
        preprocessors: Optional[List] = None,
        **kwargs,
    ):
        # TODO: remove at version 2.0
        if kwargs.pop("latest_model_name", None) is not None:
            logger.warning(
                f"The latest_model_name argument to create an {self.__class__.__name__} is deprecated, and not used "
                "anymore."
            )
        if kwargs:
            raise ValueError(
                f"{self.__class__.__name__} received {', '.join(kwargs.keys())}, but do not accept those arguments."
            )

        super().__init__(model, config)
        self.use_io_binding = use_io_binding
        self.providers = model.get_providers()
        self._device = get_device_for_provider(self.providers[0])

        # This attribute is needed to keep one reference on the temporary directory, since garbage collecting it
        # would end-up removing the directory containing the underlying ONNX model.
        self._model_save_dir_tempdirectory_instance = None
        if model_save_dir is None:
            self.model_save_dir = Path(model._model_path).parent
        elif isinstance(model_save_dir, TemporaryDirectory):
            self._model_save_dir_tempdirectory_instance = model_save_dir
            self.model_save_dir = Path(model_save_dir.name)
        elif isinstance(model_save_dir, str):
            self.model_save_dir = Path(model_save_dir)
        else:
            self.model_save_dir = model_save_dir
        self.model_path = Path(model._model_path)
        self.model_name = self.model_path.name

        self._preprocessors = preprocessors if preprocessors is not None else []

        if self._device is None:
            logger.warning(
                f"ORTModel outputs will be sent to CPU as the device could not be inferred from the execution provider {self.providers[0]}."
                f" Use `ort_model.to()` to send the outputs to the wanted device."
            )

        if "TensorrtExecutionProvider" in self.providers and self.use_io_binding:
            logger.warning(
                "There is no need to do IO binding for TensorrtExecutionProvider, `use_io_binding` is set to False."
            )
            self.use_io_binding = False

        # Registers the ORTModelForXXX classes into the transformers AutoModel classes to avoid warnings when creating
        # a pipeline https://github.com/huggingface/transformers/blob/cad61b68396a1a387287a8e2e2fef78a25b79383/src/transformers/pipelines/base.py#L863
        AutoConfig.register(self.model_type, AutoConfig)
        self.auto_model_class.register(AutoConfig, self.__class__)

    # TODO: why do we make device a property since we are only access the value, and do not do any check when setting the value?
    @property
    def device(self) -> torch.device:
        """
        `torch.device`: The device on which the module is (assuming that all the module parameters are on the same
        device).
        """
        return self._device

    @device.setter
    def device(self, value: torch.device):
        self._device = value

    def to(self, device: Union[torch.device, str, int]):
        """
        Changes the ONNX Runtime provider according to the device.

        Args:
            device (`torch.device` or `str` or `int`):
                Device ordinal for CPU/GPU supports. Setting this to -1 will leverage CPU, a positive will run
                the model on the associated CUDA device id. You can pass native `torch.device` or a `str` too.

        Returns:
            `ORTModel`: the model placed on the requested device.
        """
        device, provider_options = parse_device(device)

        self.device = device
        provider = get_provider_for_device(self.device)
        validate_provider_availability(provider)  # raise error if the provider is not available

        self.model.set_providers([provider], provider_options=[provider_options])
        self.providers = self.model.get_providers()

        return self

    def forward(self, *args, **kwargs):
        raise NotImplementedError

    @staticmethod
    def load_model(
        path: Union[str, Path],
        provider: str = "CPUExecutionProvider",
        session_options: Optional[ort.SessionOptions] = None,
        provider_options: Optional[Dict[str, Any]] = None,
    ) -> ort.InferenceSession:
        """
        Loads an ONNX Inference session with a given provider. Default provider is `CPUExecutionProvider` to match the
        default behaviour in PyTorch/TensorFlow/JAX.

        Args:
            path (`Union[str, Path]`):
                Path of the ONNX model.
            provider (`str`, *optional*, defaults to `"CPUExecutionProvider"`):
                ONNX Runtime provider to use for loading the model. See https://onnxruntime.ai/docs/execution-providers/
                for possible providers.
            session_options (`Optional[onnxruntime.SessionOptions]`, *optional*):
                ONNX Runtime session options to use for loading the model.
            provider_options (`Optional[Dict[str, Any]]`, *optional*):
                Provider option dictionary corresponding to the provider used. See available options
                for each provider: https://onnxruntime.ai/docs/api/c/group___global.html .
        """
        validate_provider_availability(provider)  # raise error if the provider is not available

        providers = [provider]
        if provider == "TensorrtExecutionProvider":
            # Follow advice in https://onnxruntime.ai/docs/execution-providers/TensorRT-ExecutionProvider.html#python
            providers.append("CUDAExecutionProvider")

        if not isinstance(path, str):
            path = str(path)

        # `providers` list must of be of the same length as `provider_options` list
        return ort.InferenceSession(
            path,
            providers=providers,
            sess_options=session_options,
            provider_options=None if provider_options is None else [provider_options],
        )

    def _save_pretrained(self, save_directory: Union[str, Path], file_name: str = ONNX_WEIGHTS_NAME):
        """
        Saves a model and its configuration file to a directory, so that it can be re-loaded using the
        [`~optimum.onnxruntime.modeling_ort.ORTModel.from_pretrained`] class method. It will always save the
        file under model_save_dir/latest_model_name.

        Args:
            save_directory (`Union[str, Path]`):
                Directory where to save the model file.
            file_name (`str`, *optional*, defaults to the value of `optimum.onnxruntime.utils.ONNX_WEIGHTS_NAME`):
                The filename to use when saving the model.
        """
        # TODO: support models with external data
        dst_path = Path(save_directory).joinpath(file_name)
        shutil.copyfile(self.model_path, dst_path)

    @staticmethod
    def _generate_regular_names_for_filename(filename: str):
        name, extension = filename.rsplit(".", maxsplit=1)
        return [filename, f"{name}_quantized.{extension}", f"{name}_optimized.{extension}"]

    @classmethod
    def _from_pretrained(
        cls,
        model_id: Union[str, Path],
        config: "PretrainedConfig",
        use_auth_token: Optional[Union[bool, str]] = None,
        revision: Optional[str] = None,
        force_download: bool = False,
        cache_dir: Optional[str] = None,
        file_name: Optional[str] = None,
        subfolder: str = "",
        local_files_only: bool = False,
        provider: str = "CPUExecutionProvider",
        session_options: Optional[ort.SessionOptions] = None,
        provider_options: Optional[Dict[str, Any]] = None,
        use_io_binding: bool = True,
        model_save_dir: Optional[Union[str, Path, TemporaryDirectory]] = None,
    ) -> "ORTModel":
        model_path = Path(model_id)
        regular_onnx_filenames = ORTModel._generate_regular_names_for_filename(ONNX_WEIGHTS_NAME)

        if file_name is None:
            if model_path.is_dir():
                onnx_files = list(model_path.glob("*.onnx"))
            else:
                if isinstance(use_auth_token, bool):
                    token = HfFolder().get_token()
                else:
                    token = use_auth_token
                repo_files = map(Path, HfApi().list_repo_files(model_id, revision=revision, token=token))
                pattern = "*.onnx" if subfolder == "" else f"{subfolder}/*.onnx"
                onnx_files = [p for p in repo_files if p.match(pattern)]

            if len(onnx_files) == 0:
                raise FileNotFoundError(f"Could not find any ONNX model file in {model_path}")
            elif len(onnx_files) > 1:
                raise RuntimeError(
                    f"Too many ONNX model files were found in {model_path}, specify which one to load by using the "
                    "file_name argument."
                )
            else:
                file_name = onnx_files[0].name

        if file_name not in regular_onnx_filenames:
            logger.warning(
                f"The ONNX file {file_name} is not a regular name used in optimum.onnxruntime, the ORTModel might "
                "not behave as expected."
            )

        preprocessors = None
        if model_path.is_dir():
            model = ORTModel.load_model(
                model_path / file_name,
                provider=provider,
                session_options=session_options,
                provider_options=provider_options,
            )
            new_model_save_dir = model_path
            preprocessors = maybe_load_preprocessors(model_id)
        else:
            model_cache_path = hf_hub_download(
                repo_id=model_id,
                filename=file_name,
                subfolder=subfolder,
                use_auth_token=use_auth_token,
                revision=revision,
                cache_dir=cache_dir,
                force_download=force_download,
                local_files_only=local_files_only,
            )
            model = ORTModel.load_model(
                model_cache_path, provider=provider, session_options=session_options, provider_options=provider_options
            )
            new_model_save_dir = Path(model_cache_path).parent
            preprocessors = maybe_load_preprocessors(model_id, subfolder=subfolder)

        # model_save_dir can be provided in kwargs as a TemporaryDirectory instance, in which case we want to keep it
        # instead of the path only.
        if model_save_dir is None:
            model_save_dir = new_model_save_dir

        return cls(
            model=model,
            config=config,
            use_io_binding=use_io_binding,
            model_save_dir=model_save_dir,
            preprocessors=preprocessors,
        )

    @classmethod
    def _from_transformers(
        cls,
        model_id: str,
        config: "PretrainedConfig",
        use_auth_token: Optional[Union[bool, str]] = None,
        revision: Optional[str] = None,
        force_download: bool = False,
        cache_dir: Optional[str] = None,
        subfolder: str = "",
        local_files_only: bool = False,
        provider: str = "CPUExecutionProvider",
        session_options: Optional[ort.SessionOptions] = None,
        provider_options: Optional[Dict[str, Any]] = None,
        use_io_binding: bool = True,
        task: Optional[str] = None,
    ) -> "ORTModel":
        if task is None:
            task = cls._AUTOMODELS_TO_TASKS[cls.auto_model_class]

        kwargs_to_get_model = {
            "subfolder": subfolder,
            "revision": revision,
        }

        model = TasksManager.get_model_from_task(task, model_id, **kwargs_to_get_model)
        model_type = model.config.model_type.replace("_", "-")
        onnx_config_class = TasksManager.get_exporter_config_constructor(
            model_type, "onnx", task=task, model_name=model_id
        )

        onnx_config = onnx_config_class(model.config)

        tmp_dir = TemporaryDirectory()
        tmp_dir_path = Path(tmp_dir.name)
        export(
            model=model,
            config=onnx_config,
            opset=onnx_config.DEFAULT_ONNX_OPSET,
            output=tmp_dir_path / ONNX_WEIGHTS_NAME,
        )
        config.save_pretrained(tmp_dir_path)
        maybe_save_preprocessors(model_id, tmp_dir_path, src_subfolder=subfolder)

        return cls._from_pretrained(
            tmp_dir_path,
            config,
            use_io_binding=use_io_binding,
            model_save_dir=tmp_dir,
            provider=provider,
            session_options=session_options,
            provider_options=provider_options,
        )

    @classmethod
    @add_start_docstrings(FROM_PRETRAINED_START_DOCSTRING)
    def from_pretrained(
        cls,
        model_id: Union[str, Path],
        from_transformers: bool = False,
        force_download: bool = False,
        use_auth_token: Optional[str] = None,
        cache_dir: Optional[str] = None,
        subfolder: str = "",
        config: Optional["PretrainedConfig"] = None,
        local_files_only: bool = False,
        provider: str = "CPUExecutionProvider",
        session_options: Optional[ort.SessionOptions] = None,
        provider_options: Optional[Dict[str, Any]] = None,
        **kwargs,
    ):
        """
        provider (`str`, *optional*, defaults to `"CPUExecutionProvider"`):
            ONNX Runtime provider to use for loading the model. See https://onnxruntime.ai/docs/execution-providers/ for
            possible providers.
        session_options (`Optional[onnxruntime.SessionOptions]`, *optional*),:
            ONNX Runtime session options to use for loading the model.
        provider_options (`Optional[Dict[str, Any]]`, *optional*):
            Provider option dictionaries corresponding to the provider used. See available options
            for each provider: https://onnxruntime.ai/docs/api/c/group___global.html .
        kwargs (`Dict[str, Any]`):
            Will be passed to the underlying model loading methods.

        Returns:
            `ORTModel`: The loaded ORTModel model.
        """
        return super().from_pretrained(
            model_id,
            from_transformers=from_transformers,
            force_download=force_download,
            use_auth_token=use_auth_token,
            cache_dir=cache_dir,
            subfolder=subfolder,
            config=config,
            local_files_only=local_files_only,
            provider=provider,
            session_options=session_options,
            provider_options=provider_options,
            **kwargs,
        )


FEATURE_EXTRACTION_EXAMPLE = r"""
    Example of feature extraction:

    ```python
    >>> from transformers import {processor_class}
    >>> from optimum.onnxruntime import {model_class}
    >>> import torch

    >>> tokenizer = {processor_class}.from_pretrained("{checkpoint}")
    >>> model = {model_class}.from_pretrained("{checkpoint}")

    >>> inputs = tokenizer("My name is Philipp and I live in Germany.", return_tensors="pt")

    >>> outputs = model(**inputs)
    >>> logits = outputs.logits
    >>> list(logits.shape)
    ```

    Example using `transformers.pipeline`:

    ```python
    >>> from transformers import {processor_class}, pipeline
    >>> from optimum.onnxruntime import {model_class}

    >>> tokenizer = {processor_class}.from_pretrained("{checkpoint}")
    >>> model = {model_class}.from_pretrained("{checkpoint}")
    >>> onnx_extractor = pipeline("feature-extraction", model=model, tokenizer=tokenizer)

    >>> text = "My name is Philipp and I live in Germany."
    >>> pred = onnx_extractor(text)
    ```
"""


@add_start_docstrings(
    """
    Onnx Model with a MaskedLMOutput for feature-extraction tasks.
    """,
    ONNX_MODEL_START_DOCSTRING,
)
class ORTModelForFeatureExtraction(ORTModel):
    """
    Feature Extraction model for ONNX.
    """

    auto_model_class = AutoModel

    def __init__(self, model=None, config=None, use_io_binding=True, **kwargs):
        super().__init__(model, config, use_io_binding, **kwargs)
        self.model_outputs = {output_key.name: idx for idx, output_key in enumerate(self.model.get_outputs())}
        self.name_to_np_type = TypeHelper.get_io_numpy_type_map(self.model) if self.use_io_binding else None

    def prepare_output_buffer(self, batch_size, sequence_length, hidden_size, output_name: str):
        """Prepares the buffer of output_name with a 1D tensor on shape: (batch_size, sequence_length, hidden_size)."""
        ort_type = TypeHelper.get_output_type(self.model, output_name)
        torch_type = TypeHelper.ort_type_to_torch_type(ort_type)

        output_shape = (batch_size, sequence_length, hidden_size)
        output_buffer = torch.empty(np.prod(output_shape), dtype=torch_type, device=self.device).contiguous()

        return output_shape, output_buffer

    def prepare_io_binding(
        self,
        input_ids: Optional[torch.Tensor] = None,
        attention_mask: Optional[torch.Tensor] = None,
        token_type_ids: Optional[torch.Tensor] = None,
    ):
        io_binding = self.model.io_binding()

        # bind input ids
        input_ids = input_ids.contiguous()
        io_binding.bind_input(
            "input_ids",
            input_ids.device.type,
            self.device.index,
            self.name_to_np_type["input_ids"],
            tuple(input_ids.shape),
            input_ids.data_ptr(),
        )
        # bind attention mask
        attention_mask = attention_mask.contiguous()
        io_binding.bind_input(
            "attention_mask",
            attention_mask.device.type,
            self.device.index,
            self.name_to_np_type["attention_mask"],
            tuple(attention_mask.shape),
            attention_mask.data_ptr(),
        )

        if token_type_ids is not None:
            # bind token type ids
            token_type_ids = token_type_ids.contiguous()
            io_binding.bind_input(
                "token_type_ids",
                token_type_ids.device.type,
                self.device.index,
                self.name_to_np_type["token_type_ids"],
                tuple(token_type_ids.shape),
                token_type_ids.data_ptr(),
            )

        # bind last_hidden_state
        output_shape, output_buffer = self.prepare_output_buffer(
            batch_size=input_ids.size(0),
            sequence_length=input_ids.size(1),
            hidden_size=self.config.hidden_size,
            output_name="last_hidden_state",
        )
        io_binding.bind_output(
            "last_hidden_state",
            output_buffer.device.type,
            self.device.index,
            self.name_to_np_type["last_hidden_state"],
            output_shape,
            output_buffer.data_ptr(),
        )
        output_shapes = {"last_hidden_state": output_shape}
        output_buffers = {"last_hidden_state": output_buffer}

        return io_binding, output_shapes, output_buffers

    @add_start_docstrings_to_model_forward(
        ONNX_TEXT_INPUTS_DOCSTRING.format("batch_size, sequence_length")
        + FEATURE_EXTRACTION_EXAMPLE.format(
            processor_class=_TOKENIZER_FOR_DOC,
            model_class="ORTModelForFeatureExtraction",
            checkpoint="optimum/all-MiniLM-L6-v2",
        )
    )
    def forward(
        self,
        input_ids: Optional[torch.Tensor] = None,
        attention_mask: Optional[torch.Tensor] = None,
        token_type_ids: Optional[torch.Tensor] = None,
        **kwargs,
    ):
        if self.device.type == "cuda" and self.use_io_binding:
            io_binding, output_shapes, output_buffers = self.prepare_io_binding(
                input_ids, attention_mask, token_type_ids
            )

            # run inference with binding & synchronize in case of multiple CUDA streams
            io_binding.synchronize_inputs()
            self.model.run_with_iobinding(io_binding)
            io_binding.synchronize_outputs()

            # converts output to namedtuple for pipelines post-processing
            return BaseModelOutput(
                last_hidden_state=output_buffers["last_hidden_state"].view(output_shapes["last_hidden_state"])
            )
        else:
            # converts pytorch inputs into numpy inputs for onnx
            onnx_inputs = {
                "input_ids": input_ids.cpu().detach().numpy(),
                "attention_mask": attention_mask.cpu().detach().numpy(),
            }
            if token_type_ids is not None:
                onnx_inputs["token_type_ids"] = token_type_ids.cpu().detach().numpy()

            # run inference
            outputs = self.model.run(None, onnx_inputs)
            last_hidden_state = torch.from_numpy(outputs[self.model_outputs["last_hidden_state"]]).to(self.device)

            # converts output to namedtuple for pipelines post-processing
            return BaseModelOutput(last_hidden_state=last_hidden_state)


QUESTION_ANSWERING_EXAMPLE = r"""
    Example of question answering:

    ```python
    >>> from transformers import {processor_class}
    >>> from optimum.onnxruntime import {model_class}
    >>> import torch

    >>> tokenizer = {processor_class}.from_pretrained("{checkpoint}")
    >>> model = {model_class}.from_pretrained("{checkpoint}")

    >>> question, text = "Who was Jim Henson?", "Jim Henson was a nice puppet"
    >>> inputs = tokenizer(question, text, return_tensors="pt")
    >>> start_positions = torch.tensor([1])
    >>> end_positions = torch.tensor([3])

    >>> outputs = model(**inputs, start_positions=start_positions, end_positions=end_positions)
    >>> start_scores = outputs.start_logits
    >>> end_scores = outputs.end_logits
    ```
    Example using `transformers.pipeline`:

    ```python
    >>> from transformers import {processor_class}, pipeline
    >>> from optimum.onnxruntime import {model_class}

    >>> tokenizer = {processor_class}.from_pretrained("{checkpoint}")
    >>> model = {model_class}.from_pretrained("{checkpoint}")
    >>> onnx_qa = pipeline("question-answering", model=model, tokenizer=tokenizer)

    >>> question, text = "Who was Jim Henson?", "Jim Henson was a nice puppet"
    >>> pred = onnx_qa(question, text)
    ```
"""


@add_start_docstrings(
    """
    Onnx Model with a QuestionAnsweringModelOutput for extractive question-answering tasks like SQuAD.
    """,
    ONNX_MODEL_START_DOCSTRING,
)
class ORTModelForQuestionAnswering(ORTModel):
    """
    Question Answering model for ONNX.
    """

    auto_model_class = AutoModelForQuestionAnswering

    def __init__(self, model=None, config=None, use_io_binding=True, **kwargs):
        super().__init__(model, config, use_io_binding, **kwargs)
        self.model_outputs = {output_key.name: idx for idx, output_key in enumerate(self.model.get_outputs())}
        self.name_to_np_type = TypeHelper.get_io_numpy_type_map(self.model) if self.use_io_binding else None

    def prepare_logits_buffer(self, batch_size, sequence_length, output_name: str):
        """Prepares the buffer of logits with a 1D tensor on shape: (batch_size, sequence_length)."""
        ort_type = TypeHelper.get_output_type(self.model, output_name)
        torch_type = TypeHelper.ort_type_to_torch_type(ort_type)

        logits_shape = (batch_size, sequence_length)
        logits_buffer = torch.empty(np.prod(logits_shape), dtype=torch_type, device=self.device).contiguous()

        return logits_shape, logits_buffer

    def prepare_io_binding(
        self,
        input_ids: Optional[torch.Tensor] = None,
        attention_mask: Optional[torch.Tensor] = None,
        token_type_ids: Optional[torch.Tensor] = None,
    ):
        io_binding = self.model.io_binding()

        # bind input ids
        input_ids = input_ids.contiguous()
        io_binding.bind_input(
            "input_ids",
            input_ids.device.type,
            self.device.index,
            self.name_to_np_type["input_ids"],
            tuple(input_ids.shape),
            input_ids.data_ptr(),
        )
        # bind attention mask
        attention_mask = attention_mask.contiguous()
        io_binding.bind_input(
            "attention_mask",
            attention_mask.device.type,
            self.device.index,
            self.name_to_np_type["attention_mask"],
            tuple(attention_mask.shape),
            attention_mask.data_ptr(),
        )

        if token_type_ids is not None:
            # bind token type ids
            token_type_ids = token_type_ids.contiguous()
            io_binding.bind_input(
                "token_type_ids",
                token_type_ids.device.type,
                self.device.index,
                self.name_to_np_type["token_type_ids"],
                tuple(token_type_ids.shape),
                token_type_ids.data_ptr(),
            )

        # bind start_logits and end_logits
        start_logits_shape, start_logits_buffer = self.prepare_logits_buffer(
            batch_size=input_ids.size(0), sequence_length=input_ids.size(1), output_name="start_logits"
        )
        end_logits_shape, end_logits_buffer = self.prepare_logits_buffer(
            batch_size=input_ids.size(0), sequence_length=input_ids.size(1), output_name="end_logits"
        )
        io_binding.bind_output(
            "start_logits",
            start_logits_buffer.device.type,
            self.device.index,
            self.name_to_np_type["start_logits"],
            start_logits_shape,
            start_logits_buffer.data_ptr(),
        )
        io_binding.bind_output(
            "end_logits",
            end_logits_buffer.device.type,
            self.device.index,
            self.name_to_np_type["end_logits"],
            end_logits_shape,
            end_logits_buffer.data_ptr(),
        )
        output_shapes = {"start_logits": start_logits_shape, "end_logits": end_logits_shape}
        output_buffers = {"start_logits": start_logits_buffer, "end_logits": end_logits_buffer}

        return io_binding, output_shapes, output_buffers

    @add_start_docstrings_to_model_forward(
        ONNX_TEXT_INPUTS_DOCSTRING.format("batch_size, sequence_length")
        + QUESTION_ANSWERING_EXAMPLE.format(
            processor_class=_TOKENIZER_FOR_DOC,
            model_class="ORTModelForQuestionAnswering",
            checkpoint="optimum/roberta-base-squad2",
        )
    )
    def forward(
        self,
        input_ids: Optional[torch.Tensor] = None,
        attention_mask: Optional[torch.Tensor] = None,
        token_type_ids: Optional[torch.Tensor] = None,
        **kwargs,
    ):
        if self.device.type == "cuda" and self.use_io_binding:
            io_binding, output_shapes, output_buffers = self.prepare_io_binding(
                input_ids, attention_mask, token_type_ids
            )

            # run inference with binding & synchronize in case of multiple CUDA streams
            io_binding.synchronize_inputs()
            self.model.run_with_iobinding(io_binding)
            io_binding.synchronize_outputs()

            # map outputs with names
            start_logits = io_binding._iobinding.get_outputs()[0]
            end_logits = io_binding._iobinding.get_outputs()[1]

            # converts output to namedtuple for pipelines post-processing
            return QuestionAnsweringModelOutput(
                start_logits=output_buffers["start_logits"].view(output_shapes["start_logits"]),
                end_logits=output_buffers["end_logits"].view(output_shapes["end_logits"]),
            )
        else:
            # converts pytorch inputs into numpy inputs for onnx
            onnx_inputs = {
                "input_ids": input_ids.cpu().detach().numpy(),
                "attention_mask": attention_mask.cpu().detach().numpy(),
            }
            if token_type_ids is not None:
                onnx_inputs["token_type_ids"] = token_type_ids.cpu().detach().numpy()

            # run inference
            outputs = self.model.run(None, onnx_inputs)
            start_logits = torch.from_numpy(outputs[self.model_outputs["start_logits"]]).to(self.device)
            end_logits = torch.from_numpy(outputs[self.model_outputs["end_logits"]]).to(self.device)

            # converts output to namedtuple for pipelines post-processing
            return QuestionAnsweringModelOutput(start_logits=start_logits, end_logits=end_logits)


SEQUENCE_CLASSIFICATION_EXAMPLE = r"""
    Example of single-label classification:

    ```python
    >>> from transformers import {processor_class}
    >>> from optimum.onnxruntime import {model_class}
    >>> import torch

    >>> tokenizer = {processor_class}.from_pretrained("{checkpoint}")
    >>> model = {model_class}.from_pretrained("{checkpoint}")

    >>> inputs = tokenizer("Hello, my dog is cute", return_tensors="pt")

    >>> outputs = model(**inputs)
    >>> logits = outputs.logits
    >>> list(logits.shape)
    ```

    Example using `transformers.pipelines`:

    ```python
    >>> from transformers import {processor_class}, pipeline
    >>> from optimum.onnxruntime import {model_class}

    >>> tokenizer = {processor_class}.from_pretrained("{checkpoint}")
    >>> model = {model_class}.from_pretrained("{checkpoint}")
    >>> onnx_classifier = pipeline("text-classification", model=model, tokenizer=tokenizer)

    >>> text = "Hello, my dog is cute"
    >>> pred = onnx_classifier(text)
    ```

    Example using zero-shot-classification `transformers.pipelines`:

    ```python
    >>> from transformers import {processor_class}, pipeline
    >>> from optimum.onnxruntime import {model_class}

    >>> tokenizer = {processor_class}.from_pretrained("optimum/distilbert-base-uncased-mnli")
    >>> model = {model_class}.from_pretrained("optimum/distilbert-base-uncased-mnli")
    >>> onnx_z0 = pipeline("zero-shot-classification", model=model, tokenizer=tokenizer)

    >>> sequence_to_classify = "Who are you voting for in 2020?"
    >>> candidate_labels = ["Europe", "public health", "politics", "elections"]
    >>> pred = onnx_z0(sequence_to_classify, candidate_labels, multi_class=True)
    ```
"""


@add_start_docstrings(
    """
    Onnx Model with a sequence classification/regression head on top (a linear layer on top of the
    pooled output) e.g. for GLUE tasks.
    """,
    ONNX_MODEL_START_DOCSTRING,
)
class ORTModelForSequenceClassification(ORTModel):
    """
    Sequence Classification model for ONNX.
    """

    auto_model_class = AutoModelForSequenceClassification

    def __init__(self, model=None, config=None, use_io_binding=True, **kwargs):
        super().__init__(model, config, use_io_binding, **kwargs)
        self.model_outputs = {output_key.name: idx for idx, output_key in enumerate(self.model.get_outputs())}
        self.model_inputs = {input_key.name: idx for idx, input_key in enumerate(self.model.get_inputs())}
        self.name_to_np_type = TypeHelper.get_io_numpy_type_map(self.model) if self.use_io_binding else None

    def prepare_logits_buffer(self, batch_size, num_labels):
        """Prepares the buffer of logits with a 1D tensor on shape: (batch_size, config.num_labels)."""
        ort_type = TypeHelper.get_output_type(self.model, "logits")
        torch_type = TypeHelper.ort_type_to_torch_type(ort_type)

        logits_shape = (batch_size, num_labels)
        logits_buffer = torch.empty(np.prod(logits_shape), dtype=torch_type, device=self.device).contiguous()

        return logits_shape, logits_buffer

    def prepare_io_binding(
        self,
        input_ids: Optional[torch.Tensor] = None,
        attention_mask: Optional[torch.Tensor] = None,
        token_type_ids: Optional[torch.Tensor] = None,
    ):
        io_binding = self.model.io_binding()

        # bind input ids
        input_ids = input_ids.contiguous()
        io_binding.bind_input(
            "input_ids",
            input_ids.device.type,
            self.device.index,
            self.name_to_np_type["input_ids"],
            tuple(input_ids.shape),
            input_ids.data_ptr(),
        )
        # bind attention mask
        attention_mask = attention_mask.contiguous()
        io_binding.bind_input(
            "attention_mask",
            attention_mask.device.type,
            self.device.index,
            self.name_to_np_type["attention_mask"],
            tuple(attention_mask.shape),
            attention_mask.data_ptr(),
        )

        if token_type_ids is not None:
            # bind token type ids
            token_type_ids = token_type_ids.contiguous()
            io_binding.bind_input(
                "token_type_ids",
                token_type_ids.device.type,
                self.device.index,
                self.name_to_np_type["token_type_ids"],
                tuple(token_type_ids.shape),
                token_type_ids.data_ptr(),
            )

        # bind logits
        logits_shape, logits_buffer = self.prepare_logits_buffer(
            batch_size=input_ids.size(0),
            num_labels=self.config.num_labels,
        )
        io_binding.bind_output(
            "logits",
            logits_buffer.device.type,
            self.device.index,
            self.name_to_np_type["logits"],
            logits_shape,
            logits_buffer.data_ptr(),
        )
        output_shapes = {"logits": logits_shape}
        output_buffers = {"logits": logits_buffer}

        return io_binding, output_shapes, output_buffers

    @add_start_docstrings_to_model_forward(
        ONNX_TEXT_INPUTS_DOCSTRING.format("batch_size, sequence_length")
        + SEQUENCE_CLASSIFICATION_EXAMPLE.format(
            processor_class=_TOKENIZER_FOR_DOC,
            model_class="ORTModelForSequenceClassification",
            checkpoint="optimum/distilbert-base-uncased-finetuned-sst-2-english",
        )
    )
    def forward(
        self,
        input_ids: Optional[torch.Tensor] = None,
        attention_mask: Optional[torch.Tensor] = None,
        token_type_ids: Optional[torch.Tensor] = None,
        **kwargs,
    ):
        if self.device.type == "cuda" and self.use_io_binding:
            io_binding, output_shapes, output_buffers = self.prepare_io_binding(
                input_ids, attention_mask, token_type_ids
            )

            # run inference with binding & synchronize in case of multiple CUDA streams
            io_binding.synchronize_inputs()
            self.model.run_with_iobinding(io_binding)
            io_binding.synchronize_outputs()

            # map outputs with names
            logits = io_binding._iobinding.get_outputs()[0]

            # converts output to namedtuple for pipelines post-processing
            return SequenceClassifierOutput(logits=output_buffers["logits"].view(output_shapes["logits"]))
        else:
            # converts pytorch inputs into numpy inputs for onnx
            onnx_inputs = {
                "input_ids": input_ids.cpu().detach().numpy(),
                "attention_mask": attention_mask.cpu().detach().numpy(),
            }
            if token_type_ids is not None:
                onnx_inputs["token_type_ids"] = token_type_ids.cpu().detach().numpy()

            # run inference
            outputs = self.model.run(None, onnx_inputs)
            logits = torch.from_numpy(outputs[self.model_outputs["logits"]]).to(self.device)

            # converts output to namedtuple for pipelines post-processing
            return SequenceClassifierOutput(logits=logits)


TOKEN_CLASSIFICATION_EXAMPLE = r"""
    Example of token classification:

    ```python
    >>> from transformers import {processor_class}
    >>> from optimum.onnxruntime import {model_class}
    >>> import torch

    >>> tokenizer = {processor_class}.from_pretrained("{checkpoint}")
    >>> model = {model_class}.from_pretrained("{checkpoint}")

    >>> inputs = tokenizer("My name is Philipp and I live in Germany.", return_tensors="pt")

    >>> outputs = model(**inputs)
    >>> logits = outputs.logits
    >>> list(logits.shape)
    ```

    Example using `transformers.pipelines`:

    ```python
    >>> from transformers import {processor_class}, pipeline
    >>> from optimum.onnxruntime import {model_class}

    >>> tokenizer = {processor_class}.from_pretrained("{checkpoint}")
    >>> model = {model_class}.from_pretrained("{checkpoint}")
    >>> onnx_ner = pipeline("token-classification", model=model, tokenizer=tokenizer)

    >>> text = "My name is Philipp and I live in Germany."
    >>> pred = onnx_ner(text)
    ```
"""


@add_start_docstrings(
    """
    Onnx Model with a token classification head on top (a linear layer on top of the hidden-states output) e.g.
    for Named-Entity-Recognition (NER) tasks.
    """,
    ONNX_MODEL_START_DOCSTRING,
)
class ORTModelForTokenClassification(ORTModel):
    """
    Token Classification model for ONNX.
    """

    auto_model_class = AutoModelForTokenClassification

    def __init__(self, model=None, config=None, use_io_binding=True, **kwargs):
        super().__init__(model, config, use_io_binding, **kwargs)
        self.model_outputs = {output_key.name: idx for idx, output_key in enumerate(self.model.get_outputs())}
        self.name_to_np_type = TypeHelper.get_io_numpy_type_map(self.model) if self.use_io_binding else None

    def prepare_logits_buffer(self, batch_size, sequence_length, num_labels):
        """Prepares the buffer of logits with a 1D tensor on shape: (batch_size, sequence_length, config.num_labels)."""
        ort_type = TypeHelper.get_output_type(self.model, "logits")
        torch_type = TypeHelper.ort_type_to_torch_type(ort_type)

        logits_shape = (batch_size, sequence_length, num_labels)
        logits_buffer = torch.empty(np.prod(logits_shape), dtype=torch_type, device=self.device).contiguous()

        return logits_shape, logits_buffer

    def prepare_io_binding(
        self,
        input_ids: Optional[torch.Tensor] = None,
        attention_mask: Optional[torch.Tensor] = None,
        token_type_ids: Optional[torch.Tensor] = None,
    ):
        io_binding = self.model.io_binding()

        # bind input ids
        input_ids = input_ids.contiguous()
        io_binding.bind_input(
            "input_ids",
            input_ids.device.type,
            self.device.index,
            self.name_to_np_type["input_ids"],
            tuple(input_ids.shape),
            input_ids.data_ptr(),
        )
        # bind attention mask
        attention_mask = attention_mask.contiguous()
        io_binding.bind_input(
            "attention_mask",
            attention_mask.device.type,
            self.device.index,
            self.name_to_np_type["attention_mask"],
            tuple(attention_mask.shape),
            attention_mask.data_ptr(),
        )

        if token_type_ids is not None:
            # bind token type ids
            token_type_ids = token_type_ids.contiguous()
            io_binding.bind_input(
                "token_type_ids",
                token_type_ids.device.type,
                self.device.index,
                self.name_to_np_type["token_type_ids"],
                tuple(token_type_ids.shape),
                token_type_ids.data_ptr(),
            )

        # bind logits
        logits_shape, logits_buffer = self.prepare_logits_buffer(
            batch_size=input_ids.size(0),
            sequence_length=input_ids.size(1),
            num_labels=self.config.num_labels,
        )
        io_binding.bind_output(
            "logits",
            logits_buffer.device.type,
            self.device.index,
            self.name_to_np_type["logits"],
            logits_shape,
            logits_buffer.data_ptr(),
        )
        output_shapes = {"logits": logits_shape}
        output_buffers = {"logits": logits_buffer}

        return io_binding, output_shapes, output_buffers

    @add_start_docstrings_to_model_forward(
        ONNX_TEXT_INPUTS_DOCSTRING.format("batch_size, sequence_length")
        + TOKEN_CLASSIFICATION_EXAMPLE.format(
            processor_class=_TOKENIZER_FOR_DOC,
            model_class="ORTModelForTokenClassification",
            checkpoint="optimum/bert-base-NER",
        )
    )
    def forward(
        self,
        input_ids: Optional[torch.Tensor] = None,
        attention_mask: Optional[torch.Tensor] = None,
        token_type_ids: Optional[torch.Tensor] = None,
        **kwargs,
    ):
        if self.device.type == "cuda" and self.use_io_binding:
            io_binding, output_shapes, output_buffers = self.prepare_io_binding(
                input_ids, attention_mask, token_type_ids
            )

            # run inference with binding & synchronize in case of multiple CUDA streams
            io_binding.synchronize_inputs()
            self.model.run_with_iobinding(io_binding)
            io_binding.synchronize_outputs()

            # map outputs with names
            logits = io_binding._iobinding.get_outputs()[0]

            # converts output to namedtuple for pipelines post-processing
            return TokenClassifierOutput(logits=output_buffers["logits"].view(output_shapes["logits"]))
        else:
            # converts pytorch inputs into numpy inputs for onnx
            onnx_inputs = {
                "input_ids": input_ids.cpu().detach().numpy(),
                "attention_mask": attention_mask.cpu().detach().numpy(),
            }
            if token_type_ids is not None:
                onnx_inputs["token_type_ids"] = token_type_ids.cpu().detach().numpy()

            # run inference
            outputs = self.model.run(None, onnx_inputs)
            logits = torch.from_numpy(outputs[self.model_outputs["logits"]]).to(self.device)

            # converts output to namedtuple for pipelines post-processing
            return TokenClassifierOutput(logits=logits)


MULTIPLE_CHOICE_EXAMPLE = r"""
    Example of mutliple choice:

    ```python
    >>> from transformers import {processor_class}
    >>> from optimum.onnxruntime import {model_class}

    >>> tokenizer = {processor_class}.from_pretrained("{checkpoint}")
    >>> model = {model_class}.from_pretrained("{checkpoint}", from_transformers=True)

    >>> num_choices = 4
    >>> first_sentence = ["Members of the procession walk down the street holding small horn brass instruments."] * num_choices
    >>> second_sentence = [
    "A drum line passes by walking down the street playing their instruments.",
    "A drum line has heard approaching them.",
    "A drum line arrives and they're outside dancing and asleep.",
    "A drum line turns the lead singer watches the performance."
]
    >>> inputs = tokenizer(first_sentence, second_sentence, truncation=True, padding=True)
    # Unflatten the inputs values expanding it to the shape [batch_size, num_choices, seq_length]
    >>> for k, v in inputs.items():
    >>>     inputs[k] = [v[i: i + num_choices] for i in range(0, len(v), num_choices)]
    >>> inputs = dict(inputs.convert_to_tensors(tensor_type="pt"))
    >>> outputs = model(**inputs)
    >>> logits = outputs.logits
    ```
"""


@add_start_docstrings(
    """
    Onnx Model with a multiple choice classification head on top (a linear layer on top of the pooled output and a
    softmax) e.g. for RocStories/SWAG tasks.
    """,
    ONNX_MODEL_START_DOCSTRING,
)
class ORTModelForMultipleChoice(ORTModel):
    """
    Multiple choice model for ONNX.
    """

    auto_model_class = AutoModelForMultipleChoice

    def __init__(self, model=None, config=None, use_io_binding=True, **kwargs):
        super().__init__(model, config, use_io_binding, **kwargs)
        self.model_outputs = {output_key.name: idx for idx, output_key in enumerate(self.model.get_outputs())}
        self.name_to_np_type = TypeHelper.get_io_numpy_type_map(self.model) if self.use_io_binding else None

    def prepare_logits_buffer(self, batch_size, num_choices):
        """Prepares the buffer of logits with a 1D tensor on shape: (batch_size, num_choices)."""
        ort_type = TypeHelper.get_output_type(self.model, "logits")
        torch_type = TypeHelper.ort_type_to_torch_type(ort_type)

        logits_shape = (batch_size, num_choices)
        logits_buffer = torch.empty(np.prod(logits_shape), dtype=torch_type, device=self.device).contiguous()

        return logits_shape, logits_buffer

    def prepare_io_binding(
        self,
        input_ids: Optional[torch.Tensor] = None,
        attention_mask: Optional[torch.Tensor] = None,
        token_type_ids: Optional[torch.Tensor] = None,
    ):
        io_binding = self.model.io_binding()

        # bind input ids
        input_ids = input_ids.contiguous()
        io_binding.bind_input(
            "input_ids",
            input_ids.device.type,
            self.device.index,
            self.name_to_np_type["input_ids"],
            tuple(input_ids.shape),
            input_ids.data_ptr(),
        )
        # bind attention mask
        attention_mask = attention_mask.contiguous()
        io_binding.bind_input(
            "attention_mask",
            attention_mask.device.type,
            self.device.index,
            self.name_to_np_type["attention_mask"],
            tuple(attention_mask.shape),
            attention_mask.data_ptr(),
        )

        if token_type_ids is not None:
            # bind token type ids
            token_type_ids = token_type_ids.contiguous()
            io_binding.bind_input(
                "token_type_ids",
                token_type_ids.device.type,
                self.device.index,
                self.name_to_np_type["token_type_ids"],
                tuple(token_type_ids.shape),
                token_type_ids.data_ptr(),
            )

        # bind logits
        logits_shape, logits_buffer = self.prepare_logits_buffer(
            batch_size=input_ids.size(0), num_choices=input_ids.size(1)
        )
        io_binding.bind_output(
            "logits",
            logits_buffer.device.type,
            self.device.index,
            self.name_to_np_type["logits"],
            logits_shape,
            logits_buffer.data_ptr(),
        )
        output_shapes = {"logits": logits_shape}
        output_buffers = {"logits": logits_buffer}

        return io_binding, output_shapes, output_buffers

    @add_start_docstrings_to_model_forward(
        ONNX_TEXT_INPUTS_DOCSTRING.format("batch_size, sequence_length")
        + MULTIPLE_CHOICE_EXAMPLE.format(
            processor_class=_TOKENIZER_FOR_DOC,
            model_class="ORTModelForMultipleChoice",
            checkpoint="ehdwns1516/bert-base-uncased_SWAG",
        )
    )
    def forward(
        self,
        input_ids: Optional[torch.Tensor] = None,
        attention_mask: Optional[torch.Tensor] = None,
        token_type_ids: Optional[torch.Tensor] = None,
        **kwargs,
    ):
        if self.device.type == "cuda" and self.use_io_binding:
            io_binding, output_shapes, output_buffers = self.prepare_io_binding(
                input_ids, attention_mask, token_type_ids
            )

            # run inference with binding & synchronize in case of multiple CUDA streams
            io_binding.synchronize_inputs()
            self.model.run_with_iobinding(io_binding)
            io_binding.synchronize_outputs()

            # converts output to namedtuple for pipelines post-processing
            return MultipleChoiceModelOutput(logits=output_buffers["logits"].view(output_shapes["logits"]))
        else:
            # converts pytorch inputs into numpy inputs for onnx
            onnx_inputs = {
                "input_ids": input_ids.cpu().detach().numpy(),
                "attention_mask": attention_mask.cpu().detach().numpy(),
            }
            if token_type_ids is not None:
                onnx_inputs["token_type_ids"] = token_type_ids.cpu().detach().numpy()

            # run inference
            outputs = self.model.run(None, onnx_inputs)
            logits = torch.from_numpy(outputs[self.model_outputs["logits"]]).to(self.device)

            # converts output to namedtuple for pipelines post-processing
            return MultipleChoiceModelOutput(logits=logits)


IMAGE_CLASSIFICATION_EXAMPLE = r"""
    Example of image classification:

    ```python
    >>> import requests
    >>> from PIL import Image
    >>> from optimum.onnxruntime import {model_class}
    >>> from transformers import {processor_class}

    >>> url = "http://images.cocodataset.org/val2017/000000039769.jpg"
    >>> image = Image.open(requests.get(url, stream=True).raw)

    >>> preprocessor = {processor_class}.from_pretrained("{checkpoint}")
    >>> model = {model_class}.from_pretrained("{checkpoint}")

    >>> inputs = preprocessor(images=image, return_tensors="pt")

    >>> outputs = model(**inputs)
    >>> logits = outputs.logits
    ```

    Example using `transformers.pipeline`:

    ```python
    >>> import requests
    >>> from PIL import Image
    >>> from transformers import {processor_class}, pipeline
    >>> from optimum.onnxruntime import {model_class}

    >>> preprocessor = {processor_class}.from_pretrained("{checkpoint}")
    >>> model = {model_class}.from_pretrained("{checkpoint}")
    >>> onnx_image_classifier = pipeline("image-classification", model=model, feature_extractor=preprocessor)

    >>> url = "http://images.cocodataset.org/val2017/000000039769.jpg"
    >>> pred = onnx_image_classifier(url)
    ```
"""


@add_start_docstrings(
    """
    Onnx Model for image-classification tasks.
    """,
    ONNX_MODEL_START_DOCSTRING,
)
class ORTModelForImageClassification(ORTModel):
    """
    Image Classification model for ONNX.
    """

    auto_model_class = AutoModelForImageClassification

    def __init__(self, model=None, config=None, use_io_binding=True, **kwargs):
        super().__init__(model, config, use_io_binding, **kwargs)
        self.model_outputs = {output_key.name: idx for idx, output_key in enumerate(self.model.get_outputs())}
        self.name_to_np_type = TypeHelper.get_io_numpy_type_map(self.model) if self.use_io_binding else None

    def prepare_logits_buffer(self, batch_size):
        """Prepares the buffer of logits with a 1D tensor on shape: (batch_size, config.num_labels)."""
        ort_type = TypeHelper.get_output_type(self.model, "logits")
        torch_type = TypeHelper.ort_type_to_torch_type(ort_type)

        logits_shape = (batch_size, self.config.num_labels)
        logits_buffer = torch.empty(np.prod(logits_shape), dtype=torch_type, device=self.device).contiguous()

        return logits_shape, logits_buffer

    def prepare_io_binding(
        self,
        pixel_values: torch.Tensor,
    ):
        io_binding = self.model.io_binding()

        # bind pixel values
        pixel_values = pixel_values.contiguous()
        io_binding.bind_input(
            "pixel_values",
            pixel_values.device.type,
            self.device.index,
            self.name_to_np_type["pixel_values"],
            tuple(pixel_values.shape),
            pixel_values.data_ptr(),
        )

        # bind logits
        logits_shape, logits_buffer = self.prepare_logits_buffer(batch_size=pixel_values.size(0))
        io_binding.bind_output(
            "logits",
            logits_buffer.device.type,
            self.device.index,
            self.name_to_np_type["logits"],
            logits_shape,
            logits_buffer.data_ptr(),
        )
        output_shapes = {"logits": logits_shape}
        output_buffers = {"logits": logits_buffer}

        return io_binding, output_shapes, output_buffers

    @add_start_docstrings_to_model_forward(
        ONNX_IMAGE_INPUTS_DOCSTRING.format("batch_size, num_channels, height, width")
        + IMAGE_CLASSIFICATION_EXAMPLE.format(
            processor_class=_FEATURE_EXTRACTOR_FOR_DOC,
            model_class="ORTModelForImageClassification",
            checkpoint="optimum/vit-base-patch16-224",
        )
    )
    def forward(
        self,
        pixel_values: torch.Tensor,
        **kwargs,
    ):
        if self.device.type == "cuda" and self.use_io_binding:
            io_binding, output_shapes, output_buffers = self.prepare_io_binding(pixel_values)

            # run inference with binding & synchronize in case of multiple CUDA streams
            io_binding.synchronize_inputs()
            self.model.run_with_iobinding(io_binding)
            io_binding.synchronize_outputs()

            # converts output to namedtuple for pipelines post-processing
            return ImageClassifierOutput(logits=output_buffers["logits"].view(output_shapes["logits"]))
        else:
            # converts pytorch inputs into numpy inputs for onnx
            onnx_inputs = {
                "pixel_values": pixel_values.cpu().detach().numpy(),
            }

            # run inference
            outputs = self.model.run(None, onnx_inputs)
            logits = torch.from_numpy(outputs[self.model_outputs["logits"]])

            # converts output to namedtuple for pipelines post-processing
            return ImageClassifierOutput(logits=logits)


CUSTOM_TASKS_EXAMPLE = r"""
    Example of custom tasks(e.g. a sentence transformers taking `pooler_output` as output):

    ```python
    >>> from transformers import {processor_class}
    >>> from optimum.onnxruntime import {model_class}

    >>> tokenizer = {processor_class}.from_pretrained("{checkpoint}")
    >>> model = {model_class}.from_pretrained("{checkpoint}")

    >>> inputs = tokenizer("I love burritos!", return_tensors="pt")

    >>> outputs = model(**inputs)
    >>> last_hidden_state = outputs.last_hidden_state
    >>> pooler_output = outputs.pooler_output
    ```

    Example using `transformers.pipelines`(only if the task is supported):

    ```python
    >>> from transformers import {processor_class}, pipeline
    >>> from optimum.onnxruntime import {model_class}

    >>> tokenizer = {processor_class}.from_pretrained("{checkpoint}")
    >>> model = {model_class}.from_pretrained("{checkpoint}")
    >>> onnx_extractor = pipeline("feature-extraction", model=model, tokenizer=tokenizer)

    >>> text = "I love burritos!"
    >>> pred = onnx_extractor(text)
    ```
"""


@add_start_docstrings(
    """
    Onnx Model for any custom tasks. It can be used to leverage the inference acceleration with any custom exported ONNX model.
    """,
    ONNX_MODEL_START_DOCSTRING,
)
class ORTModelForCustomTasks(ORTModel):
    """
    Onnx Model for any custom tasks using encoder or decoder-only models.
    """

<<<<<<< HEAD
    export_feature = "default"
    auto_model_class = AutoModel

    def __init__(self, model=None, config=None, use_io_binding=True, **kwargs):
        super().__init__(model, config, use_io_binding=True, **kwargs)
        self.model_inputs = {output_key.name: idx for idx, output_key in enumerate(self.model.get_inputs())}
        self.model_outputs = {output_key.name: idx for idx, output_key in enumerate(self.model.get_outputs())}
        self.model_input_names = list(self.model_inputs.keys())
        self.model_output_names = list(self.model_outputs.keys())

    def prepare_io_binding(self, **kwargs) -> ort.IOBinding:
        """
        Returns IOBinding object for an inference session. This method is created for general purpose, if the inputs and outputs
        are determined, you can prepare data buffers directly to avoid tensor transfers across frameworks.
        """

        name_to_np_type = TypeHelper.get_io_numpy_type_map(self.model)

        # Bind inputs and outputs to onnxruntime session
        io_binding = self.model.io_binding()

        # Bind inputs
        for input_name in self.model_input_names:
            onnx_input = kwargs.pop(input_name)
            onnx_input = onnx_input.contiguous()

            io_binding.bind_input(
                input_name,
                onnx_input.device.type,
                self.device.index,
                name_to_np_type[input_name],
                list(onnx_input.size()),
                onnx_input.data_ptr(),
=======
    def __init__(self, model=None, config=None, **kwargs):
        super().__init__(model, config, **kwargs)
        if kwargs.pop("use_io_binding", False):
            logger.warning(
                "ORTModelForCustomTasks doesn't support IO Binding yet, and the inference will be done without IO binding which could cause"
                " significant overhead on data copying. If you want us to enable IO binding for custom use case, please open an issue in "
                "Optimum: https://github.com/huggingface/optimum."
>>>>>>> 2a4b790b
            )

        # Bind outputs
        for name in self.model_output_names:
            io_binding.bind_output(name, self.device.type, device_id=self.device.index)

        return io_binding

    @add_start_docstrings_to_model_forward(
        CUSTOM_TASKS_EXAMPLE.format(
            processor_class=_TOKENIZER_FOR_DOC,
            model_class="ORTModelForCustomTasks",
            checkpoint="optimum/sbert-all-MiniLM-L6-with-pooler",
        )
    )
    def forward(self, **kwargs):
        if self.device.type == "cuda" and self.use_io_binding:
            io_binding = self.prepare_io_binding(**kwargs)

            # run inference with binding
            io_binding.synchronize_inputs()
            self.model.run_with_iobinding(io_binding)
            io_binding.synchronize_outputs()

            # map outputs with names
            outputs = {}
            for name, output in zip(self.model_output_names, io_binding._iobinding.get_outputs()):
                outputs[name] = IOBindingHelper.to_pytorch(output)

            # converts output to namedtuple for pipelines post-processing
            return ModelOutput(**outputs)
        else:
            # converts pytorch inputs into numpy inputs for onnx
            onnx_inputs = self._prepare_onnx_inputs(**kwargs)

            # run inference
            onnx_outputs = self.model.run(None, onnx_inputs)
            outputs = self._prepare_onnx_outputs(onnx_outputs)

            # converts output to namedtuple for pipelines post-processing
            return ModelOutput(outputs)

    def _prepare_onnx_inputs(self, **kwargs):
        model_inputs = {input_key.name: idx for idx, input_key in enumerate(self.model.get_inputs())}
        onnx_inputs = {}
        # converts pytorch inputs into numpy inputs for onnx
        for input in model_inputs.keys():
            onnx_inputs[input] = kwargs.pop(input).cpu().detach().numpy()

        return onnx_inputs

    def _prepare_onnx_outputs(self, onnx_outputs):
        model_outputs = {output_key.name: idx for idx, output_key in enumerate(self.model.get_outputs())}
        outputs = {}
        # converts onnxruntime outputs into tensor for standard outputs
        for output, idx in model_outputs.items():
            outputs[output] = torch.from_numpy(onnx_outputs[idx]).to(self.device)

        return outputs<|MERGE_RESOLUTION|>--- conflicted
+++ resolved
@@ -47,12 +47,8 @@
 from ..exporters import TasksManager
 from ..exporters.onnx import export
 from ..modeling_base import FROM_PRETRAINED_START_DOCSTRING, OptimizedModel
-<<<<<<< HEAD
+from ..utils.save_utils import maybe_load_preprocessors, maybe_save_preprocessors
 from .io_binding import IOBindingHelper, TypeHelper
-=======
-from ..utils.save_utils import maybe_load_preprocessors, maybe_save_preprocessors
-from .io_binding import TypeHelper
->>>>>>> 2a4b790b
 from .utils import (
     ONNX_WEIGHTS_NAME,
     get_device_for_provider,
@@ -1553,10 +1549,6 @@
     Onnx Model for any custom tasks using encoder or decoder-only models.
     """
 
-<<<<<<< HEAD
-    export_feature = "default"
-    auto_model_class = AutoModel
-
     def __init__(self, model=None, config=None, use_io_binding=True, **kwargs):
         super().__init__(model, config, use_io_binding=True, **kwargs)
         self.model_inputs = {output_key.name: idx for idx, output_key in enumerate(self.model.get_inputs())}
@@ -1587,15 +1579,6 @@
                 name_to_np_type[input_name],
                 list(onnx_input.size()),
                 onnx_input.data_ptr(),
-=======
-    def __init__(self, model=None, config=None, **kwargs):
-        super().__init__(model, config, **kwargs)
-        if kwargs.pop("use_io_binding", False):
-            logger.warning(
-                "ORTModelForCustomTasks doesn't support IO Binding yet, and the inference will be done without IO binding which could cause"
-                " significant overhead on data copying. If you want us to enable IO binding for custom use case, please open an issue in "
-                "Optimum: https://github.com/huggingface/optimum."
->>>>>>> 2a4b790b
             )
 
         # Bind outputs
