#  Copyright 2022 The HuggingFace Team. All rights reserved.
#
#  Licensed under the Apache License, Version 2.0 (the "License");
#  you may not use this file except in compliance with the License.
#  You may obtain a copy of the License at
#
#      http://www.apache.org/licenses/LICENSE-2.0
#
#  Unless required by applicable law or agreed to in writing, software
#  distributed under the License is distributed on an "AS IS" BASIS,
#  WITHOUT WARRANTIES OR CONDITIONS OF ANY KIND, either express or implied.
#  See the License for the specific language governing permissions and
#  limitations under the License.

import logging
import os
import shutil
from pathlib import Path
from typing import Any, Dict, Optional, Union

import torch
from transformers import (
    AutoConfig,
    AutoModel,
    AutoModelForCausalLM,
    AutoModelForImageClassification,
    AutoModelForQuestionAnswering,
    AutoModelForSequenceClassification,
    AutoModelForTokenClassification,
    PretrainedConfig,
)
from transformers.file_utils import add_start_docstrings, add_start_docstrings_to_model_forward, default_cache_path
from transformers.generation_utils import GenerationMixin
from transformers.modeling_outputs import (
    BaseModelOutput,
    CausalLMOutputWithCrossAttentions,
    ImageClassifierOutput,
    ModelOutput,
    QuestionAnsweringModelOutput,
    SequenceClassifierOutput,
    TokenClassifierOutput,
)
from transformers.onnx import FeaturesManager, export
from transformers.onnx.utils import get_preprocessor

import onnxruntime as ort
from huggingface_hub import HfApi, hf_hub_download

from ..modeling_base import OptimizedModel
from .utils import ONNX_WEIGHTS_NAME, get_device_for_provider, get_provider_for_device


logger = logging.getLogger(__name__)


_TOKENIZER_FOR_DOC = "AutoTokenizer"
_FEATURE_EXTRACTOR_FOR_DOC = "AutoFeatureExtractor"

ONNX_MODEL_START_DOCSTRING = r"""
    This model inherits from [~`onnxruntime.modeling_ort.ORTModel`]. Check the superclass documentation for the generic methods the
    library implements for all its model (such as downloading or saving)
    Parameters:
        config (`transformers.PretrainedConfig`): [PretrainedConfig](https://huggingface.co/docs/transformers/main_classes/configuration#transformers.PretrainedConfig) is the Model configuration class with all the parameters of the model.
            Initializing with a config file does not load the weights associated with the model, only the
            configuration. Check out the [`~onnxruntime.modeling_ort.ORTModel.from_pretrained`] method to load the model weights.
        model (`onnxruntime.InferenceSession`): [onnxruntime.InferenceSession](https://onnxruntime.ai/docs/api/python/api_summary.html#inferencesession) is the main class used to run a model. Check out the [`~onnxruntime.modeling_ort.ORTModel.load_model`] method for more information.
"""

ONNX_TEXT_INPUTS_DOCSTRING = r"""
    Args:
        input_ids (`torch.Tensor` of shape `({0})`):
            Indices of input sequence tokens in the vocabulary.
            Indices can be obtained using [`AutoTokenizer`](https://huggingface.co/docs/transformers/autoclass_tutorial#autotokenizer).
            See [`PreTrainedTokenizer.encode`](https://huggingface.co/docs/transformers/main_classes/tokenizer#transformers.PreTrainedTokenizerBase.encode) and
            [`PreTrainedTokenizer.__call__`](https://huggingface.co/docs/transformers/main_classes/tokenizer#transformers.PreTrainedTokenizerBase.__call__) for details.
            [What are input IDs?](https://huggingface.co/docs/transformers/glossary#input-ids)
        attention_mask (`torch.Tensor` of shape `({0})`, *optional*):
            Mask to avoid performing attention on padding token indices. Mask values selected in `[0, 1]`:
            - 1 for tokens that are **not masked**,
            - 0 for tokens that are **masked**.
            [What are attention masks?](https://huggingface.co/docs/transformers/glossary#attention-mask)
        token_type_ids (`torch.Tensor` of shape `({0})`, *optional*):
            Segment token indices to indicate first and second portions of the inputs. Indices are selected in `[0, 1]`:
            - 1 for tokens that are **sentence A**,
            - 0 for tokens that are **sentence B**.
            [What are token type IDs?](https://huggingface.co/docs/transformers/glossary#token-type-ids)
"""

ONNX_IMAGE_INPUTS_DOCSTRING = r"""
    Args:
        pixel_values (`torch.Tensor` of shape `({0})`):
            Pixel values corresponding to the images in the current batch.
            Pixel values can be obtained from encoded images using [`AutoFeatureExtractor`](https://huggingface.co/docs/transformers/autoclass_tutorial#autofeatureextractor).
"""


@add_start_docstrings(
    """
    Base ORTModel class for implementing models using ONNX Runtime. The ORTModel implements generic methods for interacting
    with the Hugging Face Hub as well as exporting vanilla transformers models to ONNX using `transformers.onnx` toolchain.
    The ORTModel implements additionally generic methods for optimizing and quantizing Onnx models.
    """,
)
class ORTModel(OptimizedModel):
    base_model_prefix = "onnx_model"
    auto_model_class = AutoModel

    def __init__(self, model=None, config=None, **kwargs):
        self.model = model
        self.config = config
        self.model_save_dir = kwargs.get("model_save_dir", None)
        self.latest_model_name = kwargs.get("latest_model_name", "model.onnx")
        self._device = get_device_for_provider(self.model.get_providers()[0])

        # registers the ORTModelForXXX classes into the transformers AutoModel classes
        # to avoid warnings when create a pipeline https://github.com/huggingface/transformers/blob/cad61b68396a1a387287a8e2e2fef78a25b79383/src/transformers/pipelines/base.py#L863
        AutoConfig.register(self.base_model_prefix, AutoConfig)
        self.auto_model_class.register(AutoConfig, self.__class__)

    @property
    def device(self) -> torch.device:
        """
        `torch.device`: The device on which the module is (assuming that all the module parameters are on the same
        device).
        """
        return self._device

    @device.setter
    def device(self, value):
        self._device = value

    def to(self, device):
        """
        Changes the ONNX Runtime provider according to the device.
        """
        self.device = device
        provider = get_provider_for_device(self.device)
        self.model.set_providers([provider])
        return self

    def forward(self, *args, **kwargs):
        raise NotImplementedError

    @staticmethod
    def load_model(path: Union[str, Path], provider=None):
        """
        Loads an ONNX Inference session with a given provider. Default provider is `CPUExecutionProvider` to match the default behaviour in PyTorch/TensorFlow/JAX.

        Arguments:
            path (`str` or `Path`):
                Directory from which to load the model.
            provider(`str`, *optional*):
                ONNX Runtime provider to use for loading the model. Defaults to `CPUExecutionProvider`.
        """
        if provider is None:
            provider = "CPUExecutionProvider"

        return ort.InferenceSession(path, providers=[provider])

    def _save_pretrained(self, save_directory: Union[str, Path], file_name: Optional[str] = None, **kwargs):
        """
        Saves a model and its configuration file to a directory, so that it can be re-loaded using the
        [`~optimum.onnxruntime.modeling_ort.ORTModel.from_pretrained`] class method. It will always save the latest_model_name.
        Arguments:
            save_directory (`str` or `Path`):
                Directory where to save the model file.
            file_name(`str`, *optional*):
                Overwrites the default model file name from `"model.onnx"` to `file_name`. This allows you to save the model with
                a different name.
        """
        model_file_name = file_name if file_name is not None else ONNX_WEIGHTS_NAME

        src_path = self.model_save_dir.joinpath(self.latest_model_name)
        dst_path = Path(save_directory).joinpath(model_file_name)
        shutil.copyfile(src_path, dst_path)

    @classmethod
    def _from_pretrained(
        cls,
        model_id: Union[str, Path],
        use_auth_token: Optional[Union[bool, str, None]] = None,
        revision: Optional[Union[str, None]] = None,
        force_download: bool = False,
        cache_dir: Optional[str] = None,
        file_name: Optional[str] = None,
        **kwargs,
    ):
        """
        Loads a model and its configuration file from a directory or the HF Hub.
        Implements: https://github.com/huggingface/huggingface_hub/blob/e67de48368bc1843e40afc1cc9d236402b9609ee/src/huggingface_hub/hub_mixin.py#L73
        Arguments:
            model_id (`str` or `Path`):
                Directory from which to load
            use_auth_token (`str` or `bool`):
                Is needed to load models from a private repository
            revision (`str`):
                Revision is the specific model version to use. It can be a branch name, a tag name, or a commit id
            cache_dir (`Union[str, Path]`, *optional*):
                Path to a directory in which a downloaded pretrained model configuration should be cached if the
                standard cache should not be used.
            force_download (`bool`, *optional*, defaults to `False`):
                Whether or not to force the (re-)download of the model weights and configuration files, overriding the
                cached versions if they exist.
            file_name(`str`):
                Overwrites the default model file name from `"model.onnx"` to `file_name`. This allows you to load different model files from the same
                repository or directory.
            kwargs (`Dict`, *optional*):
                kwargs will be passed to the model during initialization
        """
        config_dict = kwargs.pop("config", {})
        model_file_name = file_name if file_name is not None else ONNX_WEIGHTS_NAME
        # load model from local directory
        if os.path.isdir(model_id):
            config = PretrainedConfig.from_dict(config_dict)
            model = ORTModel.load_model(os.path.join(model_id, model_file_name))
            kwargs["model_save_dir"] = Path(model_id)
            kwargs["latest_model_name"] = model_file_name
        # load model from hub
        else:
            # download model
            model_cache_path = hf_hub_download(
                repo_id=model_id,
                filename=model_file_name,
                use_auth_token=use_auth_token,
                revision=revision,
                cache_dir=cache_dir,
                force_download=force_download,
            )
            kwargs["model_save_dir"] = Path(model_cache_path).parent
            kwargs["latest_model_name"] = Path(model_cache_path).name
            model = ORTModel.load_model(model_cache_path)
            config = PretrainedConfig.from_dict(config_dict)
        return cls(model=model, config=config, **kwargs)

    @classmethod
    def _from_transformers(
        cls,
        model_id: str,
        save_dir: Union[str, Path] = default_cache_path,
        use_auth_token: Optional[Union[bool, str, None]] = None,
        revision: Optional[Union[str, None]] = None,
        force_download: bool = False,
        cache_dir: Optional[str] = None,
        **kwargs,
    ):
        """
        Converts a vanilla Transformers model into an optimized model using `transformers.onnx.export_onnx`.
        Arguments:
            model_id (`str` or `Path`):
                Directory from which to load
            save_dir (`str` or `Path`):
                Directory where the onnx model should be saved, default to `transformers.file_utils.default_cache_path`, which is the cache dir for
                transformers.
            use_auth_token (`str` or `bool`):
                Is needed to load models from a private repository
            revision (`str`):
                Revision is the specific model version to use. It can be a branch name, a tag name, or a commit id
            cache_dir (`Union[str, Path]`, *optional*):
                Path to a directory in which a downloaded pretrained model configuration should be cached if the
                standard cache should not be used.
            force_download (`bool`, *optional*, defaults to `False`):
                Whether or not to force the (re-)download of the model weights and configuration files, overriding the
                cached versions if they exist.
            kwargs (`Dict`, *optional*):
                kwargs will be passed to the model during initialization
        """

        # create local save dir in cache dir
        save_dir = Path(save_dir).joinpath(model_id)
        save_dir.mkdir(parents=True, exist_ok=True)
        kwargs["model_save_dir"] = save_dir

        # reads pipeline task from ORTModelForXXX class if available else tries to extract from hub
        if cls.pipeline_task is not None:
            task = cls.pipeline_task
        else:
            task = HfApi().model_info(model_id, revision=revision).pipeline_tag
            if task in ["sentiment-analysis", "text-classification", "zero-shot-classification"]:
                task = "sequence-classification"
            elif task in ["feature-extraction", "fill-mask"]:
                task = "default"
        # 2. convert to temp dir
        # FIXME: transformers.onnx conversion doesn't support private models
        preprocessor = get_preprocessor(model_id)
        model = FeaturesManager.get_model_from_feature(task, model_id)
        _, model_onnx_config = FeaturesManager.check_supported_model_or_raise(model, feature=task)
        onnx_config = model_onnx_config(model.config)

        # export model
        export(
            preprocessor=preprocessor,
            model=model,
            config=onnx_config,
            opset=onnx_config.default_onnx_opset,
            output=save_dir.joinpath(ONNX_WEIGHTS_NAME),
        )
        kwargs["config"] = model.config.__dict__
        # 3. load normal model
        return cls._from_pretrained(save_dir.as_posix(), **kwargs)


FEAUTRE_EXTRACTION_EXAMPLE = r"""
    Example of feature extraction:

    ```python
    >>> from transformers import {processor_class}
    >>> from optimum.onnxruntime import {model_class}
    >>> import torch

    >>> tokenizer = {processor_class}.from_pretrained("{checkpoint}")
    >>> model = {model_class}.from_pretrained("{checkpoint}")

    >>> inputs = tokenizer("My name is Philipp and I live in Germany.", return_tensors="pt")

    >>> outputs = model(**inputs)
    >>> logits = outputs.logits
    >>> list(logits.shape)
    ```

    Example using `transformers.pipeline`:

    ```python
    >>> from transformers import {processor_class}, pipeline
    >>> from optimum.onnxruntime import {model_class}

    >>> tokenizer = {processor_class}.from_pretrained("{checkpoint}")
    >>> model = {model_class}.from_pretrained("{checkpoint}")
    >>> onnx_extractor = pipeline("feature-extraction", model=model, tokenizer=tokenizer)

    >>> text = "My name is Philipp and I live in Germany."
    >>> pred = onnx_extractor(text)
    ```
"""


@add_start_docstrings(
    """
    Onnx Model with a MaskedLMOutput for feature-extraction tasks.
    """,
    ONNX_MODEL_START_DOCSTRING,
)
class ORTModelForFeatureExtraction(ORTModel):
    """
    Feature Extraction model for ONNX.
    """

    # used in from_transformers to export model to onnx
    pipeline_task = "default"
    auto_model_class = AutoModel

    def __init__(self, model=None, config=None, **kwargs):
        super().__init__(model, config, **kwargs)
        # create {name:idx} dict for model outputs
        self.model_outputs = {output_key.name: idx for idx, output_key in enumerate(self.model.get_outputs())}

    @add_start_docstrings_to_model_forward(
        ONNX_TEXT_INPUTS_DOCSTRING.format("batch_size, sequence_length")
        + FEAUTRE_EXTRACTION_EXAMPLE.format(
            processor_class=_TOKENIZER_FOR_DOC,
            model_class="ORTModelForFeatureExtraction",
            checkpoint="optimum/all-MiniLM-L6-v2",
        )
    )
    def forward(
        self,
        input_ids: Optional[torch.Tensor] = None,
        attention_mask: Optional[torch.Tensor] = None,
        token_type_ids: Optional[torch.Tensor] = None,
        **kwargs,
    ):
        # converts pytorch inputs into numpy inputs for onnx
        onnx_inputs = {
            "input_ids": input_ids.cpu().detach().numpy(),
            "attention_mask": attention_mask.cpu().detach().numpy(),
        }
        if token_type_ids is not None:
            onnx_inputs["token_type_ids"] = token_type_ids.cpu().detach().numpy()
        # run inference
        outputs = self.model.run(None, onnx_inputs)
        last_hidden_state = torch.from_numpy(outputs[self.model_outputs["last_hidden_state"]]).to(self.device)
        # converts output to namedtuple for pipelines post-processing
        return BaseModelOutput(last_hidden_state=last_hidden_state)


QUESTION_ANSWERING_EXAMPLE = r"""
    Example of question answering:

    ```python
    >>> from transformers import {processor_class}
    >>> from optimum.onnxruntime import {model_class}
    >>> import torch

    >>> tokenizer = {processor_class}.from_pretrained("{checkpoint}")
    >>> model = {model_class}.from_pretrained("{checkpoint}")

    >>> question, text = "Who was Jim Henson?", "Jim Henson was a nice puppet"
    >>> inputs = tokenizer(question, text, return_tensors="pt")
    >>> start_positions = torch.tensor([1])
    >>> end_positions = torch.tensor([3])

    >>> outputs = model(**inputs, start_positions=start_positions, end_positions=end_positions)
    >>> start_scores = outputs.start_logits
    >>> end_scores = outputs.end_logits
    ```
    Example using `transformers.pipeline`:

    ```python
    >>> from transformers import {processor_class}, pipeline
    >>> from optimum.onnxruntime import {model_class}

    >>> tokenizer = {processor_class}.from_pretrained("{checkpoint}")
    >>> model = {model_class}.from_pretrained("{checkpoint}")
    >>> onnx_qa = pipeline("question-answering", model=model, tokenizer=tokenizer)

    >>> question, text = "Who was Jim Henson?", "Jim Henson was a nice puppet"
    >>> pred = onnx_qa(question, text)
    ```
"""


@add_start_docstrings(
    """
    Onnx Model with a QuestionAnsweringModelOutput for extractive question-answering tasks like SQuAD.
    """,
    ONNX_MODEL_START_DOCSTRING,
)
class ORTModelForQuestionAnswering(ORTModel):
    """
    Question Answering model for ONNX.
    """

    # used in from_transformers to export model to onnx
    pipeline_task = "question-answering"
    auto_model_class = AutoModelForQuestionAnswering

    def __init__(self, model=None, config=None, **kwargs):
        super().__init__(model, config, **kwargs)
        # create {name:idx} dict for model outputs
        self.model_outputs = {output_key.name: idx for idx, output_key in enumerate(self.model.get_outputs())}

    @add_start_docstrings_to_model_forward(
        ONNX_TEXT_INPUTS_DOCSTRING.format("batch_size, sequence_length")
        + QUESTION_ANSWERING_EXAMPLE.format(
            processor_class=_TOKENIZER_FOR_DOC,
            model_class="ORTModelForQuestionAnswering",
            checkpoint="optimum/roberta-base-squad2",
        )
    )
    def forward(
        self,
        input_ids: Optional[torch.Tensor] = None,
        attention_mask: Optional[torch.Tensor] = None,
        token_type_ids: Optional[torch.Tensor] = None,
        **kwargs,
    ):
        # converts pytorch inputs into numpy inputs for onnx
        onnx_inputs = {
            "input_ids": input_ids.cpu().detach().numpy(),
            "attention_mask": attention_mask.cpu().detach().numpy(),
        }
        if token_type_ids is not None:
            onnx_inputs["token_type_ids"] = token_type_ids.cpu().detach().numpy()
        # run inference
        outputs = self.model.run(None, onnx_inputs)
        start_logits = torch.from_numpy(outputs[self.model_outputs["start_logits"]]).to(self.device)
        end_logits = torch.from_numpy(outputs[self.model_outputs["end_logits"]]).to(self.device)
        # converts output to namedtuple for pipelines post-processing
        return QuestionAnsweringModelOutput(start_logits=start_logits, end_logits=end_logits)


SEQUENCE_CLASSIFICATION_EXAMPLE = r"""
    Example of single-label classification:

    ```python
    >>> from transformers import {processor_class}
    >>> from optimum.onnxruntime import {model_class}
    >>> import torch

    >>> tokenizer = {processor_class}.from_pretrained("{checkpoint}")
    >>> model = {model_class}.from_pretrained("{checkpoint}")

    >>> inputs = tokenizer("Hello, my dog is cute", return_tensors="pt")

    >>> outputs = model(**inputs)
    >>> logits = outputs.logits
    >>> list(logits.shape)
    ```

    Example using `transformers.pipelines`:

    ```python
    >>> from transformers import {processor_class}, pipeline
    >>> from optimum.onnxruntime import {model_class}

    >>> tokenizer = {processor_class}.from_pretrained("{checkpoint}")
    >>> model = {model_class}.from_pretrained("{checkpoint}")
    >>> onnx_classifier = pipeline("text-classification", model=model, tokenizer=tokenizer)

    >>> text = "Hello, my dog is cute"
    >>> pred = onnx_classifier(text)
    ```

    Example using zero-shot-classification `transformers.pipelines`:

    ```python
    >>> from transformers import {processor_class}, pipeline
    >>> from optimum.onnxruntime import {model_class}

    >>> tokenizer = {processor_class}.from_pretrained("optimum/distilbert-base-uncased-mnli")
    >>> model = {model_class}.from_pretrained("optimum/distilbert-base-uncased-mnli")
    >>> onnx_z0 = pipeline("zero-shot-classification", model=model, tokenizer=tokenizer)

    >>> sequence_to_classify = "Who are you voting for in 2020?"
    >>> candidate_labels = ["Europe", "public health", "politics", "elections"]
    >>> pred = onnx_z0(sequence_to_classify, candidate_labels, multi_class=True)
    ```
"""


@add_start_docstrings(
    """
    Onnx Model with a sequence classification/regression head on top (a linear layer on top of the
    pooled output) e.g. for GLUE tasks.
    """,
    ONNX_MODEL_START_DOCSTRING,
)
class ORTModelForSequenceClassification(ORTModel):
    """
    Sequence Classification model for ONNX.
    """

    # used in from_transformers to export model to onnx
    pipeline_task = "sequence-classification"
    auto_model_class = AutoModelForSequenceClassification

    def __init__(self, model=None, config=None, **kwargs):
        super().__init__(model, config, **kwargs)
        # create {name:idx} dict for model outputs
        self.model_outputs = {output_key.name: idx for idx, output_key in enumerate(self.model.get_outputs())}
        self.model_inputs = {input_key.name: idx for idx, input_key in enumerate(self.model.get_inputs())}

    @add_start_docstrings_to_model_forward(
        ONNX_TEXT_INPUTS_DOCSTRING.format("batch_size, sequence_length")
        + SEQUENCE_CLASSIFICATION_EXAMPLE.format(
            processor_class=_TOKENIZER_FOR_DOC,
            model_class="ORTModelForSequenceClassification",
            checkpoint="optimum/distilbert-base-uncased-finetuned-sst-2-english",
        )
    )
    def forward(
        self,
        input_ids: Optional[torch.Tensor] = None,
        attention_mask: Optional[torch.Tensor] = None,
        token_type_ids: Optional[torch.Tensor] = None,
        **kwargs,
    ):
        # converts pytorch inputs into numpy inputs for onnx
        onnx_inputs = {
            "input_ids": input_ids.cpu().detach().numpy(),
            "attention_mask": attention_mask.cpu().detach().numpy(),
        }

        if token_type_ids is not None:
            onnx_inputs["token_type_ids"] = token_type_ids.cpu().detach().numpy()
        # run inference
        outputs = self.model.run(None, onnx_inputs)
        logits = torch.from_numpy(outputs[self.model_outputs["logits"]]).to(self.device)
        # converts output to namedtuple for pipelines post-processing
        return SequenceClassifierOutput(logits=logits)


TOKEN_CLASSIFICATION_EXAMPLE = r"""
    Example of token classification:

    ```python
    >>> from transformers import {processor_class}
    >>> from optimum.onnxruntime import {model_class}
    >>> import torch

    >>> tokenizer = {processor_class}.from_pretrained("{checkpoint}")
    >>> model = {model_class}.from_pretrained("{checkpoint}")

    >>> inputs = tokenizer("My name is Philipp and I live in Germany.", return_tensors="pt")

    >>> outputs = model(**inputs)
    >>> logits = outputs.logits
    >>> list(logits.shape)
    ```

    Example using `transformers.pipelines`:

    ```python
    >>> from transformers import {processor_class}, pipeline
    >>> from optimum.onnxruntime import {model_class}

    >>> tokenizer = {processor_class}.from_pretrained("{checkpoint}")
    >>> model = {model_class}.from_pretrained("{checkpoint}")
    >>> onnx_ner = pipeline("token-classification", model=model, tokenizer=tokenizer)

    >>> text = "My name is Philipp and I live in Germany."
    >>> pred = onnx_ner(text)
    ```
"""


@add_start_docstrings(
    """
    Onnx Model with a token classification head on top (a linear layer on top of the hidden-states output) e.g.
    for Named-Entity-Recognition (NER) tasks.
    """,
    ONNX_MODEL_START_DOCSTRING,
)
class ORTModelForTokenClassification(ORTModel):
    """
    Token Classification model for ONNX.
    """

    # used in from_transformers to export model to onnx
    pipeline_task = "token-classification"
    auto_model_class = AutoModelForTokenClassification

    def __init__(self, model=None, config=None, **kwargs):
        super().__init__(model, config, **kwargs)
        # create {name:idx} dict for model outputs
        self.model_outputs = {output_key.name: idx for idx, output_key in enumerate(self.model.get_outputs())}

    @add_start_docstrings_to_model_forward(
        ONNX_TEXT_INPUTS_DOCSTRING.format("batch_size, sequence_length")
        + TOKEN_CLASSIFICATION_EXAMPLE.format(
            processor_class=_TOKENIZER_FOR_DOC,
            model_class="ORTModelForTokenClassification",
            checkpoint="optimum/bert-base-NER",
        )
    )
    def forward(
        self,
        input_ids: Optional[torch.Tensor] = None,
        attention_mask: Optional[torch.Tensor] = None,
        token_type_ids: Optional[torch.Tensor] = None,
        **kwargs,
    ):
        # converts pytorch inputs into numpy inputs for onnx
        onnx_inputs = {
            "input_ids": input_ids.cpu().detach().numpy(),
            "attention_mask": attention_mask.cpu().detach().numpy(),
        }
        if token_type_ids is not None:
            onnx_inputs["token_type_ids"] = token_type_ids.cpu().detach().numpy()
        # run inference
        outputs = self.model.run(None, onnx_inputs)
        logits = torch.from_numpy(outputs[self.model_outputs["logits"]]).to(self.device)
        # converts output to namedtuple for pipelines post-processing
        return TokenClassifierOutput(logits=logits)


TEXT_GENERATION_EXAMPLE = r"""
    Example of text generation:

    ```python
    >>> from transformers import {processor_class}
    >>> from optimum.onnxruntime import {model_class}
    >>> import torch

    >>> tokenizer = {processor_class}.from_pretrained("{checkpoint}")
    >>> model = {model_class}.from_pretrained("{checkpoint}")

    >>> inputs = tokenizer("My name is Philipp and I live in Germany.", return_tensors="pt")

    >>> gen_tokens = model.generate(**inputs,do_sample=True,temperature=0.9, min_length=20,max_length=20)
    >>> tokenizer.batch_decode(gen_tokens)
    ```

    Example using `transformers.pipelines`:

    ```python
    >>> from transformers import {processor_class}, pipeline
    >>> from optimum.onnxruntime import {model_class}

    >>> tokenizer = {processor_class}.from_pretrained("{checkpoint}")
    >>> model = {model_class}.from_pretrained("{checkpoint}")
    >>> onnx_gen = pipeline("text-generation", model=model, tokenizer=tokenizer)

    >>> text = "My name is Philipp and I live in Germany."
    >>> gen = onnx_gen(text)
    ```
"""


@add_start_docstrings(
    """
    Onnx Model with a causal language modeling head on top (linear layer with weights tied to the input
    embeddings).
    """,
    ONNX_MODEL_START_DOCSTRING,
)
class ORTModelForCausalLM(ORTModel, GenerationMixin):
    """
    Causal LM model for ONNX.
    """

    # used in from_transformers to export model to onnx
    pipeline_task = "causal-lm"
    auto_model_class = AutoModelForCausalLM

    def __init__(self, model=None, config=None, **kwargs):
        super().__init__(model, config, **kwargs)
        # create {name:idx} dict for model outputs
        self.main_input_name = "input_ids"
        self.model_outputs = {output_key.name: idx for idx, output_key in enumerate(self.model.get_outputs())}

    def prepare_inputs_for_generation(self, input_ids: torch.LongTensor, **kwargs) -> Dict[str, Any]:
        """
        Implement in subclasses of [`PreTrainedModel`] for custom behavior to prepare inputs in the generate method.
        """
        inputs = {"input_ids": input_ids}
        if kwargs.get("attention_mask", None) is not None:
            inputs["attention_mask"] = kwargs["attention_mask"]
        return inputs

    @add_start_docstrings_to_model_forward(
        ONNX_TEXT_INPUTS_DOCSTRING.format("batch_size, sequence_length")
        + TEXT_GENERATION_EXAMPLE.format(
            processor_class=_TOKENIZER_FOR_DOC,
            model_class="ORTModelForCausalLM",
            checkpoint="optimum/gpt2",
        )
    )
    def forward(
        self,
        input_ids: Optional[torch.Tensor] = None,
        attention_mask: Optional[torch.Tensor] = None,
        **kwargs,
    ):
        # converts pytorch inputs into numpy inputs for onnx
        onnx_inputs = {
            "input_ids": input_ids.cpu().detach().numpy(),
            "attention_mask": attention_mask.cpu().detach().numpy(),
        }
        # run inference
        outputs = self.model.run(None, onnx_inputs)
        logits = torch.from_numpy(outputs[self.model_outputs["logits"]]).to(self.device)
        # converts output to namedtuple for pipelines post-processing
        return CausalLMOutputWithCrossAttentions(logits=logits)

    # Adapted from https://github.com/huggingface/transformers/blob/99289c08a1b16a805dd4ee46de029e9fd23cba3d/src/transformers/generation_utils.py#L490
    def _prepare_attention_mask_for_generation(
        self,
        inputs: torch.Tensor,
        pad_token_id: int,
        eos_token_id: int,
    ) -> torch.LongTensor:
        """
        Overrides the base method of `GenerationMixin` to ensure input IDs and
        attention mask are on the same device.
        """
        is_input_ids = len(inputs.shape) == 2 and inputs.dtype in [torch.int, torch.long]
        is_pad_token_in_inputs = (pad_token_id is not None) and (pad_token_id in inputs)
        is_pad_token_not_equal_to_eos_token_id = (eos_token_id is None) or (
            (eos_token_id is not None) and (pad_token_id != eos_token_id)
        )
        # Check if input is input_ids and padded -> only then is attention_mask defined
        if is_input_ids and is_pad_token_in_inputs and is_pad_token_not_equal_to_eos_token_id:
            return inputs.ne(pad_token_id).long()
        else:
            # Ensure attention mask is on the same device as the input IDs
            return torch.ones(inputs.shape[:2], dtype=torch.long, device=inputs.device)


IMAGE_CLASSIFICATION_EXAMPLE = r"""
    Example of image classification:

    ```python
    >>> import requests
    >>> from PIL import Image
    >>> from optimum.onnxruntime import {model_class}
    >>> from transformers import {processor_class}

    >>> url = "http://images.cocodataset.org/val2017/000000039769.jpg"
    >>> image = Image.open(requests.get(url, stream=True).raw)

    >>> preprocessor = {processor_class}.from_pretrained("{checkpoint}")
    >>> model = {model_class}.from_pretrained("{checkpoint}")

    >>> inputs = preprocessor(images=image, return_tensors="pt")

    >>> outputs = model(**inputs)
    >>> logits = outputs.logits
    ```

    Example using `transformers.pipeline`:

    ```python
    >>> import requests
    >>> from PIL import Image
    >>> from transformers import {processor_class}, pipeline
    >>> from optimum.onnxruntime import {model_class}

    >>> preprocessor = {processor_class}.from_pretrained("{checkpoint}")
    >>> model = {model_class}.from_pretrained("{checkpoint}")
    >>> onnx_image_classifier = pipeline("image-classification", model=model, feature_extractor=preprocessor)

    >>> url = "http://images.cocodataset.org/val2017/000000039769.jpg"
    >>> pred = onnx_image_classifier(url)
    ```
"""


@add_start_docstrings(
    """
    Onnx Model for image-classification tasks.
    """,
    ONNX_MODEL_START_DOCSTRING,
)
class ORTModelForImageClassification(ORTModel):
    """
    Image Classification model for ONNX.
    """

    # used in from_transformers to export model to onnx
    pipeline_task = "image-classification"
    auto_model_class = AutoModelForImageClassification

    def __init__(self, model=None, config=None, **kwargs):
        super().__init__(model, config, **kwargs)
        # create {name:idx} dict for model outputs
        self.model_outputs = {output_key.name: idx for idx, output_key in enumerate(self.model.get_outputs())}

    @add_start_docstrings_to_model_forward(
        ONNX_IMAGE_INPUTS_DOCSTRING.format("batch_size, num_channels, height, width")
        + IMAGE_CLASSIFICATION_EXAMPLE.format(
            processor_class=_FEATURE_EXTRACTOR_FOR_DOC,
            model_class="ORTModelForImageClassification",
            checkpoint="optimum/vit-base-patch16-224",
        )
    )
    def forward(
        self,
        pixel_values: torch.Tensor,
        **kwargs,
    ):
        # converts pytorch inputs into numpy inputs for onnx
        onnx_inputs = {
            "pixel_values": pixel_values.cpu().detach().numpy(),
        }
        # run inference
        outputs = self.model.run(None, onnx_inputs)
        # converts output to namedtuple for pipelines post-processing
        return ImageClassifierOutput(
            logits=torch.from_numpy(outputs[self.model_outputs["logits"]]),
        )

<<<<<<< HEAD
=======

>>>>>>> 3ca04eab
CUSTOM_TASKS_EXAMPLE = r"""
    Example of custom tasks(e.g. a sentence transformers taking `pooler_output` as output):

    ```python
    >>> from transformers import {processor_class}
    >>> from optimum.onnxruntime import {model_class}
<<<<<<< HEAD
=======
    >>> import torch
>>>>>>> 3ca04eab

    >>> tokenizer = {processor_class}.from_pretrained("{checkpoint}")
    >>> model = {model_class}.from_pretrained("{checkpoint}")

    >>> inputs = tokenizer("I love burritos!", return_tensors="pt")

    >>> outputs = model(**inputs)
    >>> last_hidden_state = outputs.last_hidden_state
    >>> pooler_output = outputs.pooler_output
    ```

    Example using `transformers.pipelines`(only if the task is supported):

    ```python
    >>> from transformers import {processor_class}, pipeline
    >>> from optimum.onnxruntime import {model_class}

    >>> tokenizer = {processor_class}.from_pretrained("{checkpoint}")
    >>> model = {model_class}.from_pretrained("{checkpoint}")
    >>> onnx_extractor = pipeline("feature-extraction", model=model, tokenizer=tokenizer)

    >>> text = "I love burritos!"
    >>> pred = onnx_extractor(text)
    ```
"""


@add_start_docstrings(
    """
    Onnx Model for any custom tasks. It can be used to leverage the inference acceleration with any custom exported ONNX model.
    """,
    ONNX_MODEL_START_DOCSTRING,
)
class ORTModelForCustomTasks(ORTModel):
    """
    Onnx Model for any custom tasks.
    """
<<<<<<< HEAD
    auto_model_class = AutoModel
=======
>>>>>>> 3ca04eab

    auto_model_class = AutoModel

    def __init__(self, model=None, config=None, **kwargs):
        super().__init__(model, config, **kwargs)

    @add_start_docstrings_to_model_forward(
        CUSTOM_TASKS_EXAMPLE.format(
            processor_class=_TOKENIZER_FOR_DOC,
            model_class="ORTModelForCustomTasks",
            checkpoint="optimum/sbert-all-MiniLM-L6-with-pooler",
        )
    )
    def forward(self, **kwargs):
        # converts pytorch inputs into numpy inputs for onnx
        onnx_inputs = self._prepare_onnx_inputs(**kwargs)
        # run inference
        onnx_outputs = self.model.run(None, onnx_inputs)
        outputs = self._prepare_onnx_outputs(onnx_outputs)
        # converts outputs to namedtuple for pipelines post-processing if applicable
        return ModelOutput(outputs)

    def _prepare_onnx_inputs(self, **kwargs):
        model_inputs = {input_key.name: idx for idx, input_key in enumerate(self.model.get_inputs())}
        onnx_inputs = {}
        # converts pytorch inputs into numpy inputs for onnx
        for input in model_inputs.keys():
            onnx_inputs[input] = kwargs.pop(input).cpu().detach().numpy()

        return onnx_inputs

    def _prepare_onnx_outputs(self, onnx_outputs):
        model_outputs = {output_key.name: idx for idx, output_key in enumerate(self.model.get_outputs())}
        outputs = {}
        # converts onnxruntime outputs into tensor for standard outputs
        for output, idx in model_outputs.items():
            outputs[output] = torch.from_numpy(onnx_outputs[idx]).to(self.device)

        return outputs<|MERGE_RESOLUTION|>--- conflicted
+++ resolved
@@ -849,20 +849,13 @@
             logits=torch.from_numpy(outputs[self.model_outputs["logits"]]),
         )
 
-<<<<<<< HEAD
-=======
-
->>>>>>> 3ca04eab
+
 CUSTOM_TASKS_EXAMPLE = r"""
     Example of custom tasks(e.g. a sentence transformers taking `pooler_output` as output):
 
     ```python
     >>> from transformers import {processor_class}
     >>> from optimum.onnxruntime import {model_class}
-<<<<<<< HEAD
-=======
-    >>> import torch
->>>>>>> 3ca04eab
 
     >>> tokenizer = {processor_class}.from_pretrained("{checkpoint}")
     >>> model = {model_class}.from_pretrained("{checkpoint}")
@@ -900,11 +893,6 @@
     """
     Onnx Model for any custom tasks.
     """
-<<<<<<< HEAD
-    auto_model_class = AutoModel
-=======
->>>>>>> 3ca04eab
-
     auto_model_class = AutoModel
 
     def __init__(self, model=None, config=None, **kwargs):
