--- conflicted
+++ resolved
@@ -67,12 +67,8 @@
 from ..modeling_base import FROM_PRETRAINED_START_DOCSTRING, OptimizedModel
 from ..onnx.utils import _get_external_data_paths
 from ..utils.file_utils import find_files_matching_pattern
-<<<<<<< HEAD
-from ..utils.save_utils import maybe_load_preprocessors, maybe_save_preprocessors
+from ..utils.save_utils import maybe_save_preprocessors
 from .base import ORTMixin
-=======
-from ..utils.save_utils import maybe_save_preprocessors
->>>>>>> 8195cd77
 from .constants import ONNX_FILE_PATTERN
 from .utils import (
     validate_provider_availability,
@@ -621,270 +617,6 @@
             **kwargs,
         )
 
-<<<<<<< HEAD
-    @staticmethod
-    def _cached_file(
-        model_path: Union[Path, str],
-        token: Optional[Union[bool, str]] = None,
-        revision: Optional[str] = None,
-        force_download: bool = False,
-        cache_dir: str = HUGGINGFACE_HUB_CACHE,
-        file_name: Optional[str] = None,
-        subfolder: str = "",
-        local_files_only: bool = False,
-    ):
-        if isinstance(model_path, Path):
-            model_path = model_path.as_posix()
-
-        # locates a file in a local folder and repo, downloads and cache it if necessary.
-        if os.path.isdir(model_path):
-            model_cache_path = os.path.join(model_path, subfolder, file_name)
-            preprocessors = maybe_load_preprocessors(model_path)
-        else:
-            model_path = model_path.replace(os.sep, "/")
-            subfolder = str(subfolder).replace(os.sep, "/")
-            model_cache_path = hf_hub_download(
-                repo_id=model_path,
-                filename=file_name,
-                subfolder=subfolder,
-                token=token,
-                revision=revision,
-                cache_dir=cache_dir,
-                force_download=force_download,
-                local_files_only=local_files_only,
-            )
-            # try download external data
-            try:
-                hf_hub_download(
-                    repo_id=model_path,
-                    subfolder=subfolder,
-                    filename=file_name + "_data",
-                    token=token,
-                    revision=revision,
-                    cache_dir=cache_dir,
-                    force_download=force_download,
-                    local_files_only=local_files_only,
-                )
-            except EntryNotFoundError:
-                # model doesn't use external data
-                pass
-
-            preprocessors = maybe_load_preprocessors(model_path, subfolder=subfolder)
-
-        return Path(model_cache_path), preprocessors
-=======
-    def _prepare_output_buffer(self, model: ort.InferenceSession, output_shape: Tuple[int], output_name: str):
-        """Prepares the buffer of output_name with a 1D tensor."""
-        ort_type = TypeHelper.get_output_type(model, output_name)
-        torch_type = TypeHelper.ort_type_to_torch_type(ort_type)
-        if len(output_shape) > 0:
-            output_buffer = torch.empty(np.prod(output_shape), dtype=torch_type, device=self.device).contiguous()
-        else:
-            # Case when the output is a scalar
-            output_buffer = torch.tensor(0, dtype=torch_type, device=self.device).contiguous()
-        return output_buffer
-
-    def _output_shape_inference(self, axis_name: Union[str, int], dimensions: Dict[str, int]) -> Union[str, int]:
-        """
-        Infers the output shape of a given dynamic axis by using the `dimensions` mapping.
-
-        For instance, for the following inputs:
-            axis_name = "past_sequence_length + sequence_length"
-            dimensions = {"batch_size": 2, "sequence_length": 3, "past_sequence_length": 7}
-
-        The inferred shape is 3 + 7 = 10.
-        """
-        if isinstance(axis_name, int):
-            return axis_name
-
-        elif axis_name in dimensions:
-            return dimensions[axis_name]
-
-        # faster way to do the same thing, assuming the axis names are well defined (by us in the exporter config)
-        tokens = axis_name.split(" ")
-        for idx, token in enumerate(tokens):
-            if token in dimensions:
-                tokens[idx] = str(dimensions[token])
-
-        return int(eval(" ".join(tokens)))
-
-    # TODO: this method is bloated with state arguments (that are accesible using self) why ?
-    def _prepare_io_binding(
-        self,
-        model: ort.InferenceSession,
-        model_inputs: Dict[str, torch.Tensor],
-        known_output_shapes: Optional[Dict[str, Tuple[int]]] = None,
-        outputs_to_not_bind: Optional[Union[Set[str], str]] = None,
-    ) -> Tuple[ort.IOBinding, Dict[str, Tuple[int]], Dict[str, torch.Tensor]]:
-        """
-        Prepares IO binding for ONNX Runtime.
-
-        Args:
-            model (`ort.InferenceSession`):
-                The model for which we want to bind the inputs and outputs.
-            model_inputs (`Dict[str, torch.Tensor]`):
-                The inputs to bind to the model.
-            known_output_shapes (`Optional[Dict[str, Tuple[int]]]`, defaults to `None`):
-                It can be hard to infer all the output shapes from the inputs only. For instance for the past key /
-                values. It is possible to explicitely pass the shape via this argument.
-            outputs_to_not_bind (`Optional[Union[Set[str], str]]`, defaults to `None`):
-                The names of the outputs that should not be bound.
-
-        Returns:
-            `Tuple[ort.IOBinding, Dict[str, Tuple[int]], Dict[str, torch.Tensor]`: The IOBinding object, a dictionary
-            containing the shape of each output, and another one pointing to the buffers containing the outputs data.
-        """
-        io_binding = model.io_binding()
-
-        input_shapes = {}
-        for input_name in self.input_names.keys():
-            input_shapes[input_name] = model_inputs[input_name].shape
-
-            if not model_inputs[input_name].is_contiguous():
-                model_inputs[input_name] = model_inputs[input_name].contiguous()
-
-            tensor_dtype = model_inputs[input_name].dtype
-            expected_dtype = TypeHelper.ort_type_to_torch_type(self.input_dtypes[input_name])
-            if tensor_dtype != expected_dtype:
-                model_inputs[input_name] = model_inputs[input_name].to(expected_dtype)
-
-            data_ptr = model_inputs[input_name].data_ptr()
-            if data_ptr == 0:
-                # During first generation, sequence_length can be 0 when use_cache=True, which results in data_ptr to also be 0.
-                # To keep compatibility with IO binding, we pass the data pointer of input_ids instead. This will have no impact because past_key_values will not be used during the first generation.
-                data_ptr = model_inputs["input_ids"].data_ptr()
-
-            io_binding.bind_input(
-                input_name,
-                self.device.type,
-                IOBindingHelper.get_device_index(self.device),
-                TypeHelper.ort_type_to_numpy_type(self.input_dtypes[input_name]),
-                model_inputs[input_name].shape,
-                data_ptr,
-            )
-
-        dimensions = {}
-        for input_ in model.get_inputs():
-            shape = input_.shape
-            for idx, axis in enumerate(shape):
-                if isinstance(axis, str):
-                    dimensions[axis] = input_shapes[input_.name][idx]
-
-        output_shapes = {}
-        output_buffers = {}
-
-        if known_output_shapes is None:
-            known_output_shapes = {}
-
-        if outputs_to_not_bind is None:
-            outputs_to_not_bind = set()
-        elif isinstance(outputs_to_not_bind, str):
-            outputs_to_not_bind = {outputs_to_not_bind}
-
-        for output_node in model.get_outputs():
-            output_name = output_node.name
-            if output_name in outputs_to_not_bind:
-                continue
-            if output_name in known_output_shapes:
-                output_shape = known_output_shapes[output_name]
-            else:
-                output_shape = []
-                for axis_name in output_node.shape:
-                    output_shape.append(self._output_shape_inference(axis_name, dimensions))
-
-            output_buffer = self._prepare_output_buffer(model, output_shape, output_name)
-
-            data_ptr = output_buffer.data_ptr()
-
-            io_binding.bind_output(
-                output_name,
-                self.device.type,
-                IOBindingHelper.get_device_index(self.device),
-                TypeHelper.ort_type_to_numpy_type(output_node.type),
-                output_shape,
-                data_ptr,
-            )
-
-            output_buffers[output_name] = output_buffer
-            output_shapes[output_name] = output_shape
-
-        return io_binding, output_shapes, output_buffers
-
-    def raise_on_numpy_input_io_binding(self, use_torch: bool):
-        """
-        Raises an error if IO Binding is requested although the tensor used are numpy arrays.
-
-        Args:
-            use_torch (`bool`):
-                Whether the tensor used during inference are of type torch.Tensor or not.
-        """
-        if use_torch is False and self.use_io_binding is True:
-            raise ValueError(
-                "IO Binding can not be used when passing numpy inputs. Please disable IO Binding"
-                " with model.use_io_binding = False, or pass torch.Tensor inputs instead."
-            )
-
-    def _prepare_onnx_inputs(
-        self, use_torch: bool, model_inputs: Dict[str, Union[torch.Tensor, np.ndarray]]
-    ) -> Dict[str, np.ndarray]:
-        """
-        Prepares the inputs for ONNX Runtime by converting them to numpy arrays with the expected dtype.
-
-        Args:
-            use_torch (`bool`):
-                Whether the inputs are torch.Tensor or not.
-            inputs (`Dict[str, Union[torch.Tensor, np.ndarray]]`):
-                The inputs to prepare for ONNX Runtime.
-
-        Returns:
-            `Dict[str, np.ndarray]`: The inputs prepared for ONNX Runtime.
-        """
-
-        onnx_inputs = {}
-
-        for input_name in self.input_names.keys():
-            if model_inputs.get(input_name, None) is None:
-                raise ValueError(f"Input {input_name} is required by model but not provided.")
-
-            if use_torch:
-                onnx_inputs[input_name] = model_inputs[input_name].numpy(force=True)
-            else:
-                onnx_inputs[input_name] = model_inputs[input_name]
-
-            expected_dtype = TypeHelper.ort_type_to_numpy_type(self.input_dtypes[input_name])
-
-            if onnx_inputs[input_name].dtype != expected_dtype:
-                onnx_inputs[input_name] = onnx_inputs[input_name].astype(expected_dtype)
-
-        return onnx_inputs
-
-    def _prepare_onnx_outputs(
-        self, use_torch: bool, onnx_outputs: List[np.ndarray]
-    ) -> Dict[str, Union[torch.Tensor, np.ndarray]]:
-        """
-        Prepares the outputs from ONNX Runtime by converting them to torch.Tensor if requested.
-
-        Args:
-            use_torch (`bool`):
-                Whether the outputs should be torch.Tensor or not.
-            onnx_outputs (`List[np.ndarray]`):
-                The outputs from ONNX Runtime.
-
-        Returns:
-            `Dict[str, Union[torch.Tensor, np.ndarray]]`: The outputs prepared for the user.
-        """
-
-        model_outputs = {}
-
-        for output_name, idx in self.output_names.items():
-            model_outputs[output_name] = onnx_outputs[idx]
-
-            if use_torch:
-                model_outputs[output_name] = torch.from_numpy(model_outputs[output_name]).to(self.device)
-
-        return model_outputs
->>>>>>> 8195cd77
-
     def can_generate(self) -> bool:
         """
         Returns whether this model can generate sequences with `.generate()`.
