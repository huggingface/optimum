#  Copyright 2022 The HuggingFace Team. All rights reserved.
#
#  Licensed under the Apache License, Version 2.0 (the "License");
#  you may not use this file except in compliance with the License.
#  You may obtain a copy of the License at
#
#      http://www.apache.org/licenses/LICENSE-2.0
#
#  Unless required by applicable law or agreed to in writing, software
#  distributed under the License is distributed on an "AS IS" BASIS,
#  WITHOUT WARRANTIES OR CONDITIONS OF ANY KIND, either express or implied.
#  See the License for the specific language governing permissions and
#  limitations under the License.
"""ORTModelForXXX classes, allowing to run ONNX Models with ONNX Runtime using the same API as Transformers."""

import logging
<<<<<<< HEAD
=======
import os
import re
>>>>>>> 3adbe7c7
import shutil
import warnings
from pathlib import Path
from tempfile import TemporaryDirectory
from typing import Any, Dict, List, Optional, Tuple, Union

import numpy as np
import torch
from huggingface_hub import hf_hub_download
from huggingface_hub.constants import HUGGINGFACE_HUB_CACHE
from huggingface_hub.utils import EntryNotFoundError
from transformers import (
    AutoConfig,
    AutoModel,
    AutoModelForAudioClassification,
    AutoModelForAudioFrameClassification,
    AutoModelForAudioXVector,
    AutoModelForCTC,
    AutoModelForImageClassification,
    AutoModelForImageToImage,
    AutoModelForMaskedLM,
    AutoModelForMultipleChoice,
    AutoModelForQuestionAnswering,
    AutoModelForSemanticSegmentation,
    AutoModelForSequenceClassification,
    AutoModelForTokenClassification,
    GenerationMixin,
    PretrainedConfig,
)
from transformers.file_utils import add_end_docstrings, add_start_docstrings, add_start_docstrings_to_model_forward
from transformers.modeling_outputs import (
    BaseModelOutput,
    CausalLMOutput,
    ImageClassifierOutput,
    ImageSuperResolutionOutput,
    MaskedLMOutput,
    ModelOutput,
    MultipleChoiceModelOutput,
    QuestionAnsweringModelOutput,
    SemanticSegmenterOutput,
    SequenceClassifierOutput,
    TokenClassifierOutput,
    XVectorOutput,
)
from transformers.utils import is_offline_mode

import onnxruntime as ort
from onnxruntime import InferenceSession, SessionOptions

from ..exporters import TasksManager
from ..exporters.onnx import main_export
from ..modeling_base import FROM_PRETRAINED_START_DOCSTRING, OptimizedModel
from ..onnx.utils import _get_external_data_paths
from ..utils.file_utils import find_files_matching_pattern
from ..utils.save_utils import maybe_load_preprocessors, maybe_save_preprocessors
<<<<<<< HEAD
from .base import ORTMixin
from .utils import (
    ONNX_WEIGHTS_NAME,
=======
from .constants import ONNX_FILE_PATTERN
from .io_binding import IOBindingHelper, TypeHelper
from .utils import (
    check_io_binding,
    get_device_for_provider,
    get_provider_for_device,
    parse_device,
>>>>>>> 3adbe7c7
    validate_provider_availability,
)


logger = logging.getLogger(__name__)


_TOKENIZER_FOR_DOC = "AutoTokenizer"
_FEATURE_EXTRACTOR_FOR_DOC = "AutoFeatureExtractor"
_PROCESSOR_FOR_DOC = "AutoProcessor"

ONNX_MODEL_END_DOCSTRING = r"""
    This model inherits from [`~onnxruntime.modeling_ort.ORTModel`], check its documentation for the generic methods the
    library implements for all its model (such as downloading or saving).

    This class should be initialized using the [`onnxruntime.modeling_ort.ORTModel.from_pretrained`] method.
"""

ONNX_TEXT_INPUTS_DOCSTRING = r"""
    Args:
        input_ids (`Union[torch.Tensor, np.ndarray, None]` of shape `({0})`, defaults to `None`):
            Indices of input sequence tokens in the vocabulary.
            Indices can be obtained using [`AutoTokenizer`](https://huggingface.co/docs/transformers/autoclass_tutorial#autotokenizer).
            See [`PreTrainedTokenizer.encode`](https://huggingface.co/docs/transformers/main_classes/tokenizer#transformers.PreTrainedTokenizerBase.encode) and
            [`PreTrainedTokenizer.__call__`](https://huggingface.co/docs/transformers/main_classes/tokenizer#transformers.PreTrainedTokenizerBase.__call__) for details.
            [What are input IDs?](https://huggingface.co/docs/transformers/glossary#input-ids)
        attention_mask (`Union[torch.Tensor, np.ndarray, None]` of shape `({0})`, defaults to `None`):
            Mask to avoid performing attention on padding token indices. Mask values selected in `[0, 1]`:
            - 1 for tokens that are **not masked**,
            - 0 for tokens that are **masked**.
            [What are attention masks?](https://huggingface.co/docs/transformers/glossary#attention-mask)
        token_type_ids (`Union[torch.Tensor, np.ndarray, None]` of shape `({0})`, defaults to `None`):
            Segment token indices to indicate first and second portions of the inputs. Indices are selected in `[0, 1]`:
            - 1 for tokens that are **sentence A**,
            - 0 for tokens that are **sentence B**.
            [What are token type IDs?](https://huggingface.co/docs/transformers/glossary#token-type-ids)
"""

ONNX_IMAGE_INPUTS_DOCSTRING = r"""
    Args:
        pixel_values (`Union[torch.Tensor, np.ndarray, None]` of shape `({0})`, defaults to `None`):
            Pixel values corresponding to the images in the current batch.
            Pixel values can be obtained from encoded images using [`AutoFeatureExtractor`](https://huggingface.co/docs/transformers/autoclass_tutorial#autofeatureextractor).
"""

ONNX_AUDIO_INPUTS_DOCSTRING = r"""
    Args:
        input_values (`torch.Tensor` of shape `({0})`):
            Float values of input raw speech waveform..
            Input values can be obtained from audio file loaded into an array using [`AutoFeatureExtractor`](https://huggingface.co/docs/transformers/autoclass_tutorial#autofeatureextractor).
"""


# TODO: get rid of OptimizedModel here as well, a simple OnnxHubMixin should do the job
class ORTModel(ORTMixin, OptimizedModel):
    """
    Base class for implementing models using ONNX Runtime.

    The ORTModel implements generic methods for interacting with the Hugging Face Hub as well as exporting vanilla
    transformers models to ONNX using `optimum.exporters.onnx` toolchain.

    Class attributes:
        - model_type (`str`, *optional*, defaults to `"onnx_model"`) -- The name of the model type to use when
        registering the ORTModel classes.
        - auto_model_class (`Type`, *optional*, defaults to `transformers.AutoModel`) -- The AutoModelForxxx
        class to represented by the current ORTModelForxxx class.

    Common attributes:
        - model (`onnxruntime.InferenceSession`) -- The ONNX Runtime InferenceSession that is running the model.
        - config ([`~transformers.PretrainedConfig`] -- The configuration of the model.
        - use_io_binding (`bool`, *optional*, defaults to `True`) -- Whether to use I/O bindings with **ONNX Runtime
        with the CUDAExecutionProvider**, this can significantly speedup inference depending on the task.
    """

    model_type = "onnx_model"
    auto_model_class = AutoModel

    def __init__(
        self,
        config: PretrainedConfig,
        session: InferenceSession,
        use_io_binding: Optional[bool] = None,
        model_save_dir: Optional[Union[str, Path, TemporaryDirectory]] = None,
    ):
        # registers the session and config as self.model and self.config
        super().__init__(model=session, config=config)

        # Registers the ORTModelForXXX classes into the transformers AutoModel classes to avoid warnings when creating
        # a pipeline https://github.com/huggingface/transformers/blob/cad61b68396a1a387287a8e2e2fef78a25b79383/src/transformers/pipelines/base.py#L863
        AutoConfig.register(self.model_type, AutoConfig)
        if hasattr(self.auto_model_class, "register"):
            self.auto_model_class.register(AutoConfig, self.__class__)

        # registers everything needed for onnxruntime inference
        self.init_ort_attributes(session=session, use_io_binding=use_io_binding)

        # This attribute is needed to keep one reference on the temporary directory, since garbage collecting it
        # would end-up removing the directory containing the underlying ONNX model (and thus failing inference).
        self.model_save_dir = model_save_dir

        # additional attributes (mostly used for optimization/quantization)
        self.model_path = Path(session._model_path)
        self.model_name = self.model_path.name

    @staticmethod
    def load_model(
        path: Union[str, Path],
        providers: List[Union[str, Tuple[str, Dict[str, Any]]]] = "CPUExecutionProvider",
        provider_options: Optional[List[Dict[str, Any]]] = None,
        session_options: Optional[SessionOptions] = None,
        # deprecated
        provider: Optional[str] = None,
    ) -> ort.InferenceSession:
        """
        Loads an ONNX Inference session with a given provider. Default provider is `CPUExecutionProvider` to match the
        default behaviour in PyTorch/TensorFlow/JAX.

        Args:
            path (`Union[str, Path]`):
                Path of the ONNX model.
            providers (``List[Union[str, Tuple[str, Dict[str, Any]]]]`, defaults to `"CPUExecutionProvider"`):
                List of providers to use for the session. Each provider can be a string or a tuple of the form
                `(provider_name, provider_options)`. The provider options are specific to the provider used. See
                available options for each provider: https://onnxruntime.ai/docs/execution-providers/ .
            provider_options (`Optional[List[Dict[str, Any]]]`, defaults to `None`):
                List of provider option dictionaries corresponding to the provider used. See available options
                for each provider: https://onnxruntime.ai/docs/api/c/group___global.html .
            session_options (`Optional[onnxruntime.SessionOptions]`, defaults to `None`):
                ONNX Runtime session options to use for loading the model.
        """

        if provider is not None:
            logger.warning(
                "The `provider` argument is deprecated and will be removed soon. "
                "Please use the `providers` argument instead for compatibility with InferenceSession."
            )
            providers = [provider]
            del provider

        if provider_options is not None and isinstance(provider_options, dict):
            logger.warning(
                "`provider_options` should be a list of dictionaries, but got a single dictionary. "
                "Wrapping it in a list to match the number of providers for compatibility with InferenceSession."
            )
            provider_options = [provider_options] + [{}] * (len(providers) - 1)

        if isinstance(providers, str):
            validate_provider_availability(providers)  # raise error if the provider is not available
        elif isinstance(providers, list):
            for provider in providers:
                validate_provider_availability(provider)  # raise error if the provider is not available
        else:
            raise ValueError(f"providers should be a string or a list of strings, but got {type(providers)} instead.")

        return InferenceSession(
            path,
            providers=providers,
            sess_options=session_options,
            provider_options=provider_options,
        )

    def _save_pretrained(self, save_directory: Union[str, Path]):
        """
        Saves a model and its configuration file to a directory, so that it can be re-loaded using the
        [`~optimum.onnxruntime.modeling_ort.ORTModel.from_pretrained`] class method. It will always save the
        file under model_save_dir/latest_model_name.

        Args:
            save_directory (`Union[str, Path]`):
                Directory where to save the model file.
        """
        src_paths = [self.model_path]
        dst_paths = [Path(save_directory) / self.model_path.name]

        # add external data paths in case of large models
        src_paths, dst_paths = _get_external_data_paths(src_paths, dst_paths)

        for src_path, dst_path in zip(src_paths, dst_paths):
            shutil.copyfile(src_path, dst_path)

    @staticmethod
    def _generate_regular_names_for_filename(filename: str):
        name, extension = filename.rsplit(".", maxsplit=1)
        return [filename, f"{name}_quantized.{extension}", f"{name}_optimized.{extension}"]

    @staticmethod
    def infer_onnx_filename(
        model_name_or_path: Union[str, Path],
        patterns: List[str],
        argument_name: str,
        subfolder: str = "",
        token: Optional[Union[bool, str]] = None,
        revision: Optional[str] = None,
        fail_if_not_found: bool = True,
    ) -> str:
        onnx_files = []
        for pattern in patterns:
            onnx_files = find_files_matching_pattern(
                model_name_or_path,
                pattern,
                glob_pattern="**/*.onnx",
                subfolder=subfolder,
                token=token,
                revision=revision,
            )
            if onnx_files:
                break

        path = model_name_or_path
        if subfolder != "":
            path = f"{path}/{subfolder}"

        if len(onnx_files) == 0:
            if fail_if_not_found:
                raise FileNotFoundError(f"Could not find any ONNX model file for the regex {patterns} in {path}.")
            return None
        elif len(onnx_files) > 1:
            if argument_name is not None:
                raise RuntimeError(
                    f"Too many ONNX model files were found in {path}, specify which one to load by using the "
                    f"{argument_name} argument."
                )
        return onnx_files[0]

    @classmethod
    def _from_pretrained(
        cls,
        model_id: Union[str, Path],
        config: "PretrainedConfig",
        token: Optional[Union[bool, str]] = None,
        revision: Optional[str] = None,
        force_download: bool = False,
        cache_dir: str = HUGGINGFACE_HUB_CACHE,
        file_name: Optional[str] = None,
        subfolder: str = "",
        local_files_only: bool = False,
        provider: str = "CPUExecutionProvider",
        session_options: Optional[ort.SessionOptions] = None,
        provider_options: Optional[Dict[str, Any]] = None,
        use_io_binding: Optional[bool] = None,
        model_save_dir: Optional[Union[str, Path, TemporaryDirectory]] = None,
        **kwargs,
    ) -> "ORTModel":
        defaut_file_name = file_name or "model.onnx"

        onnx_files = find_files_matching_pattern(
            model_id,
            ONNX_FILE_PATTERN,
            glob_pattern="**/*.onnx",
            subfolder=subfolder,
            token=token,
            revision=revision,
        )

        if len(onnx_files) == 0:
            raise FileNotFoundError(f"Could not find any ONNX model file in {model_id}")
        if len(onnx_files) == 1 and file_name and file_name != onnx_files[0].name:
            raise FileNotFoundError(f"Trying to load {file_name} but only found {onnx_files[0].name}")

        file_name = onnx_files[0].name
        subfolder = onnx_files[0].parent

        if len(onnx_files) > 1:
            for file in onnx_files:
                if file.name == defaut_file_name:
                    file_name = file.name
                    subfolder = file.parent
                    break

            logger.warning(
                f"Too many ONNX model files were found in {' ,'.join(map(str, onnx_files))}. "
                "specify which one to load by using the `file_name` and/or the `subfolder` arguments. "
                f"Loading the file {file_name} in the subfolder {subfolder}."
            )

<<<<<<< HEAD
        model_cache_path, _ = cls._cached_file(
            model_path=model_path,
=======
        if os.path.isdir(model_id):
            model_id = subfolder
            subfolder = ""

        model_cache_path, preprocessors = cls._cached_file(
            model_path=model_id,
>>>>>>> 3adbe7c7
            token=token,
            revision=revision,
            force_download=force_download,
            cache_dir=cache_dir,
            file_name=file_name,
            subfolder=subfolder,
            local_files_only=local_files_only,
        )
        new_model_save_dir = Path(model_cache_path).parent

        # model_save_dir can be provided in kwargs as a TemporaryDirectory instance, in which case we want to keep it
        # instead of the path only.
        if model_save_dir is None:
            model_save_dir = new_model_save_dir

        session = ORTModel.load_model(
            model_cache_path,
            provider=provider,
            session_options=session_options,
            provider_options=provider_options,
        )

        return cls(
            config=config,
            session=session,
            use_io_binding=use_io_binding,
            model_save_dir=model_save_dir,
        )

    @classmethod
    def _from_transformers(
        cls,
        model_id: str,
        config: "PretrainedConfig",
        token: Optional[Union[bool, str]] = None,
        revision: Optional[str] = None,
        force_download: bool = False,
        cache_dir: str = HUGGINGFACE_HUB_CACHE,
        subfolder: str = "",
        local_files_only: bool = False,
        trust_remote_code: bool = False,
        provider: str = "CPUExecutionProvider",
        session_options: Optional[ort.SessionOptions] = None,
        provider_options: Optional[Dict[str, Any]] = None,
        use_io_binding: Optional[bool] = None,
        task: Optional[str] = None,
    ) -> "ORTModel":
        """The method will be deprecated in future releases."""

        return cls._export(
            model_id=model_id,
            config=config,
            revision=revision,
            cache_dir=cache_dir,
            force_download=force_download,
            token=token,
            subfolder=subfolder,
            local_files_only=local_files_only,
            trust_remote_code=trust_remote_code,
            provider=provider,
            session_options=session_options,
            provider_options=provider_options,
            use_io_binding=use_io_binding,
            task=task,
        )

    @classmethod
    def _export(
        cls,
        model_id: str,
        config: "PretrainedConfig",
        token: Optional[Union[bool, str]] = None,
        revision: Optional[str] = None,
        force_download: bool = False,
        cache_dir: str = HUGGINGFACE_HUB_CACHE,
        subfolder: str = "",
        local_files_only: bool = False,
        trust_remote_code: bool = False,
        provider: str = "CPUExecutionProvider",
        session_options: Optional[ort.SessionOptions] = None,
        provider_options: Optional[Dict[str, Any]] = None,
        use_io_binding: Optional[bool] = None,
        task: Optional[str] = None,
    ) -> "ORTModel":
        if task is None:
            task = TasksManager.infer_task_from_model(cls.auto_model_class)

        save_dir = TemporaryDirectory()
        save_dir_path = Path(save_dir.name)

        main_export(
            model_name_or_path=model_id,
            output=save_dir_path,
            task=task,
            do_validation=False,
            no_post_process=True,
            subfolder=subfolder,
            revision=revision,
            cache_dir=cache_dir,
            token=token,
            local_files_only=local_files_only,
            force_download=force_download,
            trust_remote_code=trust_remote_code,
        )
        maybe_save_preprocessors(model_id, save_dir_path, src_subfolder=subfolder)

        return cls._from_pretrained(
            save_dir_path,
            config,
            use_io_binding=use_io_binding,
            model_save_dir=save_dir,
            provider=provider,
            session_options=session_options,
            provider_options=provider_options,
        )

    @classmethod
    @add_start_docstrings(FROM_PRETRAINED_START_DOCSTRING)
    def from_pretrained(
        cls,
        model_id: Union[str, Path],
        export: bool = False,
        force_download: bool = False,
        use_auth_token: Optional[Union[bool, str]] = None,
        token: Optional[Union[bool, str]] = None,
        cache_dir: str = HUGGINGFACE_HUB_CACHE,
        subfolder: str = "",
        config: Optional["PretrainedConfig"] = None,
        local_files_only: bool = False,
        revision: Optional[str] = None,
        provider: str = "CPUExecutionProvider",
        session_options: Optional[ort.SessionOptions] = None,
        provider_options: Optional[Dict[str, Any]] = None,
        use_io_binding: Optional[bool] = None,
        **kwargs,
    ):
        """
        provider (`str`, defaults to `"CPUExecutionProvider"`):
            ONNX Runtime provider to use for loading the model. See https://onnxruntime.ai/docs/execution-providers/ for
            possible providers.
        session_options (`Optional[onnxruntime.SessionOptions]`, defaults to `None`),:
            ONNX Runtime session options to use for loading the model.
        provider_options (`Optional[Dict[str, Any]]`, defaults to `None`):
            Provider option dictionaries corresponding to the provider used. See available options
            for each provider: https://onnxruntime.ai/docs/api/c/group___global.html .
        use_io_binding (`Optional[bool]`, defaults to `None`):
            Whether to use IOBinding during inference to avoid memory copy between the host and device, or between numpy/torch tensors and ONNX Runtime ORTValue. Defaults to
            `True` if the execution provider is CUDAExecutionProvider. For [~onnxruntime.ORTModelForCausalLM], defaults to `True` on CPUExecutionProvider,
            in all other cases defaults to `False`.
        kwargs (`Dict[str, Any]`):
            Will be passed to the underlying model loading methods.

        > Parameters for decoder models (ORTModelForCausalLM, ORTModelForSeq2SeqLM, ORTModelForSeq2SeqLM, ORTModelForSpeechSeq2Seq, ORTModelForVision2Seq)

        use_cache (`Optional[bool]`, defaults to `True`):
            Whether or not past key/values cache should be used. Defaults to `True`.

        > Parameters for ORTModelForCausalLM

        use_merged (`Optional[bool]`, defaults to `None`):
            whether or not to use a single ONNX that handles both the decoding without and with past key values reuse. This option defaults
            to `True` if loading from a local repository and a merged decoder is found. When exporting with `export=True`,
            defaults to `False`. This option should be set to `True` to minimize memory usage.

        Returns:
            `ORTModel`: The loaded ORTModel model.
        """

        if use_auth_token is not None:
            warnings.warn(
                "The `use_auth_token` argument is deprecated and will be removed soon. Please use the `token` argument instead.",
                FutureWarning,
            )
            if token is not None:
                raise ValueError("You cannot use both `use_auth_token` and `token` arguments at the same time.")
            token = use_auth_token

        if isinstance(model_id, Path):
            model_id = model_id.as_posix()

        if is_offline_mode() and not local_files_only:
            logger.info("Offline mode: setting `local_files_only=True`")
            local_files_only = True

        _export = export
        try:
            if local_files_only and not os.path.isdir(model_id):
                object_id = model_id.replace("/", "--")
                cached_model_dir = os.path.join(cache_dir, f"models--{object_id}")
                refs_file = os.path.join(os.path.join(cached_model_dir, "refs"), revision or "main")
                with open(refs_file) as f:
                    _revision = f.read()
                model_id = os.path.join(cached_model_dir, "snapshots", _revision)

            onnx_files = find_files_matching_pattern(
                model_id,
                pattern=ONNX_FILE_PATTERN,
                glob_pattern="**/*.onnx",
                subfolder=subfolder,
                token=token,
                revision=revision,
            )

            _export = len(onnx_files) == 0
            if _export ^ export:
                if export:
                    logger.warning(
                        f"The model {model_id} was already converted to ONNX but got `export=True`, the model will be converted to ONNX once again. "
                        "Don't forget to save the resulting model with `.save_pretrained()`"
                    )
                    _export = True
                else:
                    logger.warning(
                        f"No ONNX files were found for {model_id}, setting `export=True` to convert the model to ONNX. "
                        "Don't forget to save the resulting model with `.save_pretrained()`"
                    )
        except Exception as exception:
            logger.warning(
                f"Could not infer whether the model was already converted or not to ONNX, keeping `export={export}`.\n{exception}"
            )

        if _export:
            file_name = kwargs.pop("file_name", None)
            if file_name is not None:
                logger.warning(
                    f"`file_name` was set to `{file_name}` but will be ignored as the model will be converted to ONNX"
                )

        return super().from_pretrained(
            model_id,
            export=_export,
            force_download=force_download,
            token=token,
            cache_dir=cache_dir,
            subfolder=subfolder,
            config=config,
            local_files_only=local_files_only,
            revision=revision,
            provider=provider,
            session_options=session_options,
            provider_options=provider_options,
            use_io_binding=use_io_binding,
            **kwargs,
        )

    @staticmethod
    def _cached_file(
        model_path: Union[Path, str],
        token: Optional[Union[bool, str]] = None,
        revision: Optional[str] = None,
        force_download: bool = False,
        cache_dir: str = HUGGINGFACE_HUB_CACHE,
        file_name: Optional[str] = None,
        subfolder: str = "",
        local_files_only: bool = False,
    ):
        if isinstance(model_path, Path):
            model_path = model_path.as_posix()

        # locates a file in a local folder and repo, downloads and cache it if necessary.
        if os.path.isdir(model_path):
            model_cache_path = os.path.join(model_path, subfolder, file_name)
            preprocessors = maybe_load_preprocessors(model_path)
        else:
            model_path = model_path.replace(os.sep, "/")
            subfolder = str(subfolder).replace(os.sep, "/")
            model_cache_path = hf_hub_download(
                repo_id=model_path,
                filename=file_name,
                subfolder=subfolder,
                token=token,
                revision=revision,
                cache_dir=cache_dir,
                force_download=force_download,
                local_files_only=local_files_only,
            )
            # try download external data
            try:
                hf_hub_download(
                    repo_id=model_path,
                    subfolder=subfolder,
                    filename=file_name + "_data",
                    token=token,
                    revision=revision,
                    cache_dir=cache_dir,
                    force_download=force_download,
                    local_files_only=local_files_only,
                )
            except EntryNotFoundError:
                # model doesn't use external data
                pass

            preprocessors = maybe_load_preprocessors(model_path, subfolder=subfolder)

        return Path(model_cache_path), preprocessors

    def can_generate(self) -> bool:
        """
        Returns whether this model can generate sequences with `.generate()`.
        """
        return isinstance(self, GenerationMixin)


FEATURE_EXTRACTION_EXAMPLE = r"""
    Example of feature extraction:

    ```python
    >>> from transformers import {processor_class}
    >>> from optimum.onnxruntime import {model_class}
    >>> import torch

    >>> tokenizer = {processor_class}.from_pretrained("{checkpoint}")
    >>> model = {model_class}.from_pretrained("{checkpoint}")

    >>> inputs = tokenizer("My name is Philipp and I live in Germany.", return_tensors="np")

    >>> outputs = model(**inputs)
    >>> last_hidden_state = outputs.last_hidden_state
    >>> list(last_hidden_state.shape)
    [1, 12, 384]
    ```

    Example using `transformers.pipeline`:

    ```python
    >>> from transformers import {processor_class}, pipeline
    >>> from optimum.onnxruntime import {model_class}

    >>> tokenizer = {processor_class}.from_pretrained("{checkpoint}")
    >>> model = {model_class}.from_pretrained("{checkpoint}")
    >>> onnx_extractor = pipeline("feature-extraction", model=model, tokenizer=tokenizer)

    >>> text = "My name is Philipp and I live in Germany."
    >>> pred = onnx_extractor(text)
    ```
"""


@add_end_docstrings(ONNX_MODEL_END_DOCSTRING)
class ORTModelForFeatureExtraction(ORTModel):
    """
    ONNX Model for feature-extraction task.
    """

    auto_model_class = AutoModel

    @add_start_docstrings_to_model_forward(
        ONNX_TEXT_INPUTS_DOCSTRING.format("batch_size, sequence_length")
        + FEATURE_EXTRACTION_EXAMPLE.format(
            processor_class=_TOKENIZER_FOR_DOC,
            model_class="ORTModelForFeatureExtraction",
            checkpoint="optimum/all-MiniLM-L6-v2",
        )
    )
    def forward(
        self,
        input_ids: Optional[Union[torch.Tensor, np.ndarray]] = None,
        attention_mask: Optional[Union[torch.Tensor, np.ndarray]] = None,
        token_type_ids: Optional[Union[torch.Tensor, np.ndarray]] = None,
        **kwargs,
    ):
        use_torch = isinstance(input_ids, torch.Tensor)
        self.raise_on_numpy_input_io_binding(use_torch)

        if token_type_ids is None and "token_type_ids" in self.input_names:
            token_type_ids = torch.zeros_like(input_ids) if use_torch else np.zeros_like(input_ids)

        model_inputs = {
            "input_ids": input_ids,
            "attention_mask": attention_mask,
            "token_type_ids": token_type_ids,
        }

        if self.use_io_binding:
            output_shapes, output_buffers = self._prepare_io_binding(model_inputs)

            # run inference with binding & synchronize in case of multiple CUDA streams
            if self.device.type == "cpu":
                self.session.run_with_iobinding(self._io_binding)
            else:
                self._io_binding.synchronize_inputs()
                self.session.run_with_iobinding(self._io_binding)
                self._io_binding.synchronize_outputs()

            last_hidden_state = output_buffers["last_hidden_state"].view(output_shapes["last_hidden_state"])
        else:
            onnx_inputs = self._prepare_onnx_inputs(use_torch, model_inputs)
            onnx_outputs = self.session.run(None, onnx_inputs)
            model_outputs = self._prepare_onnx_outputs(use_torch, onnx_outputs)

            if "last_hidden_state" in self.output_names:
                last_hidden_state = model_outputs["last_hidden_state"]
            else:
                # TODO: This allows to support sentence-transformers models (sentence embedding), but is not validated.
                last_hidden_state = next(iter(model_outputs.values()))

        # converts output to namedtuple for pipelines post-processing
        return BaseModelOutput(last_hidden_state=last_hidden_state)

    @classmethod
    def _export(
        cls,
        model_id: str,
        config: "PretrainedConfig",
        token: Optional[Union[bool, str]] = None,
        revision: Optional[str] = None,
        force_download: bool = False,
        cache_dir: str = HUGGINGFACE_HUB_CACHE,
        subfolder: str = "",
        local_files_only: bool = False,
        trust_remote_code: bool = False,
        provider: str = "CPUExecutionProvider",
        session_options: Optional[ort.SessionOptions] = None,
        provider_options: Optional[Dict[str, Any]] = None,
        use_io_binding: Optional[bool] = None,
        task: Optional[str] = None,
    ) -> "ORTModel":
        if task is None:
            task = TasksManager.infer_task_from_model(cls.auto_model_class)

        save_dir = TemporaryDirectory()
        save_dir_path = Path(save_dir.name)

        # ORTModelForFeatureExtraction works with Transformers type of models, thus even sentence-transformers models are loaded as such.
        main_export(
            model_name_or_path=model_id,
            output=save_dir_path,
            task=task,
            do_validation=False,
            no_post_process=True,
            subfolder=subfolder,
            revision=revision,
            cache_dir=cache_dir,
            token=token,
            local_files_only=local_files_only,
            force_download=force_download,
            trust_remote_code=trust_remote_code,
            library_name="transformers",
        )

        maybe_save_preprocessors(model_id, save_dir_path, src_subfolder=subfolder)

        return cls._from_pretrained(
            save_dir_path,
            config,
            use_io_binding=use_io_binding,
            model_save_dir=save_dir,
            provider=provider,
            session_options=session_options,
            provider_options=provider_options,
        )


MASKED_LM_EXAMPLE = r"""
    Example of feature extraction:

    ```python
    >>> from transformers import {processor_class}
    >>> from optimum.onnxruntime import {model_class}
    >>> import torch

    >>> tokenizer = {processor_class}.from_pretrained("{checkpoint}")
    >>> model = {model_class}.from_pretrained("{checkpoint}")

    >>> inputs = tokenizer("The capital of France is [MASK].", return_tensors="np")

    >>> outputs = model(**inputs)
    >>> logits = outputs.logits
    >>> list(logits.shape)
    [1, 8, 28996]
    ```

    Example using `transformers.pipeline`:

    ```python
    >>> from transformers import {processor_class}, pipeline
    >>> from optimum.onnxruntime import {model_class}

    >>> tokenizer = {processor_class}.from_pretrained("{checkpoint}")
    >>> model = {model_class}.from_pretrained("{checkpoint}")
    >>> fill_masker = pipeline("fill-mask", model=model, tokenizer=tokenizer)

    >>> text = "The capital of France is [MASK]."
    >>> pred = fill_masker(text)
    ```
"""


@add_end_docstrings(ONNX_MODEL_END_DOCSTRING)
class ORTModelForMaskedLM(ORTModel):
    """
    ONNX Model with a MaskedLMOutput for masked language modeling tasks. This class officially supports albert, bert, camembert, convbert, data2vec_text, deberta, deberta_v2, distilbert, electra, flaubert, ibert, mobilebert, roberta, roformer, squeezebert, xlm, xlm_roberta.
    """

    auto_model_class = AutoModelForMaskedLM

    @add_start_docstrings_to_model_forward(
        ONNX_TEXT_INPUTS_DOCSTRING.format("batch_size, sequence_length")
        + MASKED_LM_EXAMPLE.format(
            processor_class=_TOKENIZER_FOR_DOC,
            model_class="ORTModelForMaskedLM",
            checkpoint="optimum/bert-base-uncased-for-fill-mask",
        )
    )
    def forward(
        self,
        input_ids: Optional[Union[torch.Tensor, np.ndarray]] = None,
        attention_mask: Optional[Union[torch.Tensor, np.ndarray]] = None,
        token_type_ids: Optional[Union[torch.Tensor, np.ndarray]] = None,
        **kwargs,
    ):
        use_torch = isinstance(input_ids, torch.Tensor)
        self.raise_on_numpy_input_io_binding(use_torch)

        if "token_type_ids" in self.input_names and token_type_ids is None:
            token_type_ids = torch.zeros_like(input_ids) if use_torch else np.zeros_like(input_ids)

        model_inputs = {
            "input_ids": input_ids,
            "attention_mask": attention_mask,
            "token_type_ids": token_type_ids,
        }

        if self.use_io_binding:
            output_shapes, output_buffers = self._prepare_io_binding(model_inputs)

            # run inference with binding & synchronize in case of multiple CUDA streams
            if self.device.type == "cpu":
                self.session.run_with_iobinding(self._io_binding)
            else:
                self._io_binding.synchronize_inputs()
                self.session.run_with_iobinding(self._io_binding)
                self._io_binding.synchronize_outputs()

            logits = output_buffers["logits"].view(output_shapes["logits"])
        else:
            onnx_inputs = self._prepare_onnx_inputs(use_torch, model_inputs)
            onnx_outputs = self.session.run(None, onnx_inputs)
            model_outputs = self._prepare_onnx_outputs(use_torch, onnx_outputs)

            logits = model_outputs["logits"]

        # converts output to namedtuple for pipelines post-processing
        return MaskedLMOutput(logits=logits)


QUESTION_ANSWERING_EXAMPLE = r"""
    Example of question answering:

    ```python
    >>> from transformers import {processor_class}
    >>> from optimum.onnxruntime import {model_class}
    >>> import torch

    >>> tokenizer = {processor_class}.from_pretrained("{checkpoint}")
    >>> model = {model_class}.from_pretrained("{checkpoint}")

    >>> question, text = "Who was Jim Henson?", "Jim Henson was a nice puppet"
    >>> inputs = tokenizer(question, text, return_tensors="np")
    >>> start_positions = torch.tensor([1])
    >>> end_positions = torch.tensor([3])

    >>> outputs = model(**inputs, start_positions=start_positions, end_positions=end_positions)
    >>> start_scores = outputs.start_logits
    >>> end_scores = outputs.end_logits
    ```
    Example using `transformers.pipeline`:

    ```python
    >>> from transformers import {processor_class}, pipeline
    >>> from optimum.onnxruntime import {model_class}

    >>> tokenizer = {processor_class}.from_pretrained("{checkpoint}")
    >>> model = {model_class}.from_pretrained("{checkpoint}")
    >>> onnx_qa = pipeline("question-answering", model=model, tokenizer=tokenizer)

    >>> question, text = "Who was Jim Henson?", "Jim Henson was a nice puppet"
    >>> pred = onnx_qa(question, text)
    ```
"""


@add_end_docstrings(ONNX_MODEL_END_DOCSTRING)
class ORTModelForQuestionAnswering(ORTModel):
    """
    ONNX Model with a QuestionAnsweringModelOutput for extractive question-answering tasks like SQuAD. This class officially supports albert, bart, bert, camembert, convbert, data2vec_text, deberta, deberta_v2, distilbert, electra, flaubert, gptj, ibert, mbart, mobilebert, nystromformer, roberta, roformer, squeezebert, xlm, xlm_roberta.
    """

    auto_model_class = AutoModelForQuestionAnswering

    @add_start_docstrings_to_model_forward(
        ONNX_TEXT_INPUTS_DOCSTRING.format("batch_size, sequence_length")
        + QUESTION_ANSWERING_EXAMPLE.format(
            processor_class=_TOKENIZER_FOR_DOC,
            model_class="ORTModelForQuestionAnswering",
            checkpoint="optimum/roberta-base-squad2",
        )
    )
    def forward(
        self,
        input_ids: Optional[Union[torch.Tensor, np.ndarray]] = None,
        attention_mask: Optional[Union[torch.Tensor, np.ndarray]] = None,
        token_type_ids: Optional[Union[torch.Tensor, np.ndarray]] = None,
        **kwargs,
    ):
        use_torch = isinstance(input_ids, torch.Tensor)
        self.raise_on_numpy_input_io_binding(use_torch)

        if token_type_ids is None and "token_type_ids" in self.input_names:
            token_type_ids = torch.zeros_like(input_ids) if use_torch else np.zeros_like(input_ids)

        model_inputs = {"input_ids": input_ids, "attention_mask": attention_mask, "token_type_ids": token_type_ids}

        if self.use_io_binding:
            output_shapes, output_buffers = self._prepare_io_binding(model_inputs)

            # run inference with binding & synchronize in case of multiple CUDA streams
            if self.device.type == "cpu":
                self.session.run_with_iobinding(self._io_binding)
            else:
                self._io_binding.synchronize_inputs()
                self.session.run_with_iobinding(self._io_binding)
                self._io_binding.synchronize_outputs()

            start_logits = output_buffers["start_logits"].view(output_shapes["start_logits"])
            end_logits = output_buffers["end_logits"].view(output_shapes["end_logits"])
        else:
            onnx_inputs = self._prepare_onnx_inputs(use_torch, model_inputs)
            onnx_outputs = self.session.run(None, onnx_inputs)
            model_outputs = self._prepare_onnx_outputs(use_torch, onnx_outputs)

            start_logits = model_outputs["start_logits"]
            end_logits = model_outputs["end_logits"]

        # converts output to namedtuple for pipelines post-processing
        return QuestionAnsweringModelOutput(start_logits=start_logits, end_logits=end_logits)


SEQUENCE_CLASSIFICATION_EXAMPLE = r"""
    Example of single-label classification:

    ```python
    >>> from transformers import {processor_class}
    >>> from optimum.onnxruntime import {model_class}
    >>> import torch

    >>> tokenizer = {processor_class}.from_pretrained("{checkpoint}")
    >>> model = {model_class}.from_pretrained("{checkpoint}")

    >>> inputs = tokenizer("Hello, my dog is cute", return_tensors="np")

    >>> outputs = model(**inputs)
    >>> logits = outputs.logits
    >>> list(logits.shape)
    [1, 2]
    ```

    Example using `transformers.pipelines`:

    ```python
    >>> from transformers import {processor_class}, pipeline
    >>> from optimum.onnxruntime import {model_class}

    >>> tokenizer = {processor_class}.from_pretrained("{checkpoint}")
    >>> model = {model_class}.from_pretrained("{checkpoint}")
    >>> onnx_classifier = pipeline("text-classification", model=model, tokenizer=tokenizer)

    >>> text = "Hello, my dog is cute"
    >>> pred = onnx_classifier(text)
    ```

    Example using zero-shot-classification `transformers.pipelines`:

    ```python
    >>> from transformers import {processor_class}, pipeline
    >>> from optimum.onnxruntime import {model_class}

    >>> tokenizer = {processor_class}.from_pretrained("optimum/distilbert-base-uncased-mnli")
    >>> model = {model_class}.from_pretrained("optimum/distilbert-base-uncased-mnli")
    >>> onnx_z0 = pipeline("zero-shot-classification", model=model, tokenizer=tokenizer)

    >>> sequence_to_classify = "Who are you voting for in 2020?"
    >>> candidate_labels = ["Europe", "public health", "politics", "elections"]
    >>> pred = onnx_z0(sequence_to_classify, candidate_labels, multi_label=True)
    ```
"""


@add_end_docstrings(ONNX_MODEL_END_DOCSTRING)
class ORTModelForSequenceClassification(ORTModel):
    """
    ONNX Model with a sequence classification/regression head on top (a linear layer on top of the
    pooled output) e.g. for GLUE tasks. This class officially supports albert, bart, bert, camembert, convbert, data2vec_text, deberta, deberta_v2, distilbert, electra, flaubert, ibert, mbart, mobilebert, nystromformer, roberta, roformer, squeezebert, xlm, xlm_roberta.
    """

    auto_model_class = AutoModelForSequenceClassification

    @add_start_docstrings_to_model_forward(
        ONNX_TEXT_INPUTS_DOCSTRING.format("batch_size, sequence_length")
        + SEQUENCE_CLASSIFICATION_EXAMPLE.format(
            processor_class=_TOKENIZER_FOR_DOC,
            model_class="ORTModelForSequenceClassification",
            checkpoint="optimum/distilbert-base-uncased-finetuned-sst-2-english",
        )
    )
    def forward(
        self,
        input_ids: Optional[Union[torch.Tensor, np.ndarray]] = None,
        attention_mask: Optional[Union[torch.Tensor, np.ndarray]] = None,
        token_type_ids: Optional[Union[torch.Tensor, np.ndarray]] = None,
        **kwargs,
    ):
        use_torch = isinstance(input_ids, torch.Tensor)
        self.raise_on_numpy_input_io_binding(use_torch)

        if token_type_ids is None and "token_type_ids" in self.input_names:
            token_type_ids = torch.zeros_like(input_ids) if use_torch else np.zeros_like(input_ids)

        model_inputs = {
            "input_ids": input_ids,
            "attention_mask": attention_mask,
            "token_type_ids": token_type_ids,
        }

        if self.use_io_binding:
            output_shapes, output_buffers = self._prepare_io_binding(model_inputs)

            # run inference with binding & synchronize in case of multiple CUDA streams
            if self.device.type == "cpu":
                self.session.run_with_iobinding(self._io_binding)
            else:
                self._io_binding.synchronize_inputs()
                self.session.run_with_iobinding(self._io_binding)
                self._io_binding.synchronize_outputs()

            logits = output_buffers["logits"].view(output_shapes["logits"])
        else:
            onnx_inputs = self._prepare_onnx_inputs(use_torch, model_inputs)
            onnx_outputs = self.session.run(None, onnx_inputs)
            model_outputs = self._prepare_onnx_outputs(use_torch, onnx_outputs)

            logits = model_outputs["logits"]

        # converts output to namedtuple for pipelines post-processing
        return SequenceClassifierOutput(logits=logits)


TOKEN_CLASSIFICATION_EXAMPLE = r"""
    Example of token classification:

    ```python
    >>> from transformers import {processor_class}
    >>> from optimum.onnxruntime import {model_class}
    >>> import torch

    >>> tokenizer = {processor_class}.from_pretrained("{checkpoint}")
    >>> model = {model_class}.from_pretrained("{checkpoint}")

    >>> inputs = tokenizer("My name is Philipp and I live in Germany.", return_tensors="np")

    >>> outputs = model(**inputs)
    >>> logits = outputs.logits
    >>> list(logits.shape)
    [1, 12, 9]
    ```

    Example using `transformers.pipelines`:

    ```python
    >>> from transformers import {processor_class}, pipeline
    >>> from optimum.onnxruntime import {model_class}

    >>> tokenizer = {processor_class}.from_pretrained("{checkpoint}")
    >>> model = {model_class}.from_pretrained("{checkpoint}")
    >>> onnx_ner = pipeline("token-classification", model=model, tokenizer=tokenizer)

    >>> text = "My name is Philipp and I live in Germany."
    >>> pred = onnx_ner(text)
    ```
"""


@add_end_docstrings(ONNX_MODEL_END_DOCSTRING)
class ORTModelForTokenClassification(ORTModel):
    """
    ONNX Model with a token classification head on top (a linear layer on top of the hidden-states output) e.g.
    for Named-Entity-Recognition (NER) tasks. This class officially supports albert, bert, bloom, camembert, convbert, data2vec_text, deberta, deberta_v2, distilbert, electra, flaubert, gpt2, ibert, mobilebert, roberta, roformer, squeezebert, xlm, xlm_roberta.

    """

    auto_model_class = AutoModelForTokenClassification

    @add_start_docstrings_to_model_forward(
        ONNX_TEXT_INPUTS_DOCSTRING.format("batch_size, sequence_length")
        + TOKEN_CLASSIFICATION_EXAMPLE.format(
            processor_class=_TOKENIZER_FOR_DOC,
            model_class="ORTModelForTokenClassification",
            checkpoint="optimum/bert-base-NER",
        )
    )
    def forward(
        self,
        input_ids: Optional[Union[torch.Tensor, np.ndarray]] = None,
        attention_mask: Optional[Union[torch.Tensor, np.ndarray]] = None,
        token_type_ids: Optional[Union[torch.Tensor, np.ndarray]] = None,
        **kwargs,
    ):
        use_torch = isinstance(input_ids, torch.Tensor)
        self.raise_on_numpy_input_io_binding(use_torch)

        if token_type_ids is None and "token_type_ids" in self.input_names:
            token_type_ids = torch.zeros_like(input_ids) if use_torch else np.zeros_like(input_ids)

        model_inputs = {
            "input_ids": input_ids,
            "attention_mask": attention_mask,
            "token_type_ids": token_type_ids,
        }

        if self.use_io_binding:
            output_shapes, output_buffers = self._prepare_io_binding(model_inputs)

            # run inference with binding & synchronize in case of multiple CUDA streams
            if self.device.type == "cpu":
                self.session.run_with_iobinding(self._io_binding)
            else:
                self._io_binding.synchronize_inputs()
                self.session.run_with_iobinding(self._io_binding)
                self._io_binding.synchronize_outputs()

            logits = output_buffers["logits"].view(output_shapes["logits"])
        else:
            onnx_inputs = self._prepare_onnx_inputs(use_torch, model_inputs)
            onnx_outputs = self.session.run(None, onnx_inputs)
            model_outputs = self._prepare_onnx_outputs(use_torch, onnx_outputs)

            logits = model_outputs["logits"]

        return TokenClassifierOutput(logits=logits)


MULTIPLE_CHOICE_EXAMPLE = r"""
    Example of mutliple choice:

    ```python
    >>> from transformers import {processor_class}
    >>> from optimum.onnxruntime import {model_class}

    >>> tokenizer = {processor_class}.from_pretrained("{checkpoint}")
    >>> model = {model_class}.from_pretrained("{checkpoint}", export=True)

    >>> num_choices = 4
    >>> first_sentence = ["Members of the procession walk down the street holding small horn brass instruments."] * num_choices
    >>> second_sentence = [
    ...     "A drum line passes by walking down the street playing their instruments.",
    ...     "A drum line has heard approaching them.",
    ...     "A drum line arrives and they're outside dancing and asleep.",
    ...     "A drum line turns the lead singer watches the performance."
    ... ]
    >>> inputs = tokenizer(first_sentence, second_sentence, truncation=True, padding=True)

    # Unflatten the inputs values expanding it to the shape [batch_size, num_choices, seq_length]
    >>> for k, v in inputs.items():
    ...     inputs[k] = [v[i: i + num_choices] for i in range(0, len(v), num_choices)]
    >>> inputs = dict(inputs.convert_to_tensors(tensor_type="pt"))
    >>> outputs = model(**inputs)
    >>> logits = outputs.logits
    ```
"""


@add_end_docstrings(ONNX_MODEL_END_DOCSTRING)
class ORTModelForMultipleChoice(ORTModel):
    """
    ONNX Model with a multiple choice classification head on top (a linear layer on top of the pooled output and a
    softmax) e.g. for RocStories/SWAG tasks. This class officially supports albert, bert, camembert, convbert, data2vec_text, deberta_v2, distilbert, electra, flaubert, ibert, mobilebert, nystromformer, roberta, roformer, squeezebert, xlm, xlm_roberta.
    """

    auto_model_class = AutoModelForMultipleChoice

    @add_start_docstrings_to_model_forward(
        ONNX_TEXT_INPUTS_DOCSTRING.format("batch_size, sequence_length")
        + MULTIPLE_CHOICE_EXAMPLE.format(
            processor_class=_TOKENIZER_FOR_DOC,
            model_class="ORTModelForMultipleChoice",
            checkpoint="ehdwns1516/bert-base-uncased_SWAG",
        )
    )
    def forward(
        self,
        input_ids: Optional[Union[torch.Tensor, np.ndarray]] = None,
        attention_mask: Optional[Union[torch.Tensor, np.ndarray]] = None,
        token_type_ids: Optional[Union[torch.Tensor, np.ndarray]] = None,
        **kwargs,
    ):
        use_torch = isinstance(input_ids, torch.Tensor)
        self.raise_on_numpy_input_io_binding(use_torch)

        if token_type_ids is None and "token_type_ids" in self.input_names:
            token_type_ids = torch.zeros_like(input_ids) if use_torch else np.zeros_like(input_ids)

        model_inputs = {
            "input_ids": input_ids,
            "attention_mask": attention_mask,
            "token_type_ids": token_type_ids,
        }

        if self.use_io_binding:
            output_shapes, output_buffers = self._prepare_io_binding(model_inputs)

            # run inference with binding & synchronize in case of multiple CUDA streams
            if self.device.type == "cpu":
                self.session.run_with_iobinding(self._io_binding)
            else:
                self._io_binding.synchronize_inputs()
                self.session.run_with_iobinding(self._io_binding)
                self._io_binding.synchronize_outputs()

            logits = output_buffers["logits"].view(output_shapes["logits"])
        else:
            onnx_inputs = self._prepare_onnx_inputs(use_torch, model_inputs)
            onnx_outputs = self.session.run(None, onnx_inputs)
            model_outputs = self._prepare_onnx_outputs(use_torch, onnx_outputs)

            logits = model_outputs["logits"]

        # converts output to namedtuple for pipelines post-processing
        return MultipleChoiceModelOutput(logits=logits)


IMAGE_CLASSIFICATION_EXAMPLE = r"""
    Example of image classification:

    ```python
    >>> import requests
    >>> from PIL import Image
    >>> from optimum.onnxruntime import {model_class}
    >>> from transformers import {processor_class}

    >>> url = "http://images.cocodataset.org/val2017/000000039769.jpg"
    >>> image = Image.open(requests.get(url, stream=True).raw)

    >>> preprocessor = {processor_class}.from_pretrained("{checkpoint}")
    >>> model = {model_class}.from_pretrained("{checkpoint}")

    >>> inputs = preprocessor(images=image, return_tensors="np")

    >>> outputs = model(**inputs)
    >>> logits = outputs.logits
    ```

    Example using `transformers.pipeline`:

    ```python
    >>> import requests
    >>> from PIL import Image
    >>> from transformers import {processor_class}, pipeline
    >>> from optimum.onnxruntime import {model_class}

    >>> preprocessor = {processor_class}.from_pretrained("{checkpoint}")
    >>> model = {model_class}.from_pretrained("{checkpoint}")
    >>> onnx_image_classifier = pipeline("image-classification", model=model, feature_extractor=preprocessor)

    >>> url = "http://images.cocodataset.org/val2017/000000039769.jpg"
    >>> pred = onnx_image_classifier(url)
    ```
"""


@add_end_docstrings(ONNX_MODEL_END_DOCSTRING)
class ORTModelForImageClassification(ORTModel):
    """
    ONNX Model for image-classification tasks. This class officially supports beit, convnext, convnextv2, data2vec_vision, deit, dinov2, levit, mobilenet_v1, mobilenet_v2, mobilevit, poolformer, resnet, segformer, swin, swinv2, vit.
    """

    auto_model_class = AutoModelForImageClassification

    @add_start_docstrings_to_model_forward(
        ONNX_IMAGE_INPUTS_DOCSTRING.format("batch_size, num_channels, height, width")
        + IMAGE_CLASSIFICATION_EXAMPLE.format(
            processor_class=_FEATURE_EXTRACTOR_FOR_DOC,
            model_class="ORTModelForImageClassification",
            checkpoint="optimum/vit-base-patch16-224",
        )
    )
    def forward(
        self,
        pixel_values: Union[torch.Tensor, np.ndarray],
        **kwargs,
    ):
        use_torch = isinstance(pixel_values, torch.Tensor)
        self.raise_on_numpy_input_io_binding(use_torch)

        model_inputs = {
            "pixel_values": pixel_values,
        }

        if self.use_io_binding:
            output_shapes, output_buffers = self._prepare_io_binding(model_inputs)

            # run inference with binding & synchronize in case of multiple CUDA streams
            if self.device.type == "cpu":
                self.session.run_with_iobinding(self._io_binding)
            else:
                self._io_binding.synchronize_inputs()
                self.session.run_with_iobinding(self._io_binding)
                self._io_binding.synchronize_outputs()

            logits = output_buffers["logits"].view(output_shapes["logits"])
        else:
            onnx_inputs = self._prepare_onnx_inputs(use_torch, model_inputs)
            onnx_outputs = self.session.run(None, onnx_inputs)
            model_outputs = self._prepare_onnx_outputs(use_torch, onnx_outputs)

            logits = model_outputs["logits"]

        # converts output to namedtuple for pipelines post-processing
        return ImageClassifierOutput(logits=logits)


SEMANTIC_SEGMENTATION_EXAMPLE = r"""
    Example of semantic segmentation:

    ```python
    >>> import requests
    >>> from PIL import Image
    >>> from optimum.onnxruntime import {model_class}
    >>> from transformers import {processor_class}

    >>> url = "http://images.cocodataset.org/val2017/000000039769.jpg"
    >>> image = Image.open(requests.get(url, stream=True).raw)

    >>> preprocessor = {processor_class}.from_pretrained("{checkpoint}")
    >>> model = {model_class}.from_pretrained("{checkpoint}")

    >>> inputs = preprocessor(images=image, return_tensors="np")

    >>> outputs = model(**inputs)
    >>> logits = outputs.logits
    ```

    Example using `transformers.pipeline`:

    ```python
    >>> import requests
    >>> from PIL import Image
    >>> from transformers import {processor_class}, pipeline
    >>> from optimum.onnxruntime import {model_class}

    >>> preprocessor = {processor_class}.from_pretrained("{checkpoint}")
    >>> model = {model_class}.from_pretrained("{checkpoint}")
    >>> onnx_image_segmenter = pipeline("image-segmentation", model=model, feature_extractor=preprocessor)

    >>> url = "http://images.cocodataset.org/val2017/000000039769.jpg"
    >>> pred = onnx_image_segmenter(url)
    ```
"""


@add_end_docstrings(ONNX_MODEL_END_DOCSTRING)
class ORTModelForSemanticSegmentation(ORTModel):
    """
    ONNX Model for semantic-segmentation, with an all-MLP decode head on top e.g. for ADE20k, CityScapes. This class officially supports maskformer, segformer.
    """

    auto_model_class = AutoModelForSemanticSegmentation

    @add_start_docstrings_to_model_forward(
        ONNX_IMAGE_INPUTS_DOCSTRING.format("batch_size, num_channels, height, width")
        + SEMANTIC_SEGMENTATION_EXAMPLE.format(
            processor_class=_FEATURE_EXTRACTOR_FOR_DOC,
            model_class="ORTModelForSemanticSegmentation",
            checkpoint="optimum/segformer-b0-finetuned-ade-512-512",
        )
    )
    def forward(
        self,
        pixel_values: Union[torch.Tensor, np.ndarray],
        **kwargs,
    ):
        use_torch = isinstance(pixel_values, torch.Tensor)
        self.raise_on_numpy_input_io_binding(use_torch)

        model_inputs = {
            "pixel_values": pixel_values,
        }

        if self.use_io_binding:
            output_shapes, output_buffers = self._prepare_io_binding(model_inputs)

            # run inference with binding & synchronize in case of multiple CUDA streams
            if self.device.type == "cpu":
                self.session.run_with_iobinding(self._io_binding)
            else:
                self._io_binding.synchronize_inputs()
                self.session.run_with_iobinding(self._io_binding)
                self._io_binding.synchronize_outputs()

            logits = output_buffers["logits"].view(output_shapes["logits"])
        else:
            onnx_inputs = self._prepare_onnx_inputs(use_torch, model_inputs)
            onnx_outputs = self.session.run(None, onnx_inputs)
            model_outputs = self._prepare_onnx_outputs(use_torch, onnx_outputs)

            logits = model_outputs["logits"]

        # converts output to namedtuple for pipelines post-processing
        return SemanticSegmenterOutput(logits=logits)


AUDIO_CLASSIFICATION_EXAMPLE = r"""
    Example of audio classification:

    ```python
    >>> from transformers import {processor_class}
    >>> from optimum.onnxruntime import {model_class}
    >>> from datasets import load_dataset
    >>> import torch

    >>> dataset = load_dataset("hf-internal-testing/librispeech_asr_demo", "clean", split="validation")
    >>> dataset = dataset.sort("id")
    >>> sampling_rate = dataset.features["audio"].sampling_rate

    >>> feature_extractor = {processor_class}.from_pretrained("{checkpoint}")
    >>> model = {model_class}.from_pretrained("{checkpoint}")

    >>> # audio file is decoded on the fly
    >>> inputs = feature_extractor(dataset[0]["audio"]["array"], sampling_rate=sampling_rate, return_tensors="pt")

    >>> with torch.no_grad():
    ...     logits = model(**inputs).logits

    >>> predicted_class_ids = torch.argmax(logits, dim=-1).item()
    >>> predicted_label = model.config.id2label[predicted_class_ids]
    ```
    Example using `transformers.pipeline`:

    ```python
    >>> from transformers import {processor_class}, pipeline
    >>> from optimum.onnxruntime import {model_class}

    >>> feature_extractor = {processor_class}.from_pretrained("{checkpoint}")
    >>> dataset = load_dataset("hf-internal-testing/librispeech_asr_demo", "clean", split="validation")
    >>> dataset = dataset.sort("id")

    >>> model = {model_class}.from_pretrained("{checkpoint}")
    >>> onnx_ac = pipeline("audio-classification", model=model, feature_extractor=feature_extractor)

    >>> pred = onnx_ac(dataset[0]["audio"]["array"])
    ```
"""


@add_end_docstrings(ONNX_MODEL_END_DOCSTRING)
class ORTModelForAudioClassification(ORTModel):
    """
    ONNX Model for audio-classification, with a sequence classification head on top (a linear layer over the pooled output) for tasks like
    SUPERB Keyword Spotting. This class officially supports audio_spectrogram_transformer, data2vec_audio, hubert, sew, sew_d, unispeech, unispeech_sat, wavlm, wav2vec2, wav2vec2-conformer.
    """

    auto_model_class = AutoModelForAudioClassification

    def __init__(
        self,
        model: ort.InferenceSession,
        config: "PretrainedConfig",
        use_io_binding: Optional[bool] = None,
        model_save_dir: Optional[Union[str, Path, TemporaryDirectory]] = None,
        preprocessors: Optional[List] = None,
        **kwargs,
    ):
        super().__init__(
            model=model,
            config=config,
            use_io_binding=use_io_binding,
            model_save_dir=model_save_dir,
            preprocessors=preprocessors,
            **kwargs,
        )

        if config.model_type == "whisper":
            self.input_name = "input_features"
        else:
            self.input_name = "input_values"

    @add_start_docstrings_to_model_forward(
        ONNX_AUDIO_INPUTS_DOCSTRING.format("batch_size, sequence_length")
        + AUDIO_CLASSIFICATION_EXAMPLE.format(
            processor_class=_FEATURE_EXTRACTOR_FOR_DOC,
            model_class="ORTModelForAudioClassification",
            checkpoint="optimum/hubert-base-superb-ks",
        )
    )
    def forward(
        self,
        input_values: Optional[Union[torch.Tensor, np.ndarray]] = None,
        attention_mask: Optional[Union[torch.Tensor, np.ndarray]] = None,
        input_features: Optional[Union[torch.Tensor, np.ndarray]] = None,
        **kwargs,
    ):
        if self.input_name == "input_features":
            assert input_features is not None, "input_features must be provided for this model"
            model_input = input_features
        elif self.input_name == "input_values":
            assert input_values is not None, "input_values must be provided for this model"
            model_input = input_values
        else:
            raise ValueError(f"Input {self.input_name} not supported for Audio Classification")

        use_torch = isinstance(model_input, torch.Tensor)
        self.raise_on_numpy_input_io_binding(use_torch)

        model_inputs = {
            self.input_name: model_input,
            "attention_mask": attention_mask,
        }

        if self.use_io_binding:
            output_shapes, output_buffers = self._prepare_io_binding(model_inputs)

            # run inference with binding & synchronize in case of multiple CUDA streams
            if self.device.type == "cpu":
                self.session.run_with_iobinding(self._io_binding)
            else:
                self._io_binding.synchronize_inputs()
                self.session.run_with_iobinding(self._io_binding)
                self._io_binding.synchronize_outputs()

            logits = output_buffers["logits"].view(output_shapes["logits"])
        else:
            onnx_inputs = self._prepare_onnx_inputs(use_torch, model_inputs)
            onnx_outputs = self.session.run(None, onnx_inputs)
            model_outputs = self._prepare_onnx_outputs(use_torch, onnx_outputs)

            logits = model_outputs["logits"]

        # converts output to namedtuple for pipelines post-processing
        return SequenceClassifierOutput(logits=logits)


CTC_EXAMPLE = r"""
    Example of CTC:

    ```python
    >>> from transformers import {processor_class}, HubertForCTC
    >>> from optimum.onnxruntime import {model_class}
    >>> from datasets import load_dataset
    >>> import torch

    >>> dataset = load_dataset("hf-internal-testing/librispeech_asr_demo", "clean", split="validation")
    >>> dataset = dataset.sort("id")
    >>> sampling_rate = dataset.features["audio"].sampling_rate

    >>> processor = {processor_class}.from_pretrained("{checkpoint}")
    >>> model = {model_class}.from_pretrained("{checkpoint}")

    >>> # audio file is decoded on the fly
    >>> inputs = processor(dataset[0]["audio"]["array"], sampling_rate=sampling_rate, return_tensors="pt")
    >>> with torch.no_grad():
    ...     logits = model(**inputs).logits
    >>> predicted_ids = torch.argmax(logits, dim=-1)

    >>> transcription = processor.batch_decode(predicted_ids)
    ```
"""


@add_end_docstrings(ONNX_MODEL_END_DOCSTRING)
class ORTModelForCTC(ORTModel):
    """
    ONNX Model with a language modeling head on top for Connectionist Temporal Classification (CTC). This class officially supports data2vec_audio, hubert, sew, sew_d, unispeech, unispeech_sat, wavlm, wav2vec2, wav2vec2-conformer.
    """

    auto_model_class = AutoModelForCTC

    @add_start_docstrings_to_model_forward(
        ONNX_AUDIO_INPUTS_DOCSTRING.format("batch_size, sequence_length")
        + CTC_EXAMPLE.format(
            processor_class=_PROCESSOR_FOR_DOC,
            model_class="ORTModelForCTC",
            checkpoint="optimum/hubert-large-ls960-ft",
        )
    )
    def forward(
        self,
        input_values: Optional[Union[torch.Tensor, np.ndarray]] = None,
        **kwargs,
    ):
        use_torch = isinstance(input_values, torch.Tensor)
        self.raise_on_numpy_input_io_binding(use_torch)

        model_inputs = {
            "input_values": input_values,
        }

        if self.use_io_binding:
            batch_size = input_values.shape[0]
            final_input_size = input_values.shape[-1]

            for kernel_size, stride in zip(self.config.conv_kernel, self.config.conv_stride):
                final_input_size = (final_input_size - kernel_size) // stride + 1

            known_output_shapes = {"logits": [batch_size, final_input_size, self.config.vocab_size]}

            output_shapes, output_buffers = self._prepare_io_binding(
                model_inputs, known_output_shapes=known_output_shapes
            )

            # run inference with binding & synchronize in case of multiple CUDA streams
            if self.device.type == "cpu":
                self.session.run_with_iobinding(self._io_binding)
            else:
                self._io_binding.synchronize_inputs()
                self.session.run_with_iobinding(self._io_binding)
                self._io_binding.synchronize_outputs()

            logits = output_buffers["logits"].view(output_shapes["logits"])
        else:
            onnx_inputs = self._prepare_onnx_inputs(use_torch, model_inputs)
            onnx_outputs = self.session.run(None, onnx_inputs)
            model_outputs = self._prepare_onnx_outputs(use_torch, onnx_outputs)

            logits = model_outputs["logits"]

        # converts output to namedtuple for pipelines post-processing
        return CausalLMOutput(logits=logits)


AUDIO_XVECTOR_EXAMPLE = r"""
    Example of Audio XVector:

    ```python
    >>> from transformers import {processor_class}
    >>> from optimum.onnxruntime import {model_class}
    >>> from datasets import load_dataset
    >>> import torch

    >>> dataset = load_dataset("hf-internal-testing/librispeech_asr_demo", "clean", split="validation")
    >>> dataset = dataset.sort("id")
    >>> sampling_rate = dataset.features["audio"].sampling_rate

    >>> feature_extractor = {processor_class}.from_pretrained("{checkpoint}")
    >>> model = {model_class}.from_pretrained("{checkpoint}")

    >>> # audio file is decoded on the fly
    >>> inputs = feature_extractor(
    ...     [d["array"] for d in dataset[:2]["audio"]], sampling_rate=sampling_rate, return_tensors="pt", padding=True
    ... )
    >>> with torch.no_grad():
    ...     embeddings = model(**inputs).embeddings

    >>> embeddings = torch.nn.functional.normalize(embeddings, dim=-1).cpu()

    >>> cosine_sim = torch.nn.CosineSimilarity(dim=-1)
    >>> similarity = cosine_sim(embeddings[0], embeddings[1])
    >>> threshold = 0.7
    >>> if similarity < threshold:
    ...     print("Speakers are not the same!")
    >>> round(similarity.item(), 2)
    ```
"""


@add_end_docstrings(ONNX_MODEL_END_DOCSTRING)
class ORTModelForAudioXVector(ORTModel):
    """
    ONNX Model with an XVector feature extraction head on top for tasks like Speaker Verification. This class officially supports data2vec_audio, unispeech_sat, wavlm, wav2vec2, wav2vec2-conformer.
    """

    auto_model_class = AutoModelForAudioXVector

    @add_start_docstrings_to_model_forward(
        ONNX_AUDIO_INPUTS_DOCSTRING.format("batch_size, sequence_length")
        + AUDIO_XVECTOR_EXAMPLE.format(
            processor_class=_FEATURE_EXTRACTOR_FOR_DOC,
            model_class="ORTModelForAudioXVector",
            checkpoint="optimum/wav2vec2-base-superb-sv",
        )
    )
    def forward(
        self,
        input_values: Optional[Union[torch.Tensor, np.ndarray]] = None,
        **kwargs,
    ):
        use_torch = isinstance(input_values, torch.Tensor)
        self.raise_on_numpy_input_io_binding(use_torch)

        model_inputs = {
            "input_values": input_values,
        }

        if self.use_io_binding:
            output_shapes, output_buffers = self._prepare_io_binding(model_inputs)

            # run inference with binding & synchronize in case of multiple CUDA streams
            if self.device.type == "cpu":
                self.session.run_with_iobinding(self._io_binding)
            else:
                self._io_binding.synchronize_inputs()
                self.session.run_with_iobinding(self._io_binding)
                self._io_binding.synchronize_outputs()

            logits = output_buffers["logits"].view(output_shapes["logits"])
            embeddings = output_buffers["embeddings"].view(output_shapes["embeddings"])

        else:
            onnx_inputs = self._prepare_onnx_inputs(use_torch, model_inputs)
            onnx_outputs = self.session.run(None, onnx_inputs)
            model_outputs = self._prepare_onnx_outputs(use_torch, onnx_outputs)

            logits = model_outputs["logits"]
            embeddings = model_outputs["embeddings"]

        # converts output to namedtuple for pipelines post-processing
        return XVectorOutput(logits=logits, embeddings=embeddings)


AUDIO_FRAME_CLASSIFICATION_EXAMPLE = r"""
    Example of audio frame classification:

    ```python
    >>> from transformers import {processor_class}
    >>> from optimum.onnxruntime import {model_class}
    >>> from datasets import load_dataset
    >>> import torch

    >>> dataset = load_dataset("hf-internal-testing/librispeech_asr_demo", "clean", split="validation")
    >>> dataset = dataset.sort("id")
    >>> sampling_rate = dataset.features["audio"].sampling_rate

    >>> feature_extractor = {processor_class}.from_pretrained("{checkpoint}")
    >>> model =  {model_class}.from_pretrained("{checkpoint}")

    >>> inputs = feature_extractor(dataset[0]["audio"]["array"], return_tensors="pt", sampling_rate=sampling_rate)
    >>> with torch.no_grad():
    ...     logits = model(**inputs).logits

    >>> probabilities = torch.sigmoid(logits[0])
    >>> labels = (probabilities > 0.5).long()
    >>> labels[0].tolist()
    ```
"""


@add_end_docstrings(ONNX_MODEL_END_DOCSTRING)
class ORTModelForAudioFrameClassification(ORTModel):
    """
    ONNX Model with a frame classification head on top for tasks like Speaker Diarization. This class officially supports data2vec_audio, unispeech_sat, wavlm, wav2vec2, wav2vec2-conformer.
    """

    auto_model_class = AutoModelForAudioFrameClassification

    @add_start_docstrings_to_model_forward(
        ONNX_AUDIO_INPUTS_DOCSTRING.format("batch_size, sequence_length")
        + AUDIO_FRAME_CLASSIFICATION_EXAMPLE.format(
            processor_class=_FEATURE_EXTRACTOR_FOR_DOC,
            model_class="ORTModelForAudioFrameClassification",
            checkpoint="optimum/wav2vec2-base-superb-sd",
        )
    )
    def forward(
        self,
        input_values: Optional[Union[torch.Tensor, np.ndarray]] = None,
        **kwargs,
    ):
        use_torch = isinstance(input_values, torch.Tensor)
        self.raise_on_numpy_input_io_binding(use_torch)

        if self.use_io_binding:
            raise NotImplementedError()
        else:
            model_inputs = {"input_values": input_values}

            onnx_inputs = self._prepare_onnx_inputs(use_torch, model_inputs)
            onnx_outputs = self.session.run(None, onnx_inputs)
            model_outputs = self._prepare_onnx_outputs(use_torch, onnx_outputs)

            logits = model_outputs["logits"]

        # converts output to namedtuple for pipelines post-processing
        return TokenClassifierOutput(logits=logits)


IMAGE_TO_IMAGE_EXAMPLE = r"""
    Example of image-to-image (Super Resolution):

    ```python
    >>> from transformers import {processor_class}
    >>> from optimum.onnxruntime import {model_class}
    >>> from PIL import Image

    >>> image = Image.open("path/to/image.jpg")

    >>> image_processor = {processor_class}.from_pretrained("{checkpoint}")
    >>> model = {model_class}.from_pretrained("{checkpoint}")

    >>> inputs = image_processor(images=image, return_tensors="pt")

    >>> with torch.no_grad():
    ...     logits = model(**inputs).logits
    ```
"""


@add_end_docstrings(ONNX_MODEL_END_DOCSTRING)
class ORTModelForImageToImage(ORTModel):
    """
    ONNX Model for image-to-image tasks. This class officially supports pix2pix, cyclegan, wav2vec2, wav2vec2-conformer.
    """

    auto_model_class = AutoModelForImageToImage

    @add_start_docstrings_to_model_forward(
        ONNX_IMAGE_INPUTS_DOCSTRING.format("batch_size, num_channels, height, width")
        + IMAGE_TO_IMAGE_EXAMPLE.format(
            processor_class=_PROCESSOR_FOR_DOC,
            model_class="ORTModelForImgageToImage",
            checkpoint="caidas/swin2SR-realworld-sr-x4-64-bsrgan-psnr",
        )
    )
    def forward(
        self,
        pixel_values: Union[torch.Tensor, np.ndarray],
        **kwargs,
    ):
        use_torch = isinstance(pixel_values, torch.Tensor)
        self.raise_on_numpy_input_io_binding(use_torch)

        model_inputs = {
            "pixel_values": pixel_values,
        }

        if self.use_io_binding:
            batch_size, num_channels, height, width = pixel_values.shape
            known_output_shapes = {
                "reconstruction": [batch_size, num_channels, height * self.config.upscale, width * self.config.upscale]
            }

            output_shapes, output_buffers = self._prepare_io_binding(
                model_inputs, known_output_shapes=known_output_shapes
            )

            if self.device.type == "cpu":
                self.session.run_with_iobinding(self._io_binding)
            else:
                self._io_binding.synchronize_inputs()
                self.session.run_with_iobinding(self._io_binding)
                self._io_binding.synchronize_outputs()

            reconstruction = output_buffers["reconstruction"].view(output_shapes["reconstruction"])
        else:
            onnx_inputs = self._prepare_onnx_inputs(use_torch, model_inputs)
            onnx_outputs = self.session.run(None, onnx_inputs)
            model_outputs = self._prepare_onnx_outputs(use_torch, onnx_outputs)
            reconstruction = model_outputs["reconstruction"]
        return ImageSuperResolutionOutput(reconstruction=reconstruction)


CUSTOM_TASKS_EXAMPLE = r"""
    Example of custom tasks(e.g. a sentence transformers taking `pooler_output` as output):

    ```python
    >>> from transformers import {processor_class}
    >>> from optimum.onnxruntime import {model_class}

    >>> tokenizer = {processor_class}.from_pretrained("{checkpoint}")
    >>> model = {model_class}.from_pretrained("{checkpoint}")

    >>> inputs = tokenizer("I love burritos!", return_tensors="np")

    >>> outputs = model(**inputs)
    >>> last_hidden_state = outputs.last_hidden_state
    >>> pooler_output = outputs.pooler_output
    ```

    Example using `transformers.pipelines`(only if the task is supported):

    ```python
    >>> from transformers import {processor_class}, pipeline
    >>> from optimum.onnxruntime import {model_class}

    >>> tokenizer = {processor_class}.from_pretrained("{checkpoint}")
    >>> model = {model_class}.from_pretrained("{checkpoint}")
    >>> onnx_extractor = pipeline("feature-extraction", model=model, tokenizer=tokenizer)

    >>> text = "I love burritos!"
    >>> pred = onnx_extractor(text)
    ```
"""


@add_end_docstrings(ONNX_MODEL_END_DOCSTRING)
class ORTModelForCustomTasks(ORTModel):
    """
    ONNX Model for any custom tasks. It can be used to leverage the inference acceleration for any single-file ONNX model, that may use custom inputs and outputs.
    """

    @add_start_docstrings_to_model_forward(
        CUSTOM_TASKS_EXAMPLE.format(
            processor_class=_TOKENIZER_FOR_DOC,
            model_class="ORTModelForCustomTasks",
            checkpoint="optimum/sbert-all-MiniLM-L6-with-pooler",
        )
    )
    def forward(self, **model_inputs: Union[torch.Tensor, np.ndarray]):
        use_torch = isinstance(next(iter(model_inputs.values())), torch.Tensor)
        self.raise_on_numpy_input_io_binding(use_torch)

        if self.use_io_binding:
            output_shapes, output_buffers = self._prepare_io_binding(model_inputs)

            # run inference with binding
            if self.device.type == "cpu":
                self.session.run_with_iobinding(self._io_binding)
            else:
                self._io_binding.synchronize_inputs()
                self.session.run_with_iobinding(self._io_binding)
                self._io_binding.synchronize_outputs()

            model_outputs = {}
            for name, output in zip(self.output_names.keys(), self._io_binding._iobinding.get_outputs()):
                model_outputs[name] = output_buffers[name].view(output_shapes[name])

        else:
            onnx_inputs = self._prepare_onnx_inputs(use_torch, model_inputs)
            onnx_outputs = self.session.run(None, onnx_inputs)
            model_outputs = self._prepare_onnx_outputs(use_torch, onnx_outputs)

        # converts output to namedtuple for pipelines post-processing
        return ModelOutput(**model_outputs)<|MERGE_RESOLUTION|>--- conflicted
+++ resolved
@@ -14,11 +14,7 @@
 """ORTModelForXXX classes, allowing to run ONNX Models with ONNX Runtime using the same API as Transformers."""
 
 import logging
-<<<<<<< HEAD
-=======
 import os
-import re
->>>>>>> 3adbe7c7
 import shutil
 import warnings
 from pathlib import Path
@@ -74,19 +70,9 @@
 from ..onnx.utils import _get_external_data_paths
 from ..utils.file_utils import find_files_matching_pattern
 from ..utils.save_utils import maybe_load_preprocessors, maybe_save_preprocessors
-<<<<<<< HEAD
 from .base import ORTMixin
+from .constants import ONNX_FILE_PATTERN
 from .utils import (
-    ONNX_WEIGHTS_NAME,
-=======
-from .constants import ONNX_FILE_PATTERN
-from .io_binding import IOBindingHelper, TypeHelper
-from .utils import (
-    check_io_binding,
-    get_device_for_provider,
-    get_provider_for_device,
-    parse_device,
->>>>>>> 3adbe7c7
     validate_provider_availability,
 )
 
@@ -362,17 +348,12 @@
                 f"Loading the file {file_name} in the subfolder {subfolder}."
             )
 
-<<<<<<< HEAD
-        model_cache_path, _ = cls._cached_file(
-            model_path=model_path,
-=======
         if os.path.isdir(model_id):
             model_id = subfolder
             subfolder = ""
 
         model_cache_path, preprocessors = cls._cached_file(
             model_path=model_id,
->>>>>>> 3adbe7c7
             token=token,
             revision=revision,
             force_download=force_download,
