#  Copyright 2022 The HuggingFace Team. All rights reserved.
#
#  Licensed under the Apache License, Version 2.0 (the "License");
#  you may not use this file except in compliance with the License.
#  You may obtain a copy of the License at
#
#      http://www.apache.org/licenses/LICENSE-2.0
#
#  Unless required by applicable law or agreed to in writing, software
#  distributed under the License is distributed on an "AS IS" BASIS,
#  WITHOUT WARRANTIES OR CONDITIONS OF ANY KIND, either express or implied.
#  See the License for the specific language governing permissions and
#  limitations under the License.
"""ORTModelForXXX classes, allowing to run ONNX Models with ONNX Runtime using the same API as Transformers."""

import logging
import os
from pathlib import Path
from tempfile import TemporaryDirectory
from typing import TYPE_CHECKING, Any, Dict, List, Optional, Sequence, Union

import numpy as np
import torch
from huggingface_hub.constants import HUGGINGFACE_HUB_CACHE
from transformers import (
    AutoConfig,
    AutoModel,
    AutoModelForAudioClassification,
    AutoModelForAudioFrameClassification,
    AutoModelForAudioXVector,
    AutoModelForCTC,
    AutoModelForImageClassification,
    AutoModelForImageToImage,
    AutoModelForMaskedLM,
    AutoModelForMultipleChoice,
    AutoModelForQuestionAnswering,
    AutoModelForSemanticSegmentation,
    AutoModelForSequenceClassification,
    AutoModelForTokenClassification,
    GenerationMixin,
)
from transformers.file_utils import add_end_docstrings, add_start_docstrings, add_start_docstrings_to_model_forward
from transformers.modeling_outputs import (
    BaseModelOutput,
    CausalLMOutput,
    ImageClassifierOutput,
    ImageSuperResolutionOutput,
    MaskedLMOutput,
    ModelOutput,
    MultipleChoiceModelOutput,
    QuestionAnsweringModelOutput,
    SemanticSegmenterOutput,
    SequenceClassifierOutput,
    TokenClassifierOutput,
    XVectorOutput,
)
from transformers.utils import cached_file, is_offline_mode
from typing_extensions import Self

from onnxruntime import InferenceSession, SessionOptions

from ..exporters import TasksManager
from ..exporters.onnx import main_export
from ..modeling_base import FROM_PRETRAINED_START_DOCSTRING, OptimizedModel
from ..utils.file_utils import find_files_matching_pattern
from ..utils.save_utils import maybe_save_preprocessors
from .base import ORTSessionMixin
from .constants import ONNX_FILE_PATTERN
from .utils import prepare_providers_and_provider_options


if TYPE_CHECKING:
    from transformers import PretrainedConfig


logger = logging.getLogger(__name__)


_TOKENIZER_FOR_DOC = "AutoTokenizer"
_FEATURE_EXTRACTOR_FOR_DOC = "AutoFeatureExtractor"
_PROCESSOR_FOR_DOC = "AutoProcessor"

ONNX_MODEL_END_DOCSTRING = r"""
    This model inherits from [`~onnxruntime.modeling_ort.ORTModel`], check its documentation for the generic methods the
    library implements for all its model (such as downloading or saving).

    This class should be initialized using the [`onnxruntime.modeling_ort.ORTModel.from_pretrained`] method.
"""

ONNX_TEXT_INPUTS_DOCSTRING = r"""
    Args:
        input_ids (`Union[torch.Tensor, np.ndarray, None]` of shape `({0})`, defaults to `None`):
            Indices of input sequence tokens in the vocabulary.
            Indices can be obtained using [`AutoTokenizer`](https://huggingface.co/docs/transformers/autoclass_tutorial#autotokenizer).
            See [`PreTrainedTokenizer.encode`](https://huggingface.co/docs/transformers/main_classes/tokenizer#transformers.PreTrainedTokenizerBase.encode) and
            [`PreTrainedTokenizer.__call__`](https://huggingface.co/docs/transformers/main_classes/tokenizer#transformers.PreTrainedTokenizerBase.__call__) for details.
            [What are input IDs?](https://huggingface.co/docs/transformers/glossary#input-ids)
        attention_mask (`Union[torch.Tensor, np.ndarray, None]` of shape `({0})`, defaults to `None`):
            Mask to avoid performing attention on padding token indices. Mask values selected in `[0, 1]`:
            - 1 for tokens that are **not masked**,
            - 0 for tokens that are **masked**.
            [What are attention masks?](https://huggingface.co/docs/transformers/glossary#attention-mask)
        token_type_ids (`Union[torch.Tensor, np.ndarray, None]` of shape `({0})`, defaults to `None`):
            Segment token indices to indicate first and second portions of the inputs. Indices are selected in `[0, 1]`:
            - 1 for tokens that are **sentence A**,
            - 0 for tokens that are **sentence B**.
            [What are token type IDs?](https://huggingface.co/docs/transformers/glossary#token-type-ids)
"""

ONNX_IMAGE_INPUTS_DOCSTRING = r"""
    Args:
        pixel_values (`Union[torch.Tensor, np.ndarray, None]` of shape `({0})`, defaults to `None`):
            Pixel values corresponding to the images in the current batch.
            Pixel values can be obtained from encoded images using [`AutoFeatureExtractor`](https://huggingface.co/docs/transformers/autoclass_tutorial#autofeatureextractor).
"""

ONNX_AUDIO_INPUTS_DOCSTRING = r"""
    Args:
        input_values (`torch.Tensor` of shape `({0})`):
            Float values of input raw speech waveform..
            Input values can be obtained from audio file loaded into an array using [`AutoFeatureExtractor`](https://huggingface.co/docs/transformers/autoclass_tutorial#autofeatureextractor).
"""


# TODO: remove OptimizedModel and use a HubMixin to be able to combine it freely with other mixins
class ORTModel(ORTSessionMixin, OptimizedModel):
    """
    Base class for implementing models using ONNX Runtime.

    The ORTModel implements generic methods for interacting with the Hugging Face Hub as well as exporting vanilla
    transformers models to ONNX using `optimum.exporters.onnx` toolchain.

    Class attributes:
        - model_type (`str`, *optional*, defaults to `"onnx_model"`) -- The name of the model type to use when
        registering the ORTModel classes.
        - auto_model_class (`Type`, *optional*, defaults to `AutoModel`) -- The "AutoModel" class to represented by the
        current ORTModel class.

    Args:
        - config ([`~transformers.PretrainedConfig`] -- The configuration of the model.
        - session (`~onnxruntime.InferenceSession`) -- The ONNX Runtime InferenceSession that is running the model.
        - use_io_binding (`bool`, *optional*, defaults to `True`) -- Whether to use I/O bindings with **ONNX Runtime
        with the CUDAExecutionProvider**, this can significantly speedup inference depending on the task.
        - model_save_dir (`Path`) -- The directory where the model exported to ONNX is saved.
        By defaults, if the loaded model is local, the directory where the original model will be used. Otherwise, the
        cache directory is used.
    """

    model_type = "onnx_model"
    auto_model_class = AutoModel

    def __init__(
        self,
        *args,
        config: "PretrainedConfig" = None,
        session: "InferenceSession" = None,
        use_io_binding: Optional[bool] = None,
        model_save_dir: Optional[Union[str, Path, TemporaryDirectory]] = None,
        **kwargs,
    ):
        # DEPRECATED BEHAVIOR
        if args:
            logger.warning(
                "Instantiating an ORTModel with positional arguments is deprecated and will be removed in the next version. "
                "Please use the keywords {config, session, use_io_binding, model_save_dir} instead."
            )
            # old signature is ORTModel(model, config, use_io_binding, model_save_dir, preprocessors)
            session = args[0]
            if len(args) > 1:
                config = args[1]
            if len(args) > 2:
                use_io_binding = args[2]
            if len(args) > 3:
                model_save_dir = args[3]
            if len(args) > 4:
                _ = args[4]

        if kwargs.get("model", None) is not None:
            logger.warning(
                "Passing the inference session as `model` argument to an ORTModel is deprecated. "
                "Please use `session` instead."
            )
            session = kwargs.pop("model")
        if kwargs:
            logger.warning(
                f"Some keyword arguments were passed to the ORTModel constructor that are not part of its signature: {', '.join(kwargs.keys())}. "
                "These arguments will be ignored in the current version and will raise an error in the next version."
            )

        if config is None:
            raise ValueError(
                "The parameter config is required. Please pass a config or use the from_pretrained method."
            )
        if session is None:
            raise ValueError(
                "The parameter session is required. Please pass a session or use the from_pretrained method."
            )
        ## END OF DEPRECATED BEHAVIOR

        super().__init__(model=session, config=config)
        self.initialize_ort_attributes(session=session, use_io_binding=use_io_binding)

        # This attribute is needed to keep one reference on the temporary directory, since garbage collecting it
        # would end-up removing the directory containing the underlying ONNX model.
        self._model_save_dir_tempdirectory_instance = None
        if model_save_dir is None:
            self.model_save_dir = Path(session._model_path).parent
        elif isinstance(model_save_dir, TemporaryDirectory):
            self._model_save_dir_tempdirectory_instance = model_save_dir
            self.model_save_dir = Path(model_save_dir.name)
        elif isinstance(model_save_dir, str):
            self.model_save_dir = Path(model_save_dir)
        else:
            self.model_save_dir = model_save_dir

        # Registers the ORTModelForXXX classes into the transformers AutoModel classes to avoid warnings when creating
        # a pipeline https://github.com/huggingface/transformers/blob/cad61b68396a1a387287a8e2e2fef78a25b79383/src/transformers/pipelines/base.py#L863
        AutoConfig.register(self.model_type, AutoConfig)
        if hasattr(self.auto_model_class, "register"):
            self.auto_model_class.register(AutoConfig, self.__class__)

    def _save_pretrained(self, save_directory: Union[str, Path]):
        """
        Saves the underlying ONNX model and its external data files (if any) to the specified directory.
        This method is called by the `save_pretrained` method of the `OptimizedModel` class.
        The model is copied from `self.session._model_path` to `save_directory`.

        Args:
            save_directory (`Union[str, Path]`):
                Directory where to save the model file.
        """
        self.save_session(save_directory)

    @staticmethod
    def _generate_regular_names_for_filename(filename: str):
        name, extension = filename.rsplit(".", maxsplit=1)
        return [filename, f"{name}_quantized.{extension}", f"{name}_optimized.{extension}"]

    @staticmethod
    def _infer_onnx_filename(
        model_name_or_path: Union[str, Path],
        patterns: List[str],
        argument_name: str,
        subfolder: str = "",
        token: Optional[Union[bool, str]] = None,
        revision: Optional[str] = None,
        fail_if_not_found: bool = True,
    ) -> str:
        onnx_files = []
        for pattern in patterns:
            onnx_files = find_files_matching_pattern(
                model_name_or_path,
                pattern,
                glob_pattern="**/*.onnx",
                subfolder=subfolder,
                token=token,
                revision=revision,
            )
            if onnx_files:
                break

        path = model_name_or_path
        if subfolder != "":
            path = f"{path}/{subfolder}"

        if len(onnx_files) == 0:
            if fail_if_not_found:
                raise FileNotFoundError(f"Could not find any ONNX model file for the regex {patterns} in {path}.")
            return None
        elif len(onnx_files) > 1:
            if argument_name is not None:
                raise RuntimeError(
                    f"Too many ONNX model files were found in {path}, specify which one to load by using the "
                    f"{argument_name} argument."
                )
        return onnx_files[0]

    @classmethod
    def _from_pretrained(
        cls,
        model_id: Union[str, Path],
        config: "PretrainedConfig",
        # hub options
        token: Optional[Union[bool, str]] = None,
        revision: Optional[str] = None,
        force_download: bool = False,
        cache_dir: str = HUGGINGFACE_HUB_CACHE,
        subfolder: str = "",
        local_files_only: bool = False,
        trust_remote_code: bool = False,  # forced by OptimizedModel.from_pretrained
        # file options
        file_name: Optional[str] = None,
        # session options
        provider: str = "CPUExecutionProvider",
        providers: Optional[Sequence[str]] = None,
        provider_options: Optional[Union[Sequence[Dict[str, Any]], Dict[str, Any]]] = None,
        session_options: Optional[SessionOptions] = None,
        # inference options
        use_io_binding: Optional[bool] = None,
        # other arguments
        model_save_dir: Optional[Union[str, Path, TemporaryDirectory]] = None,
    ) -> "ORTModel":
        defaut_file_name = file_name or "model.onnx"
        onnx_files = find_files_matching_pattern(
            model_id,
            ONNX_FILE_PATTERN,
            glob_pattern="**/*.onnx",
            subfolder=subfolder,
            token=token,
            revision=revision,
        )

        if len(onnx_files) == 0:
            raise FileNotFoundError(f"Could not find any ONNX model file in {model_id}")
        if len(onnx_files) == 1 and file_name and file_name != onnx_files[0].name:
            raise FileNotFoundError(f"Trying to load {file_name} but only found {onnx_files[0].name}")

        file_name = onnx_files[0].name
        subfolder = onnx_files[0].parent

        if len(onnx_files) > 1:
            for file in onnx_files:
                if file.name == defaut_file_name:
                    file_name = file.name
                    subfolder = file.parent
                    break

            logger.warning(
                f"Too many ONNX model files were found in {' ,'.join(map(str, onnx_files))}. "
                "specify which one to load by using the `file_name` and/or the `subfolder` arguments. "
                f"Loading the file {file_name} in the subfolder {subfolder}."
            )

        if os.path.isdir(model_id):
            model_id = subfolder
            subfolder = ""

        if isinstance(subfolder, Path):
            subfolder = subfolder.as_posix()

        model_cache_path = cached_file(
            model_id,
            filename=file_name,
            # hub options
            token=token,
            revision=revision,
            subfolder=subfolder,
            cache_dir=cache_dir,
            force_download=force_download,
            local_files_only=local_files_only,
        )
        new_model_save_dir = Path(model_cache_path).parent

        try:
            cached_file(
                model_id,
                filename=file_name + "_data",
                # hub options
                token=token,
                revision=revision,
                subfolder=subfolder,
                cache_dir=cache_dir,
                force_download=force_download,
                local_files_only=local_files_only,
            )
        except EnvironmentError:
            # If the external data file is not found, we assume that the model is not using external data.
            pass

        # model_save_dir can be provided in kwargs as a TemporaryDirectory instance,
        # in which case we want to keep it instead of the path only.
        if model_save_dir is None:
            model_save_dir = new_model_save_dir

        providers, provider_options = prepare_providers_and_provider_options(
            provider=provider, providers=providers, provider_options=provider_options
        )
        session = InferenceSession(
            model_cache_path,
            providers=providers,
            provider_options=provider_options,
            sess_options=session_options,
        )

        return cls(
            config=config,
            session=session,
            use_io_binding=use_io_binding,
            model_save_dir=model_save_dir,
        )

    @classmethod
    def _export(
        cls,
        model_id: Union[str, Path],
        config: "PretrainedConfig",
        # export options
        task: Optional[str] = None,
        library: Optional[str] = None,
        # hub options
        token: Optional[Union[bool, str]] = None,
        revision: Optional[str] = None,
        force_download: bool = False,
        cache_dir: str = HUGGINGFACE_HUB_CACHE,
        subfolder: str = "",
        local_files_only: bool = False,
        trust_remote_code: bool = False,
        # other arguments
        **kwargs,
    ) -> "ORTModel":
        if task is None:
            task = TasksManager.infer_task_from_model(cls.auto_model_class)

        model_save_dir = TemporaryDirectory()
        model_save_path = Path(model_save_dir.name)

        main_export(
            model_name_or_path=model_id,
            output=model_save_path,
            task=task,
            do_validation=False,
            no_post_process=True,
            subfolder=subfolder,
            revision=revision,
            cache_dir=cache_dir,
            token=token,
            local_files_only=local_files_only,
            force_download=force_download,
            trust_remote_code=trust_remote_code,
        )
        maybe_save_preprocessors(model_id, model_save_path, src_subfolder=subfolder)

        return cls._from_pretrained(model_save_path, config, model_save_dir=model_save_dir, **kwargs)

    @classmethod
    @add_start_docstrings(FROM_PRETRAINED_START_DOCSTRING)
    def from_pretrained(
        cls,
        model_id: Union[str, Path],
        # export options
        export: bool = False,
        # hub options
        token: Optional[Union[bool, str]] = None,
        revision: str = "main",
        force_download: bool = True,
        cache_dir: str = HUGGINGFACE_HUB_CACHE,
        subfolder: str = "",
        local_files_only: bool = False,
        trust_remote_code: bool = False,
        # session options
        provider: str = "CPUExecutionProvider",
        providers: Optional[Sequence[str]] = None,
        provider_options: Optional[Union[Sequence[Dict[str, Any]], Dict[str, Any]]] = None,
        session_options: Optional[SessionOptions] = None,
        # inference options
        use_io_binding: Optional[bool] = None,
        **kwargs,
    ) -> Self:
        """
        provider (`str`, defaults to `"CPUExecutionProvider"`):
            ONNX Runtime provider to use for loading the model.
            See https://onnxruntime.ai/docs/execution-providers/ for possible providers.
        providers (`Optional[Sequence[str]]`, defaults to `None`):
            List of execution providers to use for loading the model.
            This argument takes precedence over the `provider` argument.
        provider_options (`Optional[Dict[str, Any]]`, defaults to `None`):
            Provider option dictionaries corresponding to the provider used. See available options
            for each provider: https://onnxruntime.ai/docs/api/c/group___global.html .
        session_options (`Optional[onnxruntime.SessionOptions]`, defaults to `None`),:
            ONNX Runtime session options to use for loading the model.
        use_io_binding (`Optional[bool]`, defaults to `None`):
            Whether to use IOBinding during inference to avoid memory copy between the host and device, or between numpy/torch tensors and ONNX Runtime ORTValue. Defaults to
            `True` if the execution provider is CUDAExecutionProvider. For [~onnxruntime.ORTModelForCausalLM], defaults to `True` on CPUExecutionProvider,
            in all other cases defaults to `False`.
        kwargs (`Dict[str, Any]`):
            Will be passed to the underlying model loading methods.

        > Parameters for decoder models (ORTModelForCausalLM, ORTModelForSeq2SeqLM, ORTModelForSeq2SeqLM, ORTModelForSpeechSeq2Seq, ORTModelForVision2Seq)

        use_cache (`Optional[bool]`, defaults to `True`):
            Whether or not past key/values cache should be used. Defaults to `True`.

        > Parameters for ORTModelForCausalLM

        use_merged (`Optional[bool]`, defaults to `None`):
            whether or not to use a single ONNX that handles both the decoding without and with past key values reuse. This option defaults
            to `True` if loading from a local repository and a merged decoder is found. When exporting with `export=True`,
            defaults to `False`. This option should be set to `True` to minimize memory usage.

        Returns:
            `ORTModel`: The loaded ORTModel model.
        """

        if isinstance(model_id, Path):
            model_id = model_id.as_posix()

        if is_offline_mode() and not local_files_only:
            logger.info("Offline mode: setting `local_files_only=True`")
            local_files_only = True

        _export = export
        try:
            if local_files_only and not os.path.isdir(model_id):
                object_id = model_id.replace("/", "--")
                cached_model_dir = os.path.join(cache_dir, f"models--{object_id}")
                refs_file = os.path.join(os.path.join(cached_model_dir, "refs"), revision or "main")
                with open(refs_file) as f:
                    _revision = f.read()
                model_id = os.path.join(cached_model_dir, "snapshots", _revision)

            onnx_files = find_files_matching_pattern(
                model_id,
                pattern=ONNX_FILE_PATTERN,
                glob_pattern="**/*.onnx",
                subfolder=subfolder,
                token=token,
                revision=revision,
            )

            _export = len(onnx_files) == 0
            if _export ^ export:
                if export:
                    logger.warning(
                        f"The model {model_id} was already converted to ONNX but got `export=True`, the model will be converted to ONNX once again. "
                        "Don't forget to save the resulting model with `.save_pretrained()`"
                    )
                    _export = True
                else:
                    logger.warning(
                        f"No ONNX files were found for {model_id}, setting `export=True` to convert the model to ONNX. "
                        "Don't forget to save the resulting model with `.save_pretrained()`"
                    )
        except Exception as exception:
            logger.warning(
                f"Could not infer whether the model was already converted or not to ONNX, keeping `export={export}`.\n{exception}"
            )

        if _export:
            file_name = kwargs.pop("file_name", None)
            if file_name is not None:
                logger.warning(
                    f"`file_name` was set to `{file_name}` but will be ignored as the model will be converted to ONNX"
                )

        return super().from_pretrained(
            model_id,
            export=_export,
            force_download=force_download,
            token=token,
            cache_dir=cache_dir,
            subfolder=subfolder,
            local_files_only=local_files_only,
            trust_remote_code=trust_remote_code,
            revision=revision,
            provider=provider,
            providers=providers,
            provider_options=provider_options,
            session_options=session_options,
            use_io_binding=use_io_binding,
            **kwargs,
        )

    def can_generate(self) -> bool:
        """
        Returns whether this model can generate sequences with `.generate()`.
        """
        return isinstance(self, GenerationMixin)

    def _warn_on_unhandled_inputs(self, kwargs: Dict[str, Any]) -> None:
        """Warn about unhandled input arguments.

        Args:
            kwargs: Dictionary of unhandled input arguments.
        """
        if kwargs:
            logger.warning(
                f"{self.__class__.__name__} received {', '.join(kwargs.keys())}, but do not handle those arguments. "
                "Please use `ORTModelForCustomTasks` if your model takes/returns arbitrary or custom tensor inputs/outputs. "
                "Or open an issue/PR in optimum repository (https://github.com/huggingface/optimum) if this argument needs to be supported in this class."
            )


FEATURE_EXTRACTION_EXAMPLE = r"""
    Example of feature extraction:

    ```python
    >>> from transformers import {processor_class}
    >>> from optimum.onnxruntime import {model_class}
    >>> import torch

    >>> tokenizer = {processor_class}.from_pretrained("{checkpoint}")
    >>> model = {model_class}.from_pretrained("{checkpoint}")

    >>> inputs = tokenizer("My name is Philipp and I live in Germany.", return_tensors="np")

    >>> outputs = model(**inputs)
    >>> last_hidden_state = outputs.last_hidden_state
    >>> list(last_hidden_state.shape)
    [1, 12, 384]
    ```

    Example using `transformers.pipeline`:

    ```python
    >>> from transformers import {processor_class}, pipeline
    >>> from optimum.onnxruntime import {model_class}

    >>> tokenizer = {processor_class}.from_pretrained("{checkpoint}")
    >>> model = {model_class}.from_pretrained("{checkpoint}")
    >>> onnx_extractor = pipeline("feature-extraction", model=model, tokenizer=tokenizer)

    >>> text = "My name is Philipp and I live in Germany."
    >>> pred = onnx_extractor(text)
    ```
"""


@add_end_docstrings(ONNX_MODEL_END_DOCSTRING)
class ORTModelForFeatureExtraction(ORTModel):
    """
    ONNX Model for feature-extraction task.
    """

    auto_model_class = AutoModel

    @add_start_docstrings_to_model_forward(
        ONNX_TEXT_INPUTS_DOCSTRING.format("batch_size, sequence_length")
        + FEATURE_EXTRACTION_EXAMPLE.format(
            processor_class=_TOKENIZER_FOR_DOC,
            model_class="ORTModelForFeatureExtraction",
            checkpoint="optimum/all-MiniLM-L6-v2",
        )
    )
    def forward(
        self,
        input_ids: Optional[Union[torch.Tensor, np.ndarray]] = None,
        attention_mask: Optional[Union[torch.Tensor, np.ndarray]] = None,
        token_type_ids: Optional[Union[torch.Tensor, np.ndarray]] = None,
        position_ids: Optional[Union[torch.Tensor, np.ndarray]] = None,
        pixel_values: Optional[Union[torch.Tensor, np.ndarray]] = None,
        input_features: Optional[Union[torch.Tensor, np.ndarray]] = None,
        input_values: Optional[Union[torch.Tensor, np.ndarray]] = None,
        *,
        return_dict: bool = True,
        **kwargs,
    ):
        # Warn about any unexpected kwargs using the helper method
        self._warn_on_unhandled_inputs(kwargs)

        # Determine the tensor type from any available tensor input
        tensor_inputs = [
            input_ids,
            attention_mask,
            token_type_ids,
            position_ids,
            pixel_values,
            input_features,
            input_values,
        ]
        first_tensor = next(filter(lambda x: x is not None, tensor_inputs))
        use_torch = isinstance(first_tensor, torch.Tensor)
        self.raise_on_numpy_input_io_binding(use_torch)

        if token_type_ids is None and "token_type_ids" in self.input_names:
            token_type_ids = torch.zeros_like(input_ids) if use_torch else np.zeros_like(input_ids)

        # Build model_inputs dictionary
        model_inputs = {
            "input_ids": input_ids,
            "attention_mask": attention_mask,
            "token_type_ids": token_type_ids,
            "position_ids": position_ids,
            "pixel_values": pixel_values,
            "input_features": input_features,
            "input_values": input_values,
        }

        if self.use_io_binding:
            output_shapes, output_buffers = self._prepare_io_binding(model_inputs)

            # run inference with binding & synchronize in case of multiple CUDA streams
            if self.device.type == "cpu":
                self.session.run_with_iobinding(self._io_binding)
            else:
                self._io_binding.synchronize_inputs()
                self.session.run_with_iobinding(self._io_binding)
                self._io_binding.synchronize_outputs()

            last_hidden_state = output_buffers["last_hidden_state"].view(output_shapes["last_hidden_state"])
        else:
            onnx_inputs = self._prepare_onnx_inputs(use_torch, model_inputs)
            onnx_outputs = self.model.run(None, onnx_inputs)
            model_outputs = self._prepare_onnx_outputs(use_torch, onnx_outputs)

            if "last_hidden_state" in self.output_names:
                last_hidden_state = model_outputs["last_hidden_state"]
            else:
                # TODO: This allows to support sentence-transformers models (sentence embedding), but is not validated.
                last_hidden_state = next(iter(model_outputs.values()))

        if not return_dict:
            return (last_hidden_state,)

        # converts output to namedtuple for pipelines post-processing
        return BaseModelOutput(last_hidden_state=last_hidden_state)


MASKED_LM_EXAMPLE = r"""
    Example of feature extraction:

    ```python
    >>> from transformers import {processor_class}
    >>> from optimum.onnxruntime import {model_class}
    >>> import torch

    >>> tokenizer = {processor_class}.from_pretrained("{checkpoint}")
    >>> model = {model_class}.from_pretrained("{checkpoint}")

    >>> inputs = tokenizer("The capital of France is [MASK].", return_tensors="np")

    >>> outputs = model(**inputs)
    >>> logits = outputs.logits
    >>> list(logits.shape)
    [1, 8, 28996]
    ```

    Example using `transformers.pipeline`:

    ```python
    >>> from transformers import {processor_class}, pipeline
    >>> from optimum.onnxruntime import {model_class}

    >>> tokenizer = {processor_class}.from_pretrained("{checkpoint}")
    >>> model = {model_class}.from_pretrained("{checkpoint}")
    >>> fill_masker = pipeline("fill-mask", model=model, tokenizer=tokenizer)

    >>> text = "The capital of France is [MASK]."
    >>> pred = fill_masker(text)
    ```
"""


@add_end_docstrings(ONNX_MODEL_END_DOCSTRING)
class ORTModelForMaskedLM(ORTModel):
    """
    ONNX Model with a MaskedLMOutput for masked language modeling tasks. This class officially supports albert, bert, camembert, convbert, data2vec_text, deberta, deberta_v2, distilbert, electra, flaubert, ibert, mobilebert, roberta, roformer, squeezebert, xlm, xlm_roberta.
    """

    auto_model_class = AutoModelForMaskedLM

    @add_start_docstrings_to_model_forward(
        ONNX_TEXT_INPUTS_DOCSTRING.format("batch_size, sequence_length")
        + MASKED_LM_EXAMPLE.format(
            processor_class=_TOKENIZER_FOR_DOC,
            model_class="ORTModelForMaskedLM",
            checkpoint="optimum/bert-base-uncased-for-fill-mask",
        )
    )
    def forward(
        self,
        input_ids: Optional[Union[torch.Tensor, np.ndarray]] = None,
        attention_mask: Optional[Union[torch.Tensor, np.ndarray]] = None,
        token_type_ids: Optional[Union[torch.Tensor, np.ndarray]] = None,
        *,
        return_dict: bool = True,
        **kwargs,
    ):
        # Warn about any unexpected kwargs using the helper method
        self._warn_on_unhandled_inputs(kwargs)

        use_torch = isinstance(input_ids, torch.Tensor)
        self.raise_on_numpy_input_io_binding(use_torch)

        if "token_type_ids" in self.input_names and token_type_ids is None:
            token_type_ids = torch.zeros_like(input_ids) if use_torch else np.zeros_like(input_ids)

        model_inputs = {
            "input_ids": input_ids,
            "attention_mask": attention_mask,
            "token_type_ids": token_type_ids,
        }

        if self.use_io_binding:
            output_shapes, output_buffers = self._prepare_io_binding(model_inputs)

            # run inference with binding & synchronize in case of multiple CUDA streams
            if self.device.type == "cpu":
                self.session.run_with_iobinding(self._io_binding)
            else:
                self._io_binding.synchronize_inputs()
                self.session.run_with_iobinding(self._io_binding)
                self._io_binding.synchronize_outputs()

            logits = output_buffers["logits"].view(output_shapes["logits"])
        else:
            onnx_inputs = self._prepare_onnx_inputs(use_torch, model_inputs)
            onnx_outputs = self.model.run(None, onnx_inputs)
            model_outputs = self._prepare_onnx_outputs(use_torch, onnx_outputs)

            logits = model_outputs["logits"]

        if not return_dict:
            return (logits,)

        # converts output to namedtuple for pipelines post-processing
        return MaskedLMOutput(logits=logits)


QUESTION_ANSWERING_EXAMPLE = r"""
    Example of question answering:

    ```python
    >>> from transformers import {processor_class}
    >>> from optimum.onnxruntime import {model_class}
    >>> import torch

    >>> tokenizer = {processor_class}.from_pretrained("{checkpoint}")
    >>> model = {model_class}.from_pretrained("{checkpoint}")

    >>> question, text = "Who was Jim Henson?", "Jim Henson was a nice puppet"
    >>> inputs = tokenizer(question, text, return_tensors="np")
    >>> start_positions = torch.tensor([1])
    >>> end_positions = torch.tensor([3])

    >>> outputs = model(**inputs, start_positions=start_positions, end_positions=end_positions)
    >>> start_scores = outputs.start_logits
    >>> end_scores = outputs.end_logits
    ```
    Example using `transformers.pipeline`:

    ```python
    >>> from transformers import {processor_class}, pipeline
    >>> from optimum.onnxruntime import {model_class}

    >>> tokenizer = {processor_class}.from_pretrained("{checkpoint}")
    >>> model = {model_class}.from_pretrained("{checkpoint}")
    >>> onnx_qa = pipeline("question-answering", model=model, tokenizer=tokenizer)

    >>> question, text = "Who was Jim Henson?", "Jim Henson was a nice puppet"
    >>> pred = onnx_qa(question, text)
    ```
"""


@add_end_docstrings(ONNX_MODEL_END_DOCSTRING)
class ORTModelForQuestionAnswering(ORTModel):
    """
    ONNX Model with a QuestionAnsweringModelOutput for extractive question-answering tasks like SQuAD. This class officially supports albert, bart, bert, camembert, convbert, data2vec_text, deberta, deberta_v2, distilbert, electra, flaubert, gptj, ibert, mbart, mobilebert, nystromformer, roberta, roformer, squeezebert, xlm, xlm_roberta.
    """

    auto_model_class = AutoModelForQuestionAnswering

    @add_start_docstrings_to_model_forward(
        ONNX_TEXT_INPUTS_DOCSTRING.format("batch_size, sequence_length")
        + QUESTION_ANSWERING_EXAMPLE.format(
            processor_class=_TOKENIZER_FOR_DOC,
            model_class="ORTModelForQuestionAnswering",
            checkpoint="optimum/roberta-base-squad2",
        )
    )
    def forward(
        self,
        input_ids: Optional[Union[torch.Tensor, np.ndarray]] = None,
        attention_mask: Optional[Union[torch.Tensor, np.ndarray]] = None,
        token_type_ids: Optional[Union[torch.Tensor, np.ndarray]] = None,
        *,
        return_dict: bool = True,
        **kwargs,
    ):
        # Warn about any unexpected kwargs using the helper method
        self._warn_on_unhandled_inputs(kwargs)

        use_torch = isinstance(input_ids, torch.Tensor)
        self.raise_on_numpy_input_io_binding(use_torch)

        if token_type_ids is None and "token_type_ids" in self.input_names:
            token_type_ids = torch.zeros_like(input_ids) if use_torch else np.zeros_like(input_ids)

        model_inputs = {
            "input_ids": input_ids,
            "attention_mask": attention_mask,
            "token_type_ids": token_type_ids,
        }

        if self.use_io_binding:
            output_shapes, output_buffers = self._prepare_io_binding(model_inputs)

            # run inference with binding & synchronize in case of multiple CUDA streams
            if self.device.type == "cpu":
                self.session.run_with_iobinding(self._io_binding)
            else:
                self._io_binding.synchronize_inputs()
                self.session.run_with_iobinding(self._io_binding)
                self._io_binding.synchronize_outputs()

            start_logits = output_buffers["start_logits"].view(output_shapes["start_logits"])
            end_logits = output_buffers["end_logits"].view(output_shapes["end_logits"])
        else:
            onnx_inputs = self._prepare_onnx_inputs(use_torch, model_inputs)
            onnx_outputs = self.model.run(None, onnx_inputs)
            model_outputs = self._prepare_onnx_outputs(use_torch, onnx_outputs)

            start_logits = model_outputs["start_logits"]
            end_logits = model_outputs["end_logits"]

        if not return_dict:
            return (start_logits, end_logits)

        # converts output to namedtuple for pipelines post-processing
        return QuestionAnsweringModelOutput(start_logits=start_logits, end_logits=end_logits)


SEQUENCE_CLASSIFICATION_EXAMPLE = r"""
    Example of single-label classification:

    ```python
    >>> from transformers import {processor_class}
    >>> from optimum.onnxruntime import {model_class}
    >>> import torch

    >>> tokenizer = {processor_class}.from_pretrained("{checkpoint}")
    >>> model = {model_class}.from_pretrained("{checkpoint}")

    >>> inputs = tokenizer("Hello, my dog is cute", return_tensors="np")

    >>> outputs = model(**inputs)
    >>> logits = outputs.logits
    >>> list(logits.shape)
    [1, 2]
    ```

    Example using `transformers.pipelines`:

    ```python
    >>> from transformers import {processor_class}, pipeline
    >>> from optimum.onnxruntime import {model_class}

    >>> tokenizer = {processor_class}.from_pretrained("{checkpoint}")
    >>> model = {model_class}.from_pretrained("{checkpoint}")
    >>> onnx_classifier = pipeline("text-classification", model=model, tokenizer=tokenizer)

    >>> text = "Hello, my dog is cute"
    >>> pred = onnx_classifier(text)
    ```

    Example using zero-shot-classification `transformers.pipelines`:

    ```python
    >>> from transformers import {processor_class}, pipeline
    >>> from optimum.onnxruntime import {model_class}

    >>> tokenizer = {processor_class}.from_pretrained("optimum/distilbert-base-uncased-mnli")
    >>> model = {model_class}.from_pretrained("optimum/distilbert-base-uncased-mnli")
    >>> onnx_z0 = pipeline("zero-shot-classification", model=model, tokenizer=tokenizer)

    >>> sequence_to_classify = "Who are you voting for in 2020?"
    >>> candidate_labels = ["Europe", "public health", "politics", "elections"]
    >>> pred = onnx_z0(sequence_to_classify, candidate_labels, multi_label=True)
    ```
"""


@add_end_docstrings(ONNX_MODEL_END_DOCSTRING)
class ORTModelForSequenceClassification(ORTModel):
    """
    ONNX Model with a sequence classification/regression head on top (a linear layer on top of the
    pooled output) e.g. for GLUE tasks. This class officially supports albert, bart, bert, camembert, convbert, data2vec_text, deberta, deberta_v2, distilbert, electra, flaubert, ibert, mbart, mobilebert, nystromformer, roberta, roformer, squeezebert, xlm, xlm_roberta.
    """

    auto_model_class = AutoModelForSequenceClassification

    @add_start_docstrings_to_model_forward(
        ONNX_TEXT_INPUTS_DOCSTRING.format("batch_size, sequence_length")
        + SEQUENCE_CLASSIFICATION_EXAMPLE.format(
            processor_class=_TOKENIZER_FOR_DOC,
            model_class="ORTModelForSequenceClassification",
            checkpoint="optimum/distilbert-base-uncased-finetuned-sst-2-english",
        )
    )
    def forward(
        self,
        input_ids: Optional[Union[torch.Tensor, np.ndarray]] = None,
        attention_mask: Optional[Union[torch.Tensor, np.ndarray]] = None,
        token_type_ids: Optional[Union[torch.Tensor, np.ndarray]] = None,
        *,
        return_dict: bool = True,
        **kwargs,
    ):
        # Warn about any unexpected kwargs using the helper method
        self._warn_on_unhandled_inputs(kwargs)

        use_torch = isinstance(input_ids, torch.Tensor)
        self.raise_on_numpy_input_io_binding(use_torch)

        if token_type_ids is None and "token_type_ids" in self.input_names:
            token_type_ids = torch.zeros_like(input_ids) if use_torch else np.zeros_like(input_ids)

        model_inputs = {
            "input_ids": input_ids,
            "attention_mask": attention_mask,
            "token_type_ids": token_type_ids,
        }

        if self.use_io_binding:
            output_shapes, output_buffers = self._prepare_io_binding(model_inputs)

            # run inference with binding & synchronize in case of multiple CUDA streams
            if self.device.type == "cpu":
                self.session.run_with_iobinding(self._io_binding)
            else:
                self._io_binding.synchronize_inputs()
                self.session.run_with_iobinding(self._io_binding)
                self._io_binding.synchronize_outputs()

            logits = output_buffers["logits"].view(output_shapes["logits"])
        else:
            onnx_inputs = self._prepare_onnx_inputs(use_torch, model_inputs)
            onnx_outputs = self.model.run(None, onnx_inputs)
            model_outputs = self._prepare_onnx_outputs(use_torch, onnx_outputs)

            logits = model_outputs["logits"]

        if not return_dict:
            return (logits,)

        # converts output to namedtuple for pipelines post-processing
        return SequenceClassifierOutput(logits=logits)


TOKEN_CLASSIFICATION_EXAMPLE = r"""
    Example of token classification:

    ```python
    >>> from transformers import {processor_class}
    >>> from optimum.onnxruntime import {model_class}
    >>> import torch

    >>> tokenizer = {processor_class}.from_pretrained("{checkpoint}")
    >>> model = {model_class}.from_pretrained("{checkpoint}")

    >>> inputs = tokenizer("My name is Philipp and I live in Germany.", return_tensors="np")

    >>> outputs = model(**inputs)
    >>> logits = outputs.logits
    >>> list(logits.shape)
    [1, 12, 9]
    ```

    Example using `transformers.pipelines`:

    ```python
    >>> from transformers import {processor_class}, pipeline
    >>> from optimum.onnxruntime import {model_class}

    >>> tokenizer = {processor_class}.from_pretrained("{checkpoint}")
    >>> model = {model_class}.from_pretrained("{checkpoint}")
    >>> onnx_ner = pipeline("token-classification", model=model, tokenizer=tokenizer)

    >>> text = "My name is Philipp and I live in Germany."
    >>> pred = onnx_ner(text)
    ```
"""


@add_end_docstrings(ONNX_MODEL_END_DOCSTRING)
class ORTModelForTokenClassification(ORTModel):
    """
    ONNX Model with a token classification head on top (a linear layer on top of the hidden-states output) e.g.
    for Named-Entity-Recognition (NER) tasks. This class officially supports albert, bert, bloom, camembert, convbert, data2vec_text, deberta, deberta_v2, distilbert, electra, flaubert, gpt2, ibert, mobilebert, roberta, roformer, squeezebert, xlm, xlm_roberta.

    """

    auto_model_class = AutoModelForTokenClassification

    @add_start_docstrings_to_model_forward(
        ONNX_TEXT_INPUTS_DOCSTRING.format("batch_size, sequence_length")
        + TOKEN_CLASSIFICATION_EXAMPLE.format(
            processor_class=_TOKENIZER_FOR_DOC,
            model_class="ORTModelForTokenClassification",
            checkpoint="optimum/bert-base-NER",
        )
    )
    def forward(
        self,
        input_ids: Optional[Union[torch.Tensor, np.ndarray]] = None,
        attention_mask: Optional[Union[torch.Tensor, np.ndarray]] = None,
        token_type_ids: Optional[Union[torch.Tensor, np.ndarray]] = None,
        *,
        return_dict: bool = True,
        **kwargs,
    ):
        # Warn about any unexpected kwargs using the helper method
        self._warn_on_unhandled_inputs(kwargs)

        use_torch = isinstance(input_ids, torch.Tensor)
        self.raise_on_numpy_input_io_binding(use_torch)

        if token_type_ids is None and "token_type_ids" in self.input_names:
            token_type_ids = torch.zeros_like(input_ids) if use_torch else np.zeros_like(input_ids)

        model_inputs = {
            "input_ids": input_ids,
            "attention_mask": attention_mask,
            "token_type_ids": token_type_ids,
        }

        if self.use_io_binding:
            output_shapes, output_buffers = self._prepare_io_binding(model_inputs)

            # run inference with binding & synchronize in case of multiple CUDA streams
            if self.device.type == "cpu":
                self.session.run_with_iobinding(self._io_binding)
            else:
                self._io_binding.synchronize_inputs()
                self.session.run_with_iobinding(self._io_binding)
                self._io_binding.synchronize_outputs()

            logits = output_buffers["logits"].view(output_shapes["logits"])
        else:
            onnx_inputs = self._prepare_onnx_inputs(use_torch, model_inputs)
            onnx_outputs = self.model.run(None, onnx_inputs)
            model_outputs = self._prepare_onnx_outputs(use_torch, onnx_outputs)

            logits = model_outputs["logits"]

        if not return_dict:
            return (logits,)

        return TokenClassifierOutput(logits=logits)


MULTIPLE_CHOICE_EXAMPLE = r"""
    Example of mutliple choice:

    ```python
    >>> from transformers import {processor_class}
    >>> from optimum.onnxruntime import {model_class}

    >>> tokenizer = {processor_class}.from_pretrained("{checkpoint}")
    >>> model = {model_class}.from_pretrained("{checkpoint}", export=True)

    >>> num_choices = 4
    >>> first_sentence = ["Members of the procession walk down the street holding small horn brass instruments."] * num_choices
    >>> second_sentence = [
    ...     "A drum line passes by walking down the street playing their instruments.",
    ...     "A drum line has heard approaching them.",
    ...     "A drum line arrives and they're outside dancing and asleep.",
    ...     "A drum line turns the lead singer watches the performance."
    ... ]
    >>> inputs = tokenizer(first_sentence, second_sentence, truncation=True, padding=True)

    # Unflatten the inputs values expanding it to the shape [batch_size, num_choices, seq_length]
    >>> for k, v in inputs.items():
    ...     inputs[k] = [v[i: i + num_choices] for i in range(0, len(v), num_choices)]
    >>> inputs = dict(inputs.convert_to_tensors(tensor_type="pt"))
    >>> outputs = model(**inputs)
    >>> logits = outputs.logits
    ```
"""


@add_end_docstrings(ONNX_MODEL_END_DOCSTRING)
class ORTModelForMultipleChoice(ORTModel):
    """
    ONNX Model with a multiple choice classification head on top (a linear layer on top of the pooled output and a
    softmax) e.g. for RocStories/SWAG tasks. This class officially supports albert, bert, camembert, convbert, data2vec_text, deberta_v2, distilbert, electra, flaubert, ibert, mobilebert, nystromformer, roberta, roformer, squeezebert, xlm, xlm_roberta.
    """

    auto_model_class = AutoModelForMultipleChoice

    @add_start_docstrings_to_model_forward(
        ONNX_TEXT_INPUTS_DOCSTRING.format("batch_size, sequence_length")
        + MULTIPLE_CHOICE_EXAMPLE.format(
            processor_class=_TOKENIZER_FOR_DOC,
            model_class="ORTModelForMultipleChoice",
            checkpoint="ehdwns1516/bert-base-uncased_SWAG",
        )
    )
    def forward(
        self,
        input_ids: Optional[Union[torch.Tensor, np.ndarray]] = None,
        attention_mask: Optional[Union[torch.Tensor, np.ndarray]] = None,
        token_type_ids: Optional[Union[torch.Tensor, np.ndarray]] = None,
        *,
        return_dict: bool = True,
        **kwargs,
    ):
        # Warn about any unexpected kwargs using the helper method
        self._warn_on_unhandled_inputs(kwargs)

        use_torch = isinstance(input_ids, torch.Tensor)
        self.raise_on_numpy_input_io_binding(use_torch)

        if token_type_ids is None and "token_type_ids" in self.input_names:
            token_type_ids = torch.zeros_like(input_ids) if use_torch else np.zeros_like(input_ids)

        model_inputs = {
            "input_ids": input_ids,
            "attention_mask": attention_mask,
            "token_type_ids": token_type_ids,
        }

        if self.use_io_binding:
            output_shapes, output_buffers = self._prepare_io_binding(model_inputs)

            # run inference with binding & synchronize in case of multiple CUDA streams
            if self.device.type == "cpu":
                self.session.run_with_iobinding(self._io_binding)
            else:
                self._io_binding.synchronize_inputs()
                self.session.run_with_iobinding(self._io_binding)
                self._io_binding.synchronize_outputs()

            logits = output_buffers["logits"].view(output_shapes["logits"])
        else:
            onnx_inputs = self._prepare_onnx_inputs(use_torch, model_inputs)
            onnx_outputs = self.model.run(None, onnx_inputs)
            model_outputs = self._prepare_onnx_outputs(use_torch, onnx_outputs)

            logits = model_outputs["logits"]

        if not return_dict:
            return (logits,)

        # converts output to namedtuple for pipelines post-processing
        return MultipleChoiceModelOutput(logits=logits)


IMAGE_CLASSIFICATION_EXAMPLE = r"""
    Example of image classification:

    ```python
    >>> import requests
    >>> from PIL import Image
    >>> from optimum.onnxruntime import {model_class}
    >>> from transformers import {processor_class}

    >>> url = "http://images.cocodataset.org/val2017/000000039769.jpg"
    >>> image = Image.open(requests.get(url, stream=True).raw)

    >>> preprocessor = {processor_class}.from_pretrained("{checkpoint}")
    >>> model = {model_class}.from_pretrained("{checkpoint}")

    >>> inputs = preprocessor(images=image, return_tensors="np")

    >>> outputs = model(**inputs)
    >>> logits = outputs.logits
    ```

    Example using `transformers.pipeline`:

    ```python
    >>> import requests
    >>> from PIL import Image
    >>> from transformers import {processor_class}, pipeline
    >>> from optimum.onnxruntime import {model_class}

    >>> preprocessor = {processor_class}.from_pretrained("{checkpoint}")
    >>> model = {model_class}.from_pretrained("{checkpoint}")
    >>> onnx_image_classifier = pipeline("image-classification", model=model, feature_extractor=preprocessor)

    >>> url = "http://images.cocodataset.org/val2017/000000039769.jpg"
    >>> pred = onnx_image_classifier(url)
    ```
"""


@add_end_docstrings(ONNX_MODEL_END_DOCSTRING)
class ORTModelForImageClassification(ORTModel):
    """
    ONNX Model for image-classification tasks. This class officially supports beit, convnext, convnextv2, data2vec_vision, deit, dinov2, levit, mobilenet_v1, mobilenet_v2, mobilevit, poolformer, resnet, segformer, swin, swinv2, vit.
    """

    auto_model_class = AutoModelForImageClassification

    @add_start_docstrings_to_model_forward(
        ONNX_IMAGE_INPUTS_DOCSTRING.format("batch_size, num_channels, height, width")
        + IMAGE_CLASSIFICATION_EXAMPLE.format(
            processor_class=_FEATURE_EXTRACTOR_FOR_DOC,
            model_class="ORTModelForImageClassification",
            checkpoint="optimum/vit-base-patch16-224",
        )
    )
    def forward(
        self,
        pixel_values: Union[torch.Tensor, np.ndarray],
        *,
        return_dict: bool = True,
        **kwargs,
    ):
        # Warn about any unexpected kwargs using the helper method
        self._warn_on_unhandled_inputs(kwargs)

        use_torch = isinstance(pixel_values, torch.Tensor)
        self.raise_on_numpy_input_io_binding(use_torch)

        model_inputs = {
            "pixel_values": pixel_values,
        }

        if self.use_io_binding:
            output_shapes, output_buffers = self._prepare_io_binding(model_inputs)

            # run inference with binding & synchronize in case of multiple CUDA streams
            if self.device.type == "cpu":
                self.session.run_with_iobinding(self._io_binding)
            else:
                self._io_binding.synchronize_inputs()
                self.session.run_with_iobinding(self._io_binding)
                self._io_binding.synchronize_outputs()

            logits = output_buffers["logits"].view(output_shapes["logits"])
        else:
            onnx_inputs = self._prepare_onnx_inputs(use_torch, model_inputs)
            onnx_outputs = self.model.run(None, onnx_inputs)
            model_outputs = self._prepare_onnx_outputs(use_torch, onnx_outputs)

            logits = model_outputs["logits"]

        if not return_dict:
            return (logits,)

        # converts output to namedtuple for pipelines post-processing
        return ImageClassifierOutput(logits=logits)


SEMANTIC_SEGMENTATION_EXAMPLE = r"""
    Example of semantic segmentation:

    ```python
    >>> import requests
    >>> from PIL import Image
    >>> from optimum.onnxruntime import {model_class}
    >>> from transformers import {processor_class}

    >>> url = "http://images.cocodataset.org/val2017/000000039769.jpg"
    >>> image = Image.open(requests.get(url, stream=True).raw)

    >>> preprocessor = {processor_class}.from_pretrained("{checkpoint}")
    >>> model = {model_class}.from_pretrained("{checkpoint}")

    >>> inputs = preprocessor(images=image, return_tensors="np")

    >>> outputs = model(**inputs)
    >>> logits = outputs.logits
    ```

    Example using `transformers.pipeline`:

    ```python
    >>> import requests
    >>> from PIL import Image
    >>> from transformers import {processor_class}, pipeline
    >>> from optimum.onnxruntime import {model_class}

    >>> preprocessor = {processor_class}.from_pretrained("{checkpoint}")
    >>> model = {model_class}.from_pretrained("{checkpoint}")
    >>> onnx_image_segmenter = pipeline("image-segmentation", model=model, feature_extractor=preprocessor)

    >>> url = "http://images.cocodataset.org/val2017/000000039769.jpg"
    >>> pred = onnx_image_segmenter(url)
    ```
"""


@add_end_docstrings(ONNX_MODEL_END_DOCSTRING)
class ORTModelForSemanticSegmentation(ORTModel):
    """
    ONNX Model for semantic-segmentation, with an all-MLP decode head on top e.g. for ADE20k, CityScapes. This class officially supports maskformer, segformer.
    """

    auto_model_class = AutoModelForSemanticSegmentation

    @add_start_docstrings_to_model_forward(
        ONNX_IMAGE_INPUTS_DOCSTRING.format("batch_size, num_channels, height, width")
        + SEMANTIC_SEGMENTATION_EXAMPLE.format(
            processor_class=_FEATURE_EXTRACTOR_FOR_DOC,
            model_class="ORTModelForSemanticSegmentation",
            checkpoint="optimum/segformer-b0-finetuned-ade-512-512",
        )
    )
    def forward(
        self,
        pixel_values: Union[torch.Tensor, np.ndarray],
        *,
        return_dict: bool = True,
        **kwargs,
    ):
        # Warn about any unexpected kwargs using the helper method
        self._warn_on_unhandled_inputs(kwargs)

        use_torch = isinstance(pixel_values, torch.Tensor)
        self.raise_on_numpy_input_io_binding(use_torch)

        model_inputs = {
            "pixel_values": pixel_values,
        }

        if self.use_io_binding:
            output_shapes, output_buffers = self._prepare_io_binding(model_inputs)

            # run inference with binding & synchronize in case of multiple CUDA streams
            if self.device.type == "cpu":
                self.session.run_with_iobinding(self._io_binding)
            else:
                self._io_binding.synchronize_inputs()
                self.session.run_with_iobinding(self._io_binding)
                self._io_binding.synchronize_outputs()

            logits = output_buffers["logits"].view(output_shapes["logits"])
        else:
            onnx_inputs = self._prepare_onnx_inputs(use_torch, model_inputs)
            onnx_outputs = self.model.run(None, onnx_inputs)
            model_outputs = self._prepare_onnx_outputs(use_torch, onnx_outputs)

            logits = model_outputs["logits"]

        if not return_dict:
            return (logits,)

        # converts output to namedtuple for pipelines post-processing
        return SemanticSegmenterOutput(logits=logits)


AUDIO_CLASSIFICATION_EXAMPLE = r"""
    Example of audio classification:

    ```python
    >>> from transformers import {processor_class}
    >>> from optimum.onnxruntime import {model_class}
    >>> from datasets import load_dataset
    >>> import torch

    >>> dataset = load_dataset("hf-internal-testing/librispeech_asr_demo", "clean", split="validation")
    >>> dataset = dataset.sort("id")
    >>> sampling_rate = dataset.features["audio"].sampling_rate

    >>> feature_extractor = {processor_class}.from_pretrained("{checkpoint}")
    >>> model = {model_class}.from_pretrained("{checkpoint}")

    >>> # audio file is decoded on the fly
    >>> inputs = feature_extractor(dataset[0]["audio"]["array"], sampling_rate=sampling_rate, return_tensors="pt")

    >>> with torch.no_grad():
    ...     logits = model(**inputs).logits

    >>> predicted_class_ids = torch.argmax(logits, dim=-1).item()
    >>> predicted_label = model.config.id2label[predicted_class_ids]
    ```
    Example using `transformers.pipeline`:

    ```python
    >>> from transformers import {processor_class}, pipeline
    >>> from optimum.onnxruntime import {model_class}

    >>> feature_extractor = {processor_class}.from_pretrained("{checkpoint}")
    >>> dataset = load_dataset("hf-internal-testing/librispeech_asr_demo", "clean", split="validation")
    >>> dataset = dataset.sort("id")

    >>> model = {model_class}.from_pretrained("{checkpoint}")
    >>> onnx_ac = pipeline("audio-classification", model=model, feature_extractor=feature_extractor)

    >>> pred = onnx_ac(dataset[0]["audio"]["array"])
    ```
"""


@add_end_docstrings(ONNX_MODEL_END_DOCSTRING)
class ORTModelForAudioClassification(ORTModel):
    """
    ONNX Model for audio-classification, with a sequence classification head on top (a linear layer over the pooled output) for tasks like
    SUPERB Keyword Spotting. This class officially supports audio_spectrogram_transformer, data2vec_audio, hubert, sew, sew_d, unispeech, unispeech_sat, wavlm, wav2vec2, wav2vec2-conformer.
    """

    auto_model_class = AutoModelForAudioClassification

    @add_start_docstrings_to_model_forward(
        ONNX_AUDIO_INPUTS_DOCSTRING.format("batch_size, sequence_length")
        + AUDIO_CLASSIFICATION_EXAMPLE.format(
            processor_class=_FEATURE_EXTRACTOR_FOR_DOC,
            model_class="ORTModelForAudioClassification",
            checkpoint="optimum/hubert-base-superb-ks",
        )
    )
    def forward(
        self,
        input_values: Optional[Union[torch.Tensor, np.ndarray]] = None,
        attention_mask: Optional[Union[torch.Tensor, np.ndarray]] = None,
        input_features: Optional[Union[torch.Tensor, np.ndarray]] = None,
        *,
        return_dict: bool = True,
        **kwargs,
    ):
<<<<<<< HEAD
        if self.config.model_type == "whisper":
=======
        # Warn about any unexpected kwargs using the helper method
        self._warn_on_unhandled_inputs(kwargs)

        if self.input_name == "input_features":
>>>>>>> eb6d9edd
            assert input_features is not None, "input_features must be provided for this model"
            input_name = "input_features"
            model_input = input_features
        else:
            assert input_values is not None, "input_values must be provided for this model"
            input_name = "input_values"
            model_input = input_values

        use_torch = isinstance(model_input, torch.Tensor)
        self.raise_on_numpy_input_io_binding(use_torch)

        model_inputs = {
            input_name: model_input,
            "attention_mask": attention_mask,
        }

        if self.use_io_binding:
            output_shapes, output_buffers = self._prepare_io_binding(model_inputs)

            # run inference with binding & synchronize in case of multiple CUDA streams
            if self.device.type == "cpu":
                self.session.run_with_iobinding(self._io_binding)
            else:
                self._io_binding.synchronize_inputs()
                self.session.run_with_iobinding(self._io_binding)
                self._io_binding.synchronize_outputs()

            logits = output_buffers["logits"].view(output_shapes["logits"])
        else:
            onnx_inputs = self._prepare_onnx_inputs(use_torch, model_inputs)
            onnx_outputs = self.model.run(None, onnx_inputs)
            model_outputs = self._prepare_onnx_outputs(use_torch, onnx_outputs)

            logits = model_outputs["logits"]

        if not return_dict:
            return (logits,)

        # converts output to namedtuple for pipelines post-processing
        return SequenceClassifierOutput(logits=logits)


CTC_EXAMPLE = r"""
    Example of CTC:

    ```python
    >>> from transformers import {processor_class}, HubertForCTC
    >>> from optimum.onnxruntime import {model_class}
    >>> from datasets import load_dataset
    >>> import torch

    >>> dataset = load_dataset("hf-internal-testing/librispeech_asr_demo", "clean", split="validation")
    >>> dataset = dataset.sort("id")
    >>> sampling_rate = dataset.features["audio"].sampling_rate

    >>> processor = {processor_class}.from_pretrained("{checkpoint}")
    >>> model = {model_class}.from_pretrained("{checkpoint}")

    >>> # audio file is decoded on the fly
    >>> inputs = processor(dataset[0]["audio"]["array"], sampling_rate=sampling_rate, return_tensors="pt")
    >>> with torch.no_grad():
    ...     logits = model(**inputs).logits
    >>> predicted_ids = torch.argmax(logits, dim=-1)

    >>> transcription = processor.batch_decode(predicted_ids)
    ```
"""


@add_end_docstrings(ONNX_MODEL_END_DOCSTRING)
class ORTModelForCTC(ORTModel):
    """
    ONNX Model with a language modeling head on top for Connectionist Temporal Classification (CTC). This class officially supports data2vec_audio, hubert, sew, sew_d, unispeech, unispeech_sat, wavlm, wav2vec2, wav2vec2-conformer.
    """

    auto_model_class = AutoModelForCTC

    @add_start_docstrings_to_model_forward(
        ONNX_AUDIO_INPUTS_DOCSTRING.format("batch_size, sequence_length")
        + CTC_EXAMPLE.format(
            processor_class=_PROCESSOR_FOR_DOC,
            model_class="ORTModelForCTC",
            checkpoint="optimum/hubert-large-ls960-ft",
        )
    )
    def forward(
        self,
        input_values: Optional[Union[torch.Tensor, np.ndarray]] = None,
        *,
        return_dict: bool = True,
        **kwargs,
    ):
        # Warn about any unexpected kwargs using the helper method
        self._warn_on_unhandled_inputs(kwargs)

        use_torch = isinstance(input_values, torch.Tensor)
        self.raise_on_numpy_input_io_binding(use_torch)

        model_inputs = {
            "input_values": input_values,
        }

        if self.use_io_binding:
            batch_size = input_values.shape[0]
            sequence_length = input_values.shape[-1]

            for kernel_size, stride in zip(self.config.conv_kernel, self.config.conv_stride):
                sequence_length = (sequence_length - kernel_size) // stride + 1

            known_output_shapes = {"logits": [batch_size, sequence_length, self.config.vocab_size]}

            output_shapes, output_buffers = self._prepare_io_binding(
                model_inputs, known_output_shapes=known_output_shapes
            )

            # run inference with binding & synchronize in case of multiple CUDA streams
            if self.device.type == "cpu":
                self.session.run_with_iobinding(self._io_binding)
            else:
                self._io_binding.synchronize_inputs()
                self.session.run_with_iobinding(self._io_binding)
                self._io_binding.synchronize_outputs()

            logits = output_buffers["logits"].view(output_shapes["logits"])
        else:
            onnx_inputs = self._prepare_onnx_inputs(use_torch, model_inputs)
            onnx_outputs = self.model.run(None, onnx_inputs)
            model_outputs = self._prepare_onnx_outputs(use_torch, onnx_outputs)

            logits = model_outputs["logits"]

        if not return_dict:
            return (logits,)

        # converts output to namedtuple for pipelines post-processing
        return CausalLMOutput(logits=logits)


AUDIO_XVECTOR_EXAMPLE = r"""
    Example of Audio XVector:

    ```python
    >>> from transformers import {processor_class}
    >>> from optimum.onnxruntime import {model_class}
    >>> from datasets import load_dataset
    >>> import torch

    >>> dataset = load_dataset("hf-internal-testing/librispeech_asr_demo", "clean", split="validation")
    >>> dataset = dataset.sort("id")
    >>> sampling_rate = dataset.features["audio"].sampling_rate

    >>> feature_extractor = {processor_class}.from_pretrained("{checkpoint}")
    >>> model = {model_class}.from_pretrained("{checkpoint}")

    >>> # audio file is decoded on the fly
    >>> inputs = feature_extractor(
    ...     [d["array"] for d in dataset[:2]["audio"]], sampling_rate=sampling_rate, return_tensors="pt", padding=True
    ... )
    >>> with torch.no_grad():
    ...     embeddings = model(**inputs).embeddings

    >>> embeddings = torch.nn.functional.normalize(embeddings, dim=-1).cpu()

    >>> cosine_sim = torch.nn.CosineSimilarity(dim=-1)
    >>> similarity = cosine_sim(embeddings[0], embeddings[1])
    >>> threshold = 0.7
    >>> if similarity < threshold:
    ...     print("Speakers are not the same!")
    >>> round(similarity.item(), 2)
    ```
"""


@add_end_docstrings(ONNX_MODEL_END_DOCSTRING)
class ORTModelForAudioXVector(ORTModel):
    """
    ONNX Model with an XVector feature extraction head on top for tasks like Speaker Verification. This class officially supports data2vec_audio, unispeech_sat, wavlm, wav2vec2, wav2vec2-conformer.
    """

    auto_model_class = AutoModelForAudioXVector

    @add_start_docstrings_to_model_forward(
        ONNX_AUDIO_INPUTS_DOCSTRING.format("batch_size, sequence_length")
        + AUDIO_XVECTOR_EXAMPLE.format(
            processor_class=_FEATURE_EXTRACTOR_FOR_DOC,
            model_class="ORTModelForAudioXVector",
            checkpoint="optimum/wav2vec2-base-superb-sv",
        )
    )
    def forward(
        self,
        input_values: Optional[Union[torch.Tensor, np.ndarray]] = None,
        *,
        return_dict: bool = True,
        **kwargs,
    ):
        # Warn about any unexpected kwargs using the helper method
        self._warn_on_unhandled_inputs(kwargs)

        use_torch = isinstance(input_values, torch.Tensor)
        self.raise_on_numpy_input_io_binding(use_torch)

        model_inputs = {
            "input_values": input_values,
        }

        if self.use_io_binding:
            output_shapes, output_buffers = self._prepare_io_binding(model_inputs)

            # run inference with binding & synchronize in case of multiple CUDA streams
            if self.device.type == "cpu":
                self.session.run_with_iobinding(self._io_binding)
            else:
                self._io_binding.synchronize_inputs()
                self.session.run_with_iobinding(self._io_binding)
                self._io_binding.synchronize_outputs()

            logits = output_buffers["logits"].view(output_shapes["logits"])
            embeddings = output_buffers["embeddings"].view(output_shapes["embeddings"])

        else:
            onnx_inputs = self._prepare_onnx_inputs(use_torch, model_inputs)
            onnx_outputs = self.model.run(None, onnx_inputs)
            model_outputs = self._prepare_onnx_outputs(use_torch, onnx_outputs)

            logits = model_outputs["logits"]
            embeddings = model_outputs["embeddings"]

        if not return_dict:
            return (logits, embeddings)

        # converts output to namedtuple for pipelines post-processing
        return XVectorOutput(logits=logits, embeddings=embeddings)


AUDIO_FRAME_CLASSIFICATION_EXAMPLE = r"""
    Example of audio frame classification:

    ```python
    >>> from transformers import {processor_class}
    >>> from optimum.onnxruntime import {model_class}
    >>> from datasets import load_dataset
    >>> import torch

    >>> dataset = load_dataset("hf-internal-testing/librispeech_asr_demo", "clean", split="validation")
    >>> dataset = dataset.sort("id")
    >>> sampling_rate = dataset.features["audio"].sampling_rate

    >>> feature_extractor = {processor_class}.from_pretrained("{checkpoint}")
    >>> model =  {model_class}.from_pretrained("{checkpoint}")

    >>> inputs = feature_extractor(dataset[0]["audio"]["array"], return_tensors="pt", sampling_rate=sampling_rate)
    >>> with torch.no_grad():
    ...     logits = model(**inputs).logits

    >>> probabilities = torch.sigmoid(logits[0])
    >>> labels = (probabilities > 0.5).long()
    >>> labels[0].tolist()
    ```
"""


@add_end_docstrings(ONNX_MODEL_END_DOCSTRING)
class ORTModelForAudioFrameClassification(ORTModel):
    """
    ONNX Model with a frame classification head on top for tasks like Speaker Diarization. This class officially supports data2vec_audio, unispeech_sat, wavlm, wav2vec2, wav2vec2-conformer.
    """

    auto_model_class = AutoModelForAudioFrameClassification

    @add_start_docstrings_to_model_forward(
        ONNX_AUDIO_INPUTS_DOCSTRING.format("batch_size, sequence_length")
        + AUDIO_FRAME_CLASSIFICATION_EXAMPLE.format(
            processor_class=_FEATURE_EXTRACTOR_FOR_DOC,
            model_class="ORTModelForAudioFrameClassification",
            checkpoint="optimum/wav2vec2-base-superb-sd",
        )
    )
    def forward(
        self,
        input_values: Optional[Union[torch.Tensor, np.ndarray]] = None,
        *,
        return_dict: bool = True,
        **kwargs,
    ):
        # Warn about any unexpected kwargs using the helper method
        self._warn_on_unhandled_inputs(kwargs)

        use_torch = isinstance(input_values, torch.Tensor)
        self.raise_on_numpy_input_io_binding(use_torch)

        model_inputs = {
            "input_values": input_values,
        }

        if self.use_io_binding:
            output_shapes, output_buffers = self._prepare_io_binding(model_inputs)

            # run inference with binding & synchronize in case of multiple CUDA streams
            if self.device.type == "cpu":
                self.session.run_with_iobinding(self._io_binding)
            else:
                self._io_binding.synchronize_inputs()
                self.session.run_with_iobinding(self._io_binding)
                self._io_binding.synchronize_outputs()

            logits = output_buffers["logits"].view(output_shapes["logits"])
        else:
            onnx_inputs = self._prepare_onnx_inputs(use_torch, model_inputs)
            onnx_outputs = self.model.run(None, onnx_inputs)
            model_outputs = self._prepare_onnx_outputs(use_torch, onnx_outputs)

            logits = model_outputs["logits"]

        if not return_dict:
            return (logits,)

        # converts output to namedtuple for pipelines post-processing
        return TokenClassifierOutput(logits=logits)


IMAGE_TO_IMAGE_EXAMPLE = r"""
    Example of image-to-image (Super Resolution):

    ```python
    >>> from transformers import {processor_class}
    >>> from optimum.onnxruntime import {model_class}
    >>> from PIL import Image

    >>> image = Image.open("path/to/image.jpg")

    >>> image_processor = {processor_class}.from_pretrained("{checkpoint}")
    >>> model = {model_class}.from_pretrained("{checkpoint}")

    >>> inputs = image_processor(images=image, return_tensors="pt")

    >>> with torch.no_grad():
    ...     logits = model(**inputs).logits
    ```
"""


@add_end_docstrings(ONNX_MODEL_END_DOCSTRING)
class ORTModelForImageToImage(ORTModel):
    """
    ONNX Model for image-to-image tasks. This class officially supports pix2pix, cyclegan, wav2vec2, wav2vec2-conformer.
    """

    auto_model_class = AutoModelForImageToImage

    @add_start_docstrings_to_model_forward(
        ONNX_IMAGE_INPUTS_DOCSTRING.format("batch_size, num_channels, height, width")
        + IMAGE_TO_IMAGE_EXAMPLE.format(
            processor_class=_PROCESSOR_FOR_DOC,
            model_class="ORTModelForImgageToImage",
            checkpoint="caidas/swin2SR-realworld-sr-x4-64-bsrgan-psnr",
        )
    )
    def forward(
        self,
        pixel_values: Union[torch.Tensor, np.ndarray],
        *,
        return_dict: bool = True,
        **kwargs,
    ):
        # Warn about any unexpected kwargs using the helper method
        self._warn_on_unhandled_inputs(kwargs)

        use_torch = isinstance(pixel_values, torch.Tensor)
        self.raise_on_numpy_input_io_binding(use_torch)

        model_inputs = {
            "pixel_values": pixel_values,
        }

        if self.use_io_binding:
            batch_size, num_channels, height, width = pixel_values.shape

            output_shapes, output_buffers = self._prepare_io_binding(
                model_inputs,
                known_output_shapes={
                    "reconstruction": [
                        batch_size,
                        num_channels,
                        height * self.config.upscale,
                        width * self.config.upscale,
                    ]
                },
            )

            # run inference with binding & synchronize in case of multiple CUDA streams
            if self.device.type == "cpu":
                self.session.run_with_iobinding(self._io_binding)
            else:
                self._io_binding.synchronize_inputs()
                self.session.run_with_iobinding(self._io_binding)
                self._io_binding.synchronize_outputs()

            reconstruction = output_buffers["reconstruction"].view(output_shapes["reconstruction"])
        else:
            onnx_inputs = self._prepare_onnx_inputs(use_torch, model_inputs)
            onnx_outputs = self.model.run(None, onnx_inputs)
            model_outputs = self._prepare_onnx_outputs(use_torch, onnx_outputs)

            reconstruction = model_outputs["reconstruction"]

<<<<<<< HEAD
=======
        if not return_dict:
            return (reconstruction,)

>>>>>>> eb6d9edd
        return ImageSuperResolutionOutput(reconstruction=reconstruction)


CUSTOM_TASKS_EXAMPLE = r"""
    Example of custom tasks(e.g. a sentence transformers taking `pooler_output` as output):

    ```python
    >>> from transformers import {processor_class}
    >>> from optimum.onnxruntime import {model_class}

    >>> tokenizer = {processor_class}.from_pretrained("{checkpoint}")
    >>> model = {model_class}.from_pretrained("{checkpoint}")

    >>> inputs = tokenizer("I love burritos!", return_tensors="np")

    >>> outputs = model(**inputs)
    >>> last_hidden_state = outputs.last_hidden_state
    >>> pooler_output = outputs.pooler_output
    ```

    Example using `transformers.pipelines`(only if the task is supported):

    ```python
    >>> from transformers import {processor_class}, pipeline
    >>> from optimum.onnxruntime import {model_class}

    >>> tokenizer = {processor_class}.from_pretrained("{checkpoint}")
    >>> model = {model_class}.from_pretrained("{checkpoint}")
    >>> onnx_extractor = pipeline("feature-extraction", model=model, tokenizer=tokenizer)

    >>> text = "I love burritos!"
    >>> pred = onnx_extractor(text)
    ```
"""


@add_end_docstrings(ONNX_MODEL_END_DOCSTRING)
class ORTModelForCustomTasks(ORTModel):
    """
    ONNX Model for any custom tasks. It can be used to leverage the inference acceleration for any single-file ONNX model, that may use custom inputs and outputs.
    """

    @add_start_docstrings_to_model_forward(
        CUSTOM_TASKS_EXAMPLE.format(
            processor_class=_TOKENIZER_FOR_DOC,
            model_class="ORTModelForCustomTasks",
            checkpoint="optimum/sbert-all-MiniLM-L6-with-pooler",
        )
    )
    def forward(self, **model_inputs: Union[torch.Tensor, np.ndarray]):
        use_torch = isinstance(next(iter(model_inputs.values())), torch.Tensor)
        self.raise_on_numpy_input_io_binding(use_torch)

        if self.use_io_binding:
            output_shapes, output_buffers = self._prepare_io_binding(model_inputs)

            # run inference with binding & synchronize in case of multiple CUDA streams
            if self.device.type == "cpu":
                self.session.run_with_iobinding(self._io_binding)
            else:
                self._io_binding.synchronize_inputs()
                self.session.run_with_iobinding(self._io_binding)
                self._io_binding.synchronize_outputs()

            model_outputs = {name: output_buffers[name].view(shape) for name, shape in output_shapes.items()}
        else:
            onnx_inputs = self._prepare_onnx_inputs(use_torch, model_inputs)
            onnx_outputs = self.model.run(None, onnx_inputs)
            model_outputs = self._prepare_onnx_outputs(use_torch, onnx_outputs)

        # converts output to namedtuple for pipelines post-processing
        return ModelOutput(**model_outputs)<|MERGE_RESOLUTION|>--- conflicted
+++ resolved
@@ -1491,14 +1491,10 @@
         return_dict: bool = True,
         **kwargs,
     ):
-<<<<<<< HEAD
-        if self.config.model_type == "whisper":
-=======
         # Warn about any unexpected kwargs using the helper method
         self._warn_on_unhandled_inputs(kwargs)
 
-        if self.input_name == "input_features":
->>>>>>> eb6d9edd
+        if self.config.model_type == "whisper":
             assert input_features is not None, "input_features must be provided for this model"
             input_name = "input_features"
             model_input = input_features
@@ -1905,12 +1901,9 @@
 
             reconstruction = model_outputs["reconstruction"]
 
-<<<<<<< HEAD
-=======
         if not return_dict:
             return (reconstruction,)
 
->>>>>>> eb6d9edd
         return ImageSuperResolutionOutput(reconstruction=reconstruction)
 
 
