--- conflicted
+++ resolved
@@ -24,9 +24,7 @@
 
 import numpy as np
 import torch
-from huggingface_hub import hf_hub_download
 from huggingface_hub.constants import HUGGINGFACE_HUB_CACHE
-from huggingface_hub.utils import EntryNotFoundError
 from transformers import (
     AutoConfig,
     AutoModel,
@@ -59,11 +57,8 @@
     TokenClassifierOutput,
     XVectorOutput,
 )
-<<<<<<< HEAD
+from transformers.utils import is_offline_mode
 from transformers.utils.hub import cached_file
-=======
-from transformers.utils import is_offline_mode
->>>>>>> 3adbe7c7
 
 import onnxruntime as ort
 
@@ -72,12 +67,8 @@
 from ..modeling_base import FROM_PRETRAINED_START_DOCSTRING, OptimizedModel
 from ..onnx.utils import _get_external_data_paths
 from ..utils.file_utils import find_files_matching_pattern
-<<<<<<< HEAD
 from ..utils.save_utils import maybe_save_preprocessors
-=======
-from ..utils.save_utils import maybe_load_preprocessors, maybe_save_preprocessors
 from .constants import ONNX_FILE_PATTERN
->>>>>>> 3adbe7c7
 from .io_binding import IOBindingHelper, TypeHelper
 from .utils import (
     check_io_binding,
@@ -524,19 +515,14 @@
                 f"Loading the file {file_name} in the subfolder {subfolder}."
             )
 
-<<<<<<< HEAD
-        model_cache_path = cached_file(
-            model_path,
-            filename=file_name,
-            # hub options
-=======
         if os.path.isdir(model_id):
             model_id = subfolder
             subfolder = ""
 
-        model_cache_path, preprocessors = cls._cached_file(
-            model_path=model_id,
->>>>>>> 3adbe7c7
+        model_cache_path = cached_file(
+            model_id,
+            filename=file_name,
+            # hub options
             token=token,
             revision=revision,
             subfolder=subfolder,
@@ -545,11 +531,10 @@
             local_files_only=local_files_only,
         )
         new_model_save_dir = Path(model_cache_path).parent
-<<<<<<< HEAD
 
         try:
             cached_file(
-                model_path,
+                model_id,
                 filename=file_name + "_data",
                 # hub options
                 token=token,
@@ -563,8 +548,6 @@
             # If the external data file is not found, we assume that the model is not using external data.
             print(e)
             pass
-=======
->>>>>>> 3adbe7c7
 
         # model_save_dir can be provided in kwargs as a TemporaryDirectory instance, in which case we want to keep it
         # instead of the path only.
@@ -1012,60 +995,6 @@
 
         return model_outputs
 
-<<<<<<< HEAD
-=======
-    @staticmethod
-    def _cached_file(
-        model_path: Union[Path, str],
-        token: Optional[Union[bool, str]] = None,
-        revision: Optional[str] = None,
-        force_download: bool = False,
-        cache_dir: str = HUGGINGFACE_HUB_CACHE,
-        file_name: Optional[str] = None,
-        subfolder: str = "",
-        local_files_only: bool = False,
-    ):
-        if isinstance(model_path, Path):
-            model_path = model_path.as_posix()
-
-        # locates a file in a local folder and repo, downloads and cache it if necessary.
-        if os.path.isdir(model_path):
-            model_cache_path = os.path.join(model_path, subfolder, file_name)
-            preprocessors = maybe_load_preprocessors(model_path)
-        else:
-            model_path = model_path.replace(os.sep, "/")
-            subfolder = str(subfolder).replace(os.sep, "/")
-            model_cache_path = hf_hub_download(
-                repo_id=model_path,
-                filename=file_name,
-                subfolder=subfolder,
-                token=token,
-                revision=revision,
-                cache_dir=cache_dir,
-                force_download=force_download,
-                local_files_only=local_files_only,
-            )
-            # try download external data
-            try:
-                hf_hub_download(
-                    repo_id=model_path,
-                    subfolder=subfolder,
-                    filename=file_name + "_data",
-                    token=token,
-                    revision=revision,
-                    cache_dir=cache_dir,
-                    force_download=force_download,
-                    local_files_only=local_files_only,
-                )
-            except EntryNotFoundError:
-                # model doesn't use external data
-                pass
-
-            preprocessors = maybe_load_preprocessors(model_path, subfolder=subfolder)
-
-        return Path(model_cache_path), preprocessors
-
->>>>>>> 3adbe7c7
     def can_generate(self) -> bool:
         """
         Returns whether this model can generate sequences with `.generate()`.
