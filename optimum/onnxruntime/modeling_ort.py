--- conflicted
+++ resolved
@@ -1328,11 +1328,7 @@
 
             # run inference
             outputs = self.model.run(None, onnx_inputs)
-<<<<<<< HEAD
             logits = torch.from_numpy(outputs[self.output_names["logits"]]).to(self.device)
-=======
-            logits = torch.from_numpy(outputs[self.model_outputs["logits"]]).to(self.device)
->>>>>>> 9efb46a3
 
             # converts output to namedtuple for pipelines post-processing
             return ImageClassifierOutput(logits=logits)
