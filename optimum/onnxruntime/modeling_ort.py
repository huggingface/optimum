--- conflicted
+++ resolved
@@ -110,11 +110,13 @@
     base_model_prefix = "onnx_model"
     auto_model_class = AutoModel
 
-<<<<<<< HEAD
-    def __init__(self, model: ort.InferenceSession = None, config=None, use_io_binding: bool = True, **kwargs):
-=======
-    def __init__(self, model: ort.InferenceSession = None, config: PretrainedConfig = None, **kwargs):
->>>>>>> 6dc2cf23
+    def __init__(
+        self,
+        model: ort.InferenceSession = None,
+        config: PretrainedConfig = None,
+        use_io_binding: bool = True,
+        **kwargs
+    ):
         self.model = model
         self.config = config
         self.use_io_binding = use_io_binding
