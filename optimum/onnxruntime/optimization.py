--- conflicted
+++ resolved
@@ -95,34 +95,23 @@
         save_dir: Union[str, os.PathLike],
         file_suffix: str = "optimized",
         use_external_data_format: bool = False,
-<<<<<<< HEAD
         all_tensors_to_one_file: bool = True,
-    ) -> Path:
-=======
     ):
->>>>>>> 661f4423
         """
         Optimize a model given the optimization specifications defined in `optimization_config`.
 
         Args:
             optimization_config (`OptimizationConfig`):
                 The configuration containing the parameters related to optimization.
-<<<<<<< HEAD
-            use_external_data_format (`bool`, defaults to `False`):
-                Whether to use external data format to store model whose size is >= 2Gb.
-            all_tensors_to_one_file (`bool`, defaults to `True`):
-                Whether to save all tensors to one external file specified by location. If false, save each tensor to a file named with the tensor name.
-
-        Returns:
-            The path of the resulting optimized model.
-=======
             save_dir (`Union[str, os.PathLike]`):
                 The path used to save the optimized model.
             file_suffix (`str`, *optional*, defaults to `"optimized"`):
                 The file suffix used to save the optimized model.
             use_external_data_format (`bool`, *optional*, defaults to `False`):
                 Whether to use external data format to store model of size >= 2Gb.
->>>>>>> 661f4423
+            all_tensors_to_one_file (`bool`, defaults to `True`):
+                Whether to save all tensors to one external file specified by location. If false, save each tensor to a file named with the tensor name.
+
         """
         save_dir = Path(save_dir)
         save_dir.mkdir(parents=True, exist_ok=True)
@@ -133,7 +122,11 @@
         self.config.save_pretrained(save_dir)
 
         # Create and save the configuration summarizing all the parameters related to optimization
-        ort_config = ORTConfig(optimization=optimization_config)
+        ort_config = ORTConfig(
+            optimization=optimization_config,
+            use_external_data_format=use_external_data_format,
+            all_tensors_to_one_file=all_tensors_to_one_file,
+        )
         ort_config.save_pretrained(save_dir)
 
         num_heads = getattr(self.config, ORTConfigManager.get_num_heads_name(model_type))
@@ -141,40 +134,6 @@
         model_type = ORTConfigManager.get_model_ort_type(model_type)
         optimization_config.model_type = model_type
         optimization_options = FusionOptions.parse(optimization_config)
-<<<<<<< HEAD
-
-        LOGGER.info(f"Creating optimizer: {optimization_config}")
-
-        optimizer = optimize_model(
-            onnx_model_path.as_posix(),
-            model_type,
-            num_heads,
-            hidden_size,
-            opt_level=optimization_config.optimization_level,
-            optimization_options=optimization_options,
-            use_gpu=optimization_config.optimize_for_gpu,
-            only_onnxruntime=optimization_config.optimize_with_onnxruntime_only,
-        )
-
-        if optimization_config.fp16:
-            # keep_io_types to keep inputs/outputs as float32
-            optimizer.convert_float_to_float16(keep_io_types=True)
-
-        optimizer.save_model_to_file(
-            onnx_optimized_model_output_path, use_external_data_format, all_tensors_to_one_file
-        )
-
-        if optimizer.is_fully_optimized():
-            msg = "The model has been fully optimized "
-        else:
-            msg = "The model has been optimized "
-
-        LOGGER.info(
-            msg + f"and saved at {onnx_optimized_model_output_path} (external data format: {use_external_data_format})"
-        )
-
-        return Path(onnx_optimized_model_output_path)
-=======
         LOGGER.info("Optimizing model...")
 
         for model_path in self.onnx_model_path:
@@ -194,12 +153,15 @@
                 optimizer.convert_float_to_float16(keep_io_types=True)
 
             output_path = save_dir.joinpath(f"{model_path.stem}_{file_suffix}").with_suffix(model_path.suffix)
-            optimizer.save_model_to_file(output_path.as_posix(), use_external_data_format)
-
-        LOGGER.info(f"Optimized model saved at: {save_dir} (external data format: " f"{use_external_data_format})")
+            optimizer.save_model_to_file(output_path.as_posix(), use_external_data_format, all_tensors_to_one_file)
+
+        LOGGER.info(
+            f"Optimized model saved at: {save_dir} (external data format: "
+            f"{use_external_data_format}; saved all tensor to one file: "
+            f"{all_tensors_to_one_file})"
+        )
 
         return Path(save_dir)
->>>>>>> 661f4423
 
     @staticmethod
     def get_fused_operators(onnx_model_path: Union[str, os.PathLike]) -> Dict[str, int]:
