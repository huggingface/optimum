--- conflicted
+++ resolved
@@ -286,18 +286,8 @@
             save_directory (`str` or `Path`):
                 The directory where to save the model files.
         """
-<<<<<<< HEAD
-        save_directory = Path(save_directory)
-        src_paths = [self.decoder_model_path]
-        dst_paths = [save_directory / self.decoder_model_path.name]
-
-        if self.use_cache and not self.use_merged:
-            src_paths.append(self.decoder_with_past_model_path)
-            dst_paths.append(save_directory / self.decoder_with_past_model_path.name)
-=======
         src_paths = [Path(path) for path in self.onnx_paths]
-        dst_file_names = [path.name for path in src_paths]
->>>>>>> 4b8a3f60
+        dst_paths = [save_directory / path.name for path in src_paths]
 
         # add external data paths in case of large models
         src_paths, dst_paths = _get_external_data_paths(src_paths, dst_paths)
