#  Copyright 2022 The HuggingFace Team. All rights reserved.
#
#  Licensed under the Apache License, Version 2.0 (the "License");
#  you may not use this file except in compliance with the License.
#  You may obtain a copy of the License at
#
#      http://www.apache.org/licenses/LICENSE-2.0
#
#  Unless required by applicable law or agreed to in writing, software
#  distributed under the License is distributed on an "AS IS" BASIS,
#  WITHOUT WARRANTIES OR CONDITIONS OF ANY KIND, either express or implied.
#  See the License for the specific language governing permissions and
#  limitations under the License.
"""Classes handling causal-lm related architectures in ONNX Runtime."""

import logging
from pathlib import Path
from tempfile import TemporaryDirectory
from typing import TYPE_CHECKING, Any, Dict, List, Optional, Tuple, Union

import numpy as np
import onnx
import torch
from onnx.tools import update_model_dims
from transformers import AutoModelForCausalLM, GenerationConfig
from transformers.file_utils import add_end_docstrings, add_start_docstrings_to_model_forward
from transformers.modeling_outputs import CausalLMOutputWithPast

import onnxruntime

from ..exporters.onnx import MODEL_TYPES_REQUIRING_POSITION_IDS, main_export
from ..onnx.utils import check_model_uses_external_data
from ..utils import NormalizedConfigManager, check_if_transformers_greater
from ..utils.modeling_utils import MODEL_TO_PATCH_FOR_PAST
from ..utils.save_utils import maybe_save_preprocessors
from .constants import DECODER_MERGED_ONNX_FILE_PATTERN, DECODER_ONNX_FILE_PATTERN, DECODER_WITH_PAST_ONNX_FILE_PATTERN
from .modeling_ort import ONNX_MODEL_END_DOCSTRING, ORTModel
from .models.bloom import bloom_convert_to_bloom_cache, bloom_convert_to_standard_cache
from .utils import MULTI_QUERY_ATTN_MODELS, ONNX_DECODER_NAME, ONNX_DECODER_WITH_PAST_NAME, ONNX_WEIGHTS_NAME


if TYPE_CHECKING:
    from transformers import PretrainedConfig

if check_if_transformers_greater("4.25.0"):
    from transformers.generation import GenerationMixin
else:
    from transformers.generation_utils import GenerationMixin


logger = logging.getLogger(__name__)

DECODER_INPUTS_DOCSTRING = r"""
    Args:
        input_ids (`torch.LongTensor`):
            Indices of decoder input sequence tokens in the vocabulary of shape `(batch_size, sequence_length)`.
        attention_mask (`torch.LongTensor`, *optional*):
            Mask to avoid performing attention on padding token indices, of shape
            `(batch_size, sequence_length)`. Mask values selected in `[0, 1]`.
        past_key_values (`tuple(tuple(torch.FloatTensor), *optional*, defaults to `None`)`
            Contains the precomputed key and value hidden states of the attention blocks used to speed up decoding.
            The tuple is of length `config.n_layers` with each tuple having 2 tensors of shape
            `(batch_size, num_heads, sequence_length, embed_size_per_head)`.
"""

CAUSALLM_ONNX_MODEL_DOCSTRING = r"""
    Args:
        input_ids (`torch.LongTensor`):
            Indices of decoder input sequence tokens in the vocabulary of shape `(batch_size, sequence_length)`.
        attention_mask (`torch.LongTensor`):
            Mask to avoid performing attention on padding token indices, of shape
            `(batch_size, sequence_length)`. Mask values selected in `[0, 1]`.
        past_key_values (`tuple(tuple(torch.FloatTensor), *optional*, defaults to `None`)`
            Contains the precomputed key and value hidden states of the attention blocks used to speed up decoding.
            The tuple is of length `config.n_layers` with each tuple having 2 tensors of shape
            `(batch_size, num_heads, sequence_length, embed_size_per_head)`.
"""

_TOKENIZER_FOR_DOC = "AutoTokenizer"

TEXT_GENERATION_EXAMPLE = r"""
    Example of text generation:

    ```python
    >>> from transformers import {processor_class}
    >>> from optimum.onnxruntime import {model_class}
    >>> import torch

    >>> tokenizer = {processor_class}.from_pretrained("{checkpoint}")
    >>> model = {model_class}.from_pretrained("{checkpoint}")

    >>> inputs = tokenizer("My name is Arthur and I live in", return_tensors="pt")

    >>> gen_tokens = model.generate(**inputs,do_sample=True,temperature=0.9, min_length=20,max_length=20)
    >>> tokenizer.batch_decode(gen_tokens)  # doctest: +IGNORE_RESULT
    ```

    Example using `transformers.pipelines`:

    ```python
    >>> from transformers import {processor_class}, pipeline
    >>> from optimum.onnxruntime import {model_class}

    >>> tokenizer = {processor_class}.from_pretrained("{checkpoint}")
    >>> model = {model_class}.from_pretrained("{checkpoint}")
    >>> onnx_gen = pipeline("text-generation", model=model, tokenizer=tokenizer)

    >>> text = "My name is Arthur and I live in"
    >>> gen = onnx_gen(text)
    ```
"""


@add_end_docstrings(ONNX_MODEL_END_DOCSTRING)
class ORTModelForCausalLM(ORTModel, GenerationMixin):
    """
    ONNX model with a causal language modeling head for ONNX Runtime inference. This class officially supports bloom, codegen, gpt2, gpt_bigcode, gpt_neo, gpt_neox, gptj, llama.
    """

    auto_model_class = AutoModelForCausalLM
    main_input_name = "input_ids"

    def __init__(
        self,
        model: onnxruntime.InferenceSession,
        config: "PretrainedConfig",
        use_io_binding: Optional[bool] = None,
        model_save_dir: Optional[Union[str, Path, TemporaryDirectory]] = None,
        preprocessors: Optional[List] = None,
        generation_config: Optional[GenerationConfig] = None,
        use_cache: Optional[bool] = None,
        **kwargs,
    ):
        if use_io_binding is None:
            use_io_binding = model.get_providers()[0] in ["CPUExecutionProvider", "CUDAExecutionProvider"]

        super().__init__(model, config, use_io_binding, model_save_dir, preprocessors, **kwargs)

        self.num_pkv = 2
        self.normalized_config = NormalizedConfigManager.get_normalized_config_class(config.model_type)(config)
        self.key_value_input_names = [key for key in self.inputs_names if (".key" in key) or (".value" in key)]
        self.key_value_output_names = [key for key in self.output_names if (".key" in key) or (".value" in key)]
        self.use_cache = len(self.key_value_input_names) > 0

        if generation_config is None:
            generation_config = GenerationConfig.from_model_config(config)
        self.generation_config = generation_config
        self.onnx_paths = [self.model_path]
        self.use_merged = "use_cache_branch" in self.inputs_names

        self.use_fp16 = False
        for inp in model.get_inputs():
            if inp.name == "past_key_values" and inp.type == "tensor(float16)":
                self.use_fp16 = True
                break

        # Reference: https://github.com/huggingface/optimum/pull/1381
        model_type = config.model_type.replace("_", "-")
        if model_type in MODEL_TYPES_REQUIRING_POSITION_IDS and "position_ids" not in self.inputs_names:
            logger.warning(
                f"ORTModelForCausalLM loaded a legacy ONNX model with no position_ids input, although this input is required for batched generation for the architecture {model_type}. "
                "We strongly encourage to re-export the model with optimum>=1.14 for position_ids and batched inference support."
            )

        if use_cache ^ self.use_cache:
            raise ValueError(
                f"`use_cache` was set to `{use_cache}` but the loaded model only supports `use_cache={self.use_cache}`. "
                f"Please load your current model with `use_cache={self.use_cache}` or export the original model "
                f"once again with `use_cache={use_cache}` when calling the `from_pretrained` method. "
                "To export your model, simply set `export=True`."
            )

        if use_io_binding and not use_cache:
            raise ValueError(
                "The parameters combination use_cache=False, use_io_binding=True is not supported. "
                "Please either pass use_cache=True, use_io_binding=True (default), or use_cache=False, use_io_binding=False."
            )

    @add_start_docstrings_to_model_forward(
        CAUSALLM_ONNX_MODEL_DOCSTRING.format("batch_size, sequence_length")
        + TEXT_GENERATION_EXAMPLE.format(
            processor_class=_TOKENIZER_FOR_DOC,
            model_class="ORTModelForCausalLM",
            checkpoint="optimum/gpt2",
        )
    )
    def forward(
        self,
        input_ids: torch.LongTensor,
        attention_mask: Optional[torch.FloatTensor] = None,
        position_ids: Optional[torch.LongTensor] = None,
        past_key_values: Optional[Tuple[Tuple[torch.Tensor]]] = None,
        labels: Optional[torch.LongTensor] = None,
        use_cache_branch: bool = None,
        **kwargs,
    ) -> CausalLMOutputWithPast:
        # adding use_cache_branch in the signature here is just a hack for IO Binding
        use_torch = isinstance(input_ids, torch.Tensor)
        self.raise_on_numpy_input_io_binding(use_torch)

        inputs = {}
        known_output_shapes = {}
        use_cache_branch = None
        loss = None
        if self.use_cache:
            if past_key_values is not None:
                input_ids = input_ids[:, -1:]
                # Flatten the past_key_values (no need to flatten for models using multi-query attn)
                if self.config.model_type not in MULTI_QUERY_ATTN_MODELS:
                    past_key_values = tuple(
                        past_key_value for pkv_per_layer in past_key_values for past_key_value in pkv_per_layer
                    )

            # Create dummy past_key_values for decoder first generation step if none given
            use_cache_branch, past_key_values, known_output_shapes = self.prepare_past_key_values(
                input_ids, past_key_values, use_torch
            )

        if self.use_io_binding:
            # TODO: fix transformers generate to have contiguous input_ids here already
            # For an unknown reason, calling `contiguous()` here is necessary to not have errors
            # on CPU EP with batch size > 1, despite it being also called in _prepare_io_binding.
            # I suspect the reason is the contiguous python list that messes something up?
            model_inputs = [input_ids.contiguous()]

            if "attention_mask" in self.inputs_names:
                model_inputs.append(attention_mask)

            if "position_ids" in self.inputs_names:
                if position_ids is None:
                    raise ValueError("position_ids was not passed but is a required input for this ONNX model.")
                model_inputs.append(position_ids.contiguous())

            if past_key_values is not None:
                model_inputs += past_key_values

            if use_cache_branch is not None:
                model_inputs.append(use_cache_branch)

            if "labels" in self.inputs_names:
                model_inputs.append(labels)
                known_output_shapes.update({"loss": []})

            io_binding, output_shapes, output_buffers = self._prepare_io_binding(
                self.model,
                *model_inputs,
                known_output_shapes=known_output_shapes,
                ordered_input_names=self._ordered_input_names,
            )

            if self.device.type == "cpu":
                self.model.run_with_iobinding(io_binding)
            else:
                io_binding.synchronize_inputs()
                self.model.run_with_iobinding(io_binding)
                io_binding.synchronize_outputs()

            if self.use_cache:
                # Tuple of length equal to : number of layer * number of past_key_value per decoder layer(2)
                past_key_values = ()
                for name in self.key_value_output_names:
                    past_key_values += (output_buffers[name].view(output_shapes[name]),)

            logits = output_buffers["logits"].view(output_shapes["logits"])

            if "loss" in self.output_names:
                loss = output_buffers["loss"].view(output_shapes["loss"])

        else:
            inputs["input_ids"] = input_ids.cpu().detach().numpy() if use_torch else input_ids

            if "attention_mask" in self.inputs_names:
                inputs["attention_mask"] = attention_mask.cpu().detach().numpy() if use_torch else attention_mask

            if "labels" in self.inputs_names:
                inputs["labels"] = labels.cpu().detach().numpy() if use_torch else labels

            if "position_ids" in self.inputs_names:
                if position_ids is None:
                    raise ValueError("position_ids was not passed but is a required input for this ONNX model.")
                inputs["position_ids"] = position_ids.cpu().detach().numpy() if use_torch else position_ids

            # Add the past_key_values to the decoder inputs
            if past_key_values is not None:
                for input_name, past_key_value in zip(self.key_value_input_names, past_key_values):
                    inputs[input_name] = past_key_value.cpu().detach().numpy() if use_torch else past_key_value

            if use_cache_branch is not None:
                inputs["use_cache_branch"] = use_cache_branch.cpu().detach().numpy() if use_torch else use_cache_branch

            outputs = self.model.run(None, inputs)

            if self.use_cache:
                # Tuple of length equal to : number of layer * number of past_key_value per decoder layer (2 for the self-attention)
                past_key_values = tuple(
                    torch.from_numpy(outputs[self.output_names[key]]).to(self.device)
                    for key in self.key_value_output_names
                )

            logits = torch.from_numpy(outputs[self.output_names["logits"]]).to(self.device)
            if "loss" in self.output_names:
                loss = torch.from_numpy(outputs[self.output_names["loss"]]).to(self.device)

        if self.use_cache and self.config.model_type not in MULTI_QUERY_ATTN_MODELS:
            # Tuple of tuple of length `n_layers`, with each tuple of length equal to the number of self-attention and
            # per decoder layer
            past_key_values = tuple(
                past_key_values[i : i + self.num_pkv] for i in range(0, len(past_key_values), self.num_pkv)
            )

        return CausalLMOutputWithPast(loss=loss, logits=logits, past_key_values=past_key_values)

    def prepare_past_key_values(
        self,
        input_ids: Union[None, torch.LongTensor, np.ndarray],
        past_key_values: Union[None, Tuple[torch.FloatTensor], Tuple[np.ndarray]],
        use_torch: bool,
    ):
        sequence_length = input_ids.shape[1]

        constructor = torch if use_torch else np
        if self.use_merged:
            # Uses without/with branch of a merged decoder depending on whether real past key values are passed
            use_cache_branch = constructor.full((1,), past_key_values is not None)
        else:
            # Uses separate decoders
            use_cache_branch = None

        if use_torch and use_cache_branch is not None:
            use_cache_branch = use_cache_branch.to(self.device)

        # Generate dummy past for the first forward if uses a merged decoder
        if past_key_values is None:
            batch_size = input_ids.shape[0]
            if self.config.model_type in {"mistral", "llama"}:
                num_attention_heads = self.normalized_config.num_key_value_heads
            else:
                num_attention_heads = self.normalized_config.num_attention_heads
            embed_size_per_head = self.normalized_config.hidden_size // self.normalized_config.num_attention_heads
            dtype = constructor.float16 if self.use_fp16 else constructor.float32
            # TODO: find a way to better handle this controlflow
            # "1" is the dummy sequence length
            if self.config.model_type == "bloom":
                shape_value = (batch_size * num_attention_heads, 0, embed_size_per_head)
                shape_key = (batch_size * num_attention_heads, embed_size_per_head, 0)
                key = constructor.zeros(shape_key, dtype=dtype)
                value = constructor.zeros(shape_value, dtype=dtype)

                if use_torch:
                    key = key.to(self.device)
                    value = value.to(self.device)

                past_key_values = tuple(
                    key_or_value for _ in range(len(self.key_value_input_names) // 2) for key_or_value in [key, value]
                )
            elif self.config.model_type in MULTI_QUERY_ATTN_MODELS:
                shape_key_and_value = (batch_size, 0, embed_size_per_head * 2)
                key_and_value = constructor.zeros(shape_key_and_value, dtype=dtype)

                if use_torch:
                    key_and_value = key_and_value.to(self.device)

                past_key_values = tuple(key_and_value for _ in range(len(self.key_value_input_names)))
            else:
                shape = (batch_size, num_attention_heads, 0, embed_size_per_head)
                key_or_value = constructor.zeros(shape, dtype=dtype)

                if use_torch:
                    key_or_value = key_or_value.to(self.device)

                past_key_values = tuple(key_or_value for _ in range(len(self.key_value_input_names)))

        pkv_output_shape = {}
        for name, value in zip(self.key_value_output_names, past_key_values):
            shape = [*value.shape]
            index = (
                1
                if self.config.model_type in MULTI_QUERY_ATTN_MODELS
                or (self.config.model_type == "bloom" and "value" in name)
                else 2
            )

            shape[index] += sequence_length
            pkv_output_shape[name] = shape

        return use_cache_branch, past_key_values, pkv_output_shape

    @classmethod
    def _from_pretrained(
        cls,
        model_id: Union[str, Path],
        config: "PretrainedConfig",
        use_auth_token: Optional[Union[bool, str]] = None,
        revision: Optional[str] = None,
        force_download: bool = False,
        cache_dir: Optional[str] = None,
        file_name: Optional[str] = None,
        subfolder: str = "",
        use_cache: bool = True,
        local_files_only: bool = False,
        use_merged: Optional[bool] = None,
        provider: str = "CPUExecutionProvider",
        session_options: Optional[onnxruntime.SessionOptions] = None,
        provider_options: Optional[Dict[str, Any]] = None,
        use_io_binding: Optional[bool] = None,
        model_save_dir: Optional[Union[str, Path, TemporaryDirectory]] = None,
        **kwargs,
    ) -> "ORTModelForCausalLM":
        model_path = Path(model_id)

        # We do not implement the logic for use_cache=False, use_merged=True
        if use_cache is False:
            if use_merged is True:
                raise ValueError(
                    "The parameters combination use_cache=False, use_merged=True is not supported."
                    " To use a merged decoder, past key values must be used."
                )
            use_merged = False

        decoder_name = "decoder_file_name" if use_cache else "decoder_with_past_file_name"
        decoder_file_name = kwargs.pop(decoder_name, None)

        if decoder_file_name is not None:
            logger.warning(f"The `{decoder_name}` argument is deprecated, please use `file_name` instead.")
            file_name = file_name or decoder_file_name

        if file_name is None:
            decoder_path = None
            # We use `is not False` here to include two cases: use_merged = None (in which case we auto-detect it),
            # and use_merged = True (explicitely specified by the user)
            if use_merged is not False:
                try:
                    decoder_path = ORTModelForCausalLM.infer_onnx_filename(
                        model_id,
                        [DECODER_MERGED_ONNX_FILE_PATTERN],
                        argument_name=None,
                        subfolder=subfolder,
                        use_auth_token=use_auth_token,
                        revision=revision,
                    )
                    use_merged = True
                    file_name = decoder_path.name
                except FileNotFoundError as e:
                    if use_merged is True:
                        raise FileNotFoundError(
                            "The parameter `use_merged=True` was passed to ORTModelForCausalLM.from_pretrained()"
                            " but no ONNX file for a merged decoder could be found in"
                            f" {str(Path(model_id, subfolder))}, with the error: {e}"
                        )
                    use_merged = False

            if use_merged is False:
                pattern = DECODER_WITH_PAST_ONNX_FILE_PATTERN if use_cache else DECODER_ONNX_FILE_PATTERN
                # exclude decoder file for first iteration
                decoder_path = ORTModelForCausalLM.infer_onnx_filename(
                    model_id,
                    [r"^((?!decoder).)*.onnx", pattern],
                    argument_name=None,
                    subfolder=subfolder,
                    use_auth_token=use_auth_token,
                    revision=revision,
                )
                file_name = decoder_path.name

            if file_name == ONNX_DECODER_WITH_PAST_NAME and config.model_type in MODEL_TO_PATCH_FOR_PAST:
                raise ValueError(
                    f"{ONNX_DECODER_WITH_PAST_NAME} not supported for the following architecture : {', '.join(MODEL_TO_PATCH_FOR_PAST)}. Please re-export your model or set use_cache=False."
                )

            regular_file_names = []
            for name in [ONNX_WEIGHTS_NAME, ONNX_DECODER_WITH_PAST_NAME if use_cache else ONNX_DECODER_NAME]:
                regular_file_names += ORTModelForCausalLM._generate_regular_names_for_filename(name)

            if file_name not in regular_file_names:
                logger.warning(
                    f"The ONNX file {file_name} is not a regular name used in optimum.onnxruntime that are {regular_file_names}, the "
                    f"{cls.__name__} might not behave as expected."
                )

        if config.model_type == "bloom":
            init_cls = ORTBloomForCausalLM
        elif config.model_type == "mpt":
            init_cls = ORTMPTForCausalLM
        elif config.model_type == "opt":
            init_cls = ORTOPTForCausalLM
        else:
            init_cls = ORTModelForCausalLM

        model_cache_path, preprocessors = cls._cached_file(
            model_path=model_path,
            use_auth_token=use_auth_token,
            revision=revision,
            force_download=force_download,
            cache_dir=cache_dir,
            file_name=file_name,
            subfolder=subfolder,
            local_files_only=local_files_only,
        )
        new_model_save_dir = model_cache_path.parent

        # model_save_dir can be provided in kwargs as a TemporaryDirectory instance, in which case we want to keep it
        # instead of the path only.
        if model_save_dir is None:
            model_save_dir = new_model_save_dir

        # Since v1.7.0 decoder with past models have fixed sequence length of 1
        # To keep these models compatible we set this dimension to dynamic
        onnx_model = onnx.load(str(model_cache_path), load_external_data=False)
        model_uses_external_data = check_model_uses_external_data(onnx_model)

        if model_uses_external_data:
            onnx_model = onnx.load(str(model_cache_path), load_external_data=True)

        input_dims = {
            node.name: [dim.dim_value or dim.dim_param for dim in node.type.tensor_type.shape.dim]
            for node in onnx_model.graph.input
        }
        if input_dims["input_ids"][1] == 1:
            input_dims["input_ids"][1] = "sequence_length"
            output_dims = {
                node.name: [dim.dim_value or dim.dim_param for dim in node.type.tensor_type.shape.dim]
                for node in onnx_model.graph.output
            }
            output_dims["logits"][1] = "sequence_length"
            onnx_model = update_model_dims.update_inputs_outputs_dims(onnx_model, input_dims, output_dims)

            onnx.save(
                onnx_model,
                str(model_cache_path),
                save_as_external_data=model_uses_external_data,
                all_tensors_to_one_file=True,
                location=model_cache_path.name + "_data",
                size_threshold=0,
            )
        del onnx_model

        model = ORTModel.load_model(
            model_cache_path,
            provider=provider,
            session_options=session_options,
            provider_options=provider_options,
        )

        return init_cls(
            model=model,
            config=config,
            use_io_binding=use_io_binding,
            model_save_dir=model_save_dir,
            preprocessors=preprocessors,
            use_cache=use_cache,
        )

    @classmethod
    def _from_transformers(
        cls,
        model_id: str,
        config: "PretrainedConfig",
        use_auth_token: Optional[Union[bool, str]] = None,
        revision: str = "main",
        force_download: bool = True,
        cache_dir: Optional[str] = None,
        subfolder: str = "",
        local_files_only: bool = False,
        trust_remote_code: bool = False,
        use_cache: bool = True,
        use_merged: bool = False,
        provider: str = "CPUExecutionProvider",
        session_options: Optional[onnxruntime.SessionOptions] = None,
        provider_options: Optional[Dict[str, Any]] = None,
        use_io_binding: Optional[bool] = None,
        task: Optional[str] = None,
    ) -> "ORTModelForCausalLM":
        file_name = ONNX_WEIGHTS_NAME

        if use_merged:
            logger.warning("The `use_merged` argument is deprecated when the model is exported, and not used anymore.")
            use_merged = False

        if task is None:
            task = cls._auto_model_to_task(cls.auto_model_class)

            if use_cache:
                task += "-with-past"

        save_dir = TemporaryDirectory()
        save_dir_path = Path(save_dir.name)

        main_export(
            model_name_or_path=model_id,
            output=save_dir_path,
            task=task,
            do_validation=False,
            no_post_process=False,
            legacy=False,
            subfolder=subfolder,
            revision=revision,
            cache_dir=cache_dir,
            use_auth_token=use_auth_token,
            local_files_only=local_files_only,
            force_download=force_download,
            trust_remote_code=trust_remote_code,
        )

        config.save_pretrained(save_dir_path)
        maybe_save_preprocessors(model_id, save_dir_path, src_subfolder=subfolder)

        return cls._from_pretrained(
            save_dir_path,
            config,
            use_cache=use_cache,
            use_merged=use_merged,
            provider=provider,
            session_options=session_options,
            provider_options=provider_options,
            use_io_binding=use_io_binding,
            model_save_dir=save_dir,
<<<<<<< HEAD
        )

    def to(self, device: Union[torch.device, str, int]):
        """
        Changes the ONNX Runtime provider according to the device.

        Args:
            device (`Union[torch.device, str, int]`):
                Device ordinal for CPU/GPU supports. Setting this to -1 will leverage CPU, a positive will run
                the model on the associated CUDA device id. You can pass native `torch.device` or a `str` too.

        Returns:
            `ORTModel`: the model placed on the requested device.
        """
        device, provider_options = parse_device(device)

        if device.type == "cuda" and self.providers[0] == "TensorrtExecutionProvider":
            return self

        provider = get_provider_for_device(device)
        validate_provider_availability(provider)  # raise error if the provider is not available
        self.device = device
        self.decoder.session.set_providers([provider], provider_options=[provider_options])
        if self.decoder_with_past is not None:
            self.decoder_with_past.session.set_providers([provider], provider_options=[provider_options])
        self.providers = self.decoder.session.get_providers()

        return self


@add_end_docstrings(ONNX_MODEL_END_DOCSTRING)
class ORTModelForCausalLM(ORTModelDecoder, GenerationMixin):
    """
    ONNX model with a causal language modeling head for ONNX Runtime inference. This class officially supports bloom, codegen, falcon, gpt2, gpt_bigcode, gpt_neo, gpt_neox, gptj, llama.
    """

    auto_model_class = AutoModelForCausalLM
    main_input_name = "input_ids"

    @add_start_docstrings_to_model_forward(
        CAUSALLM_ONNX_MODEL_DOCSTRING.format("batch_size, sequence_length")
        + TEXT_GENERATION_EXAMPLE.format(
            processor_class=_TOKENIZER_FOR_DOC,
            model_class="ORTModelForCausalLM",
            checkpoint="optimum/gpt2",
        )
    )
    def forward(
        self,
        input_ids: torch.LongTensor = None,
        attention_mask: Optional[torch.FloatTensor] = None,
        past_key_values: Optional[Tuple[Tuple[torch.Tensor]]] = None,
        labels: Optional[torch.LongTensor] = None,
        **kwargs,
    ) -> CausalLMOutputWithCrossAttentions:
        if past_key_values is None or self.use_cache is False:
            outputs = self.decoder(
                input_ids=input_ids,
                attention_mask=attention_mask,
                past_key_values=past_key_values,
                labels=labels,
            )
        elif self.use_merged is True:
            outputs = self.decoder(
                input_ids=input_ids[:, -1:],
                past_key_values=past_key_values,
                attention_mask=attention_mask,
            )
        else:
            outputs = self.decoder_with_past(
                input_ids=input_ids[:, -1:],
                past_key_values=past_key_values,
                attention_mask=attention_mask,
                labels=labels,
            )

        return CausalLMOutputWithCrossAttentions(
            loss=outputs.get("loss", None), logits=outputs.logits, past_key_values=outputs.past_key_values
=======
            file_name=file_name,
>>>>>>> e7bd60dd
        )

    # Adapted from transformers.models.gpt2.modeling_gpt2.GPT2LMHeadModel.prepare_inputs_for_generation
    def prepare_inputs_for_generation(self, input_ids, past_key_values=None, **kwargs):
        # if model is used as a decoder in encoder-decoder model, the decoder attention mask is created on the fly

        attention_mask = kwargs.get("attention_mask", None)
        use_cache = kwargs.get("use_cache", None)

        position_ids = kwargs.get("position_ids", None)
        if attention_mask is not None and position_ids is None:
            # create position_ids on the fly for batch generation
            position_ids = attention_mask.long().cumsum(-1) - 1
            position_ids.masked_fill_(attention_mask == 0, 1)
            if past_key_values:
                position_ids = position_ids[:, -1].unsqueeze(-1)

        return {
            "input_ids": input_ids,
            "past_key_values": past_key_values,
            "use_cache": use_cache,
            "position_ids": position_ids,
            "attention_mask": attention_mask,
        }

    # Copied from transformers.models.gpt2.modeling_gpt2.GPT2LMHeadModel._reorder_cache
    @staticmethod
    def _reorder_cache(past: Tuple[Tuple[torch.Tensor]], beam_idx: torch.Tensor) -> Tuple[Tuple[torch.Tensor]]:
        return tuple(
            tuple(past_state.index_select(0, beam_idx.to(past_state.device)) for past_state in layer_past)
            for layer_past in past
        )

    def can_generate(self):
        """Returns True to validate the check that the model using `GenerationMixin.generate()` can indeed generate."""
        return True

<<<<<<< HEAD
    @classmethod
    def _from_pretrained(
        cls,
        model_id: Union[str, Path],
        config: "PretrainedConfig",
        **kwargs,
    ):
        if config.model_type == "bloom":
            init_cls = ORTBloomForCausalLM
        elif config.model_type == "falcon":
            init_cls = ORTFalconForCausalLM
        else:
            init_cls = ORTModelForCausalLM

        return super()._from_pretrained(model_id, config, init_cls=init_cls, **kwargs)


class ORTFalconForCausalLM(ORTModelForCausalLM):
    def __init__(
        self,
        decoder_session: onnxruntime.InferenceSession,
        config: "PretrainedConfig",
        onnx_paths: List[str],
        decoder_with_past_session: Optional[onnxruntime.InferenceSession] = None,
        use_cache: bool = True,
        use_io_binding: Optional[bool] = None,
        model_save_dir: Optional[Union[str, Path, TemporaryDirectory]] = None,
        preprocessors: Optional[List] = None,
        generation_config: Optional[GenerationConfig] = None,
        **kwargs,
    ):
        super().__init__(
            decoder_session=decoder_session,
            config=config,
            onnx_paths=onnx_paths,
            decoder_with_past_session=decoder_with_past_session,
            use_cache=use_cache,
            use_io_binding=use_io_binding,
            model_save_dir=model_save_dir,
            preprocessors=preprocessors,
            generation_config=generation_config,
            **kwargs,
        )
        # self.num_kv_heads = config.num_kv_heads if (config.new_decoder_architecture or not config.multi_query) else 1

    # Copied from https://github.com/huggingface/transformers/pull/26199
    def _reorder_cache(
        self, past: Tuple[Tuple[torch.Tensor, torch.Tensor], ...], beam_idx: torch.LongTensor
    ) -> Tuple[Tuple[torch.Tensor, torch.Tensor], ...]:
        """
        This function is used to re-order the `past_key_values` cache if [`~PreTrainedModel.beam_search`] or
        [`~PreTrainedModel.beam_sample`] is called. This is required to match `past_key_values` with the correct
        beam_idx at every generation step.

        Output shares the same memory storage as `past`.
        """
        standardized_past = self._convert_cache_to_standard_format(past, batch_size=len(beam_idx))

        # Get a copy of `beam_idx` on all the devices where we need those indices.
        device_to_beam_idx = {
            past_state.device: beam_idx.to(past_state.device) for layer_past in past for past_state in layer_past
        }
        reordered_past = tuple(
            (
                layer_past[0].index_select(0, device_to_beam_idx[layer_past[0].device]),
                layer_past[1].index_select(0, device_to_beam_idx[layer_past[0].device]),
            )
            for layer_past in standardized_past
        )
        return self._convert_to_rw_cache(reordered_past)

    # Copied from https://github.com/huggingface/transformers/pull/26199
    def prepare_inputs_for_generation(
        self,
        input_ids: torch.LongTensor,
        past_key_values: Optional[torch.Tensor] = None,
        attention_mask: Optional[torch.Tensor] = None,
        position_ids: Optional[torch.Tensor] = None,
        **kwargs,
    ) -> dict:
        if past_key_values is not None:
            input_ids = input_ids[:, -1:]

            # the cache may be in the stardard format (e.g. in contrastive search), convert to falcon's format if needed
            if len(past_key_values[0][0].shape) == 4:
                past_key_values = self._convert_to_rw_cache(past_key_values)

        # Note: versions of Falcon with alibi do not use position_ids. It is used with RoPE.
        if not self.config.alibi and attention_mask is not None and position_ids is None:
            # create position_ids on the fly for batch generation
            position_ids = attention_mask.long().cumsum(-1) - 1
            position_ids.masked_fill_(attention_mask == 0, 1)
            if past_key_values:
                position_ids = position_ids[:, -1].unsqueeze(-1)

        return {
            "input_ids": input_ids,
            "position_ids": position_ids,
            "past_key_values": past_key_values,
            "use_cache": kwargs.get("use_cache"),
            "attention_mask": attention_mask,
        }

=======
>>>>>>> e7bd60dd

class ORTBloomForCausalLM(ORTModelForCausalLM):
    # Adapted from transformers.models.bloom.modeling_bloom.BloomForCausalLM.prepare_inputs_for_generation
    def prepare_inputs_for_generation(self, input_ids, past_key_values=None, **kwargs):
        attention_mask = kwargs.get("attention_mask", None)
        use_cache = kwargs.get("use_cache", None)

        # only last token for input_ids if past is not None
        if past_key_values:
            # the cache may be in the stardard format (e.g. in contrastive search), convert to bloom's format if needed
            if past_key_values[0][0].shape[0] == input_ids.shape[0]:
                past_key_values = bloom_convert_to_bloom_cache(past_key_values)

        return {
            "input_ids": input_ids,
            "past_key_values": past_key_values,
            "use_cache": use_cache,
            "position_ids": None,
            "attention_mask": attention_mask,
        }

    # Adapted from transformers.models.bloom.modeling_bloom.BloomForCausalLM._reorder_cache
    @staticmethod
    def _reorder_cache(past: Tuple[Tuple[torch.Tensor]], beam_idx: torch.Tensor) -> Tuple[Tuple[torch.Tensor]]:
        standardized_past = bloom_convert_to_standard_cache(past, batch_size=len(beam_idx))

        # Get a copy of `beam_idx` on all the devices where we need those indices.
        device_to_beam_idx = {
            past_state.device: beam_idx.to(past_state.device) for layer_past in past for past_state in layer_past
        }
        reordered_past = tuple(
            (
                layer_past[0].index_select(0, device_to_beam_idx[layer_past[0].device]),
                layer_past[1].index_select(0, device_to_beam_idx[layer_past[0].device]),
            )
            for layer_past in standardized_past
        )
        return bloom_convert_to_bloom_cache(reordered_past)


class ORTOPTForCausalLM(ORTModelForCausalLM):
    # Adapted from transformers.models.gpt2.modeling_gpt2.GPT2LMHeadModel.prepare_inputs_for_generation
    def prepare_inputs_for_generation(self, input_ids, past_key_values=None, **kwargs):
        attention_mask = kwargs.get("attention_mask", None)
        use_cache = kwargs.get("use_cache", None)

        return {
            "input_ids": input_ids,
            "past_key_values": past_key_values,
            "use_cache": use_cache,
            "position_ids": None,
            "attention_mask": attention_mask,
        }


class ORTMPTForCausalLM(ORTModelForCausalLM):
    # Adapted from transformers.models.gpt2.modeling_gpt2.GPT2LMHeadModel.prepare_inputs_for_generation
    def prepare_inputs_for_generation(self, input_ids, past_key_values=None, **kwargs):
        attention_mask = kwargs.get("attention_mask", None)
        use_cache = kwargs.get("use_cache", None)

        return {
            "input_ids": input_ids,
            "past_key_values": past_key_values,
            "use_cache": use_cache,
            "position_ids": None,
            "attention_mask": attention_mask,
        }<|MERGE_RESOLUTION|>--- conflicted
+++ resolved
@@ -14,6 +14,7 @@
 """Classes handling causal-lm related architectures in ONNX Runtime."""
 
 import logging
+import shutil
 from pathlib import Path
 from tempfile import TemporaryDirectory
 from typing import TYPE_CHECKING, Any, Dict, List, Optional, Tuple, Union
@@ -466,6 +467,8 @@
                 raise ValueError(
                     f"{ONNX_DECODER_WITH_PAST_NAME} not supported for the following architecture : {', '.join(MODEL_TO_PATCH_FOR_PAST)}. Please re-export your model or set use_cache=False."
                 )
+            else:
+                decoder_without_past_path = model_path / subfolder / decoder_file_name
 
             regular_file_names = []
             for name in [ONNX_WEIGHTS_NAME, ONNX_DECODER_WITH_PAST_NAME if use_cache else ONNX_DECODER_NAME]:
@@ -614,88 +617,7 @@
             provider_options=provider_options,
             use_io_binding=use_io_binding,
             model_save_dir=save_dir,
-<<<<<<< HEAD
-        )
-
-    def to(self, device: Union[torch.device, str, int]):
-        """
-        Changes the ONNX Runtime provider according to the device.
-
-        Args:
-            device (`Union[torch.device, str, int]`):
-                Device ordinal for CPU/GPU supports. Setting this to -1 will leverage CPU, a positive will run
-                the model on the associated CUDA device id. You can pass native `torch.device` or a `str` too.
-
-        Returns:
-            `ORTModel`: the model placed on the requested device.
-        """
-        device, provider_options = parse_device(device)
-
-        if device.type == "cuda" and self.providers[0] == "TensorrtExecutionProvider":
-            return self
-
-        provider = get_provider_for_device(device)
-        validate_provider_availability(provider)  # raise error if the provider is not available
-        self.device = device
-        self.decoder.session.set_providers([provider], provider_options=[provider_options])
-        if self.decoder_with_past is not None:
-            self.decoder_with_past.session.set_providers([provider], provider_options=[provider_options])
-        self.providers = self.decoder.session.get_providers()
-
-        return self
-
-
-@add_end_docstrings(ONNX_MODEL_END_DOCSTRING)
-class ORTModelForCausalLM(ORTModelDecoder, GenerationMixin):
-    """
-    ONNX model with a causal language modeling head for ONNX Runtime inference. This class officially supports bloom, codegen, falcon, gpt2, gpt_bigcode, gpt_neo, gpt_neox, gptj, llama.
-    """
-
-    auto_model_class = AutoModelForCausalLM
-    main_input_name = "input_ids"
-
-    @add_start_docstrings_to_model_forward(
-        CAUSALLM_ONNX_MODEL_DOCSTRING.format("batch_size, sequence_length")
-        + TEXT_GENERATION_EXAMPLE.format(
-            processor_class=_TOKENIZER_FOR_DOC,
-            model_class="ORTModelForCausalLM",
-            checkpoint="optimum/gpt2",
-        )
-    )
-    def forward(
-        self,
-        input_ids: torch.LongTensor = None,
-        attention_mask: Optional[torch.FloatTensor] = None,
-        past_key_values: Optional[Tuple[Tuple[torch.Tensor]]] = None,
-        labels: Optional[torch.LongTensor] = None,
-        **kwargs,
-    ) -> CausalLMOutputWithCrossAttentions:
-        if past_key_values is None or self.use_cache is False:
-            outputs = self.decoder(
-                input_ids=input_ids,
-                attention_mask=attention_mask,
-                past_key_values=past_key_values,
-                labels=labels,
-            )
-        elif self.use_merged is True:
-            outputs = self.decoder(
-                input_ids=input_ids[:, -1:],
-                past_key_values=past_key_values,
-                attention_mask=attention_mask,
-            )
-        else:
-            outputs = self.decoder_with_past(
-                input_ids=input_ids[:, -1:],
-                past_key_values=past_key_values,
-                attention_mask=attention_mask,
-                labels=labels,
-            )
-
-        return CausalLMOutputWithCrossAttentions(
-            loss=outputs.get("loss", None), logits=outputs.logits, past_key_values=outputs.past_key_values
-=======
             file_name=file_name,
->>>>>>> e7bd60dd
         )
 
     # Adapted from transformers.models.gpt2.modeling_gpt2.GPT2LMHeadModel.prepare_inputs_for_generation
@@ -733,64 +655,31 @@
         """Returns True to validate the check that the model using `GenerationMixin.generate()` can indeed generate."""
         return True
 
-<<<<<<< HEAD
-    @classmethod
-    def _from_pretrained(
-        cls,
-        model_id: Union[str, Path],
-        config: "PretrainedConfig",
-        **kwargs,
-    ):
-        if config.model_type == "bloom":
-            init_cls = ORTBloomForCausalLM
-        elif config.model_type == "falcon":
-            init_cls = ORTFalconForCausalLM
-        else:
-            init_cls = ORTModelForCausalLM
-
-        return super()._from_pretrained(model_id, config, init_cls=init_cls, **kwargs)
-
-
-class ORTFalconForCausalLM(ORTModelForCausalLM):
-    def __init__(
-        self,
-        decoder_session: onnxruntime.InferenceSession,
-        config: "PretrainedConfig",
-        onnx_paths: List[str],
-        decoder_with_past_session: Optional[onnxruntime.InferenceSession] = None,
-        use_cache: bool = True,
-        use_io_binding: Optional[bool] = None,
-        model_save_dir: Optional[Union[str, Path, TemporaryDirectory]] = None,
-        preprocessors: Optional[List] = None,
-        generation_config: Optional[GenerationConfig] = None,
-        **kwargs,
-    ):
-        super().__init__(
-            decoder_session=decoder_session,
-            config=config,
-            onnx_paths=onnx_paths,
-            decoder_with_past_session=decoder_with_past_session,
-            use_cache=use_cache,
-            use_io_binding=use_io_binding,
-            model_save_dir=model_save_dir,
-            preprocessors=preprocessors,
-            generation_config=generation_config,
-            **kwargs,
-        )
-        # self.num_kv_heads = config.num_kv_heads if (config.new_decoder_architecture or not config.multi_query) else 1
-
-    # Copied from https://github.com/huggingface/transformers/pull/26199
-    def _reorder_cache(
-        self, past: Tuple[Tuple[torch.Tensor, torch.Tensor], ...], beam_idx: torch.LongTensor
-    ) -> Tuple[Tuple[torch.Tensor, torch.Tensor], ...]:
-        """
-        This function is used to re-order the `past_key_values` cache if [`~PreTrainedModel.beam_search`] or
-        [`~PreTrainedModel.beam_sample`] is called. This is required to match `past_key_values` with the correct
-        beam_idx at every generation step.
-
-        Output shares the same memory storage as `past`.
-        """
-        standardized_past = self._convert_cache_to_standard_format(past, batch_size=len(beam_idx))
+
+class ORTBloomForCausalLM(ORTModelForCausalLM):
+    # Adapted from transformers.models.bloom.modeling_bloom.BloomForCausalLM.prepare_inputs_for_generation
+    def prepare_inputs_for_generation(self, input_ids, past_key_values=None, **kwargs):
+        attention_mask = kwargs.get("attention_mask", None)
+        use_cache = kwargs.get("use_cache", None)
+
+        # only last token for input_ids if past is not None
+        if past_key_values:
+            # the cache may be in the stardard format (e.g. in contrastive search), convert to bloom's format if needed
+            if past_key_values[0][0].shape[0] == input_ids.shape[0]:
+                past_key_values = bloom_convert_to_bloom_cache(past_key_values)
+
+        return {
+            "input_ids": input_ids,
+            "past_key_values": past_key_values,
+            "use_cache": use_cache,
+            "position_ids": None,
+            "attention_mask": attention_mask,
+        }
+
+    # Adapted from transformers.models.bloom.modeling_bloom.BloomForCausalLM._reorder_cache
+    @staticmethod
+    def _reorder_cache(past: Tuple[Tuple[torch.Tensor]], beam_idx: torch.Tensor) -> Tuple[Tuple[torch.Tensor]]:
+        standardized_past = bloom_convert_to_standard_cache(past, batch_size=len(beam_idx))
 
         # Get a copy of `beam_idx` on all the devices where we need those indices.
         device_to_beam_idx = {
@@ -803,54 +692,14 @@
             )
             for layer_past in standardized_past
         )
-        return self._convert_to_rw_cache(reordered_past)
-
-    # Copied from https://github.com/huggingface/transformers/pull/26199
-    def prepare_inputs_for_generation(
-        self,
-        input_ids: torch.LongTensor,
-        past_key_values: Optional[torch.Tensor] = None,
-        attention_mask: Optional[torch.Tensor] = None,
-        position_ids: Optional[torch.Tensor] = None,
-        **kwargs,
-    ) -> dict:
-        if past_key_values is not None:
-            input_ids = input_ids[:, -1:]
-
-            # the cache may be in the stardard format (e.g. in contrastive search), convert to falcon's format if needed
-            if len(past_key_values[0][0].shape) == 4:
-                past_key_values = self._convert_to_rw_cache(past_key_values)
-
-        # Note: versions of Falcon with alibi do not use position_ids. It is used with RoPE.
-        if not self.config.alibi and attention_mask is not None and position_ids is None:
-            # create position_ids on the fly for batch generation
-            position_ids = attention_mask.long().cumsum(-1) - 1
-            position_ids.masked_fill_(attention_mask == 0, 1)
-            if past_key_values:
-                position_ids = position_ids[:, -1].unsqueeze(-1)
-
-        return {
-            "input_ids": input_ids,
-            "position_ids": position_ids,
-            "past_key_values": past_key_values,
-            "use_cache": kwargs.get("use_cache"),
-            "attention_mask": attention_mask,
-        }
-
-=======
->>>>>>> e7bd60dd
-
-class ORTBloomForCausalLM(ORTModelForCausalLM):
-    # Adapted from transformers.models.bloom.modeling_bloom.BloomForCausalLM.prepare_inputs_for_generation
+        return bloom_convert_to_bloom_cache(reordered_past)
+
+
+class ORTOPTForCausalLM(ORTModelForCausalLM):
+    # Adapted from transformers.models.gpt2.modeling_gpt2.GPT2LMHeadModel.prepare_inputs_for_generation
     def prepare_inputs_for_generation(self, input_ids, past_key_values=None, **kwargs):
         attention_mask = kwargs.get("attention_mask", None)
         use_cache = kwargs.get("use_cache", None)
-
-        # only last token for input_ids if past is not None
-        if past_key_values:
-            # the cache may be in the stardard format (e.g. in contrastive search), convert to bloom's format if needed
-            if past_key_values[0][0].shape[0] == input_ids.shape[0]:
-                past_key_values = bloom_convert_to_bloom_cache(past_key_values)
 
         return {
             "input_ids": input_ids,
@@ -860,39 +709,6 @@
             "attention_mask": attention_mask,
         }
 
-    # Adapted from transformers.models.bloom.modeling_bloom.BloomForCausalLM._reorder_cache
-    @staticmethod
-    def _reorder_cache(past: Tuple[Tuple[torch.Tensor]], beam_idx: torch.Tensor) -> Tuple[Tuple[torch.Tensor]]:
-        standardized_past = bloom_convert_to_standard_cache(past, batch_size=len(beam_idx))
-
-        # Get a copy of `beam_idx` on all the devices where we need those indices.
-        device_to_beam_idx = {
-            past_state.device: beam_idx.to(past_state.device) for layer_past in past for past_state in layer_past
-        }
-        reordered_past = tuple(
-            (
-                layer_past[0].index_select(0, device_to_beam_idx[layer_past[0].device]),
-                layer_past[1].index_select(0, device_to_beam_idx[layer_past[0].device]),
-            )
-            for layer_past in standardized_past
-        )
-        return bloom_convert_to_bloom_cache(reordered_past)
-
-
-class ORTOPTForCausalLM(ORTModelForCausalLM):
-    # Adapted from transformers.models.gpt2.modeling_gpt2.GPT2LMHeadModel.prepare_inputs_for_generation
-    def prepare_inputs_for_generation(self, input_ids, past_key_values=None, **kwargs):
-        attention_mask = kwargs.get("attention_mask", None)
-        use_cache = kwargs.get("use_cache", None)
-
-        return {
-            "input_ids": input_ids,
-            "past_key_values": past_key_values,
-            "use_cache": use_cache,
-            "position_ids": None,
-            "attention_mask": attention_mask,
-        }
-
 
 class ORTMPTForCausalLM(ORTModelForCausalLM):
     # Adapted from transformers.models.gpt2.modeling_gpt2.GPT2LMHeadModel.prepare_inputs_for_generation
