# coding=utf-8
# Copyright 2022 The HuggingFace Team. All rights reserved.
#
# Licensed under the Apache License, Version 2.0 (the "License");
# you may not use this file except in compliance with the License.
# You may obtain a copy of the License at
#
#     http://www.apache.org/licenses/LICENSE-2.0
#
# Unless required by applicable law or agreed to in writing, software
# distributed under the License is distributed on an "AS IS" BASIS,
# WITHOUT WARRANTIES OR CONDITIONS OF ANY KIND, either express or implied.
# See the License for the specific language governing permissions and
# limitations under the License.
"""Dummy input generation classes."""

import functools
import random
from abc import ABC, abstractmethod
from typing import Any, List, Optional, Tuple, Union

from transformers.utils import is_tf_available, is_torch_available

from .normalized_config import NormalizedConfig, NormalizedSeq2SeqConfig, NormalizedTextConfig, NormalizedVisionConfig


if is_torch_available():
    import torch

if is_tf_available():
    import tensorflow as tf


def check_framework_is_available(func):
    @functools.wraps(func)
    def wrapper(*args, **kwargs):
        framework = kwargs.get("framework", "pt")
        pt_asked_but_not_available = framework == "pt" and not is_torch_available()
        tf_asked_but_not_available = framework == "tf" and not is_tf_available()
        if pt_asked_but_not_available or tf_asked_but_not_available:
            framework_name = "PyTorch" if framework == "pt" else "TensorFlow"
            raise RuntimeError(f"Requested the {framework_name} framework, but it does not seem installed.")
        return func(*args, **kwargs)

    return wrapper


DEFAULT_DUMMY_SHAPES = {
    "batch_size": 2,
    "sequence_length": 16,
    "num_choices": 4,
    # image
    "width": 64,
    "height": 64,
    "num_channels": 3,
    # audio
    "feature_size": 80,
    "nb_max_frames": 3000,
    "audio_sequence_length": 16000,
}


class DummyInputGenerator(ABC):
    """
    Generates dummy inputs for the supported input names, in the requested framework.
    """

    SUPPORTED_INPUT_NAMES = ()

    def supports_input(self, input_name: str) -> bool:
        """
        Checks whether the `DummyInputGenerator` supports the generation of the requested input.

        Args:
            input_name (`str`):
                The name of the input to generate.

        Returns:
            `bool`: A boolean specifying whether the input is supported.

        """
        return any(input_name.startswith(supported_input_name) for supported_input_name in self.SUPPORTED_INPUT_NAMES)

    @abstractmethod
    def generate(self, input_name: str, framework: str = "pt"):
        """
        Generates the dummy input matching `input_name` for the requested framework.

        Args:
            input_name (`str`):
                The name of the input to generate.
            framework (`str`, *optional*, defaults to `"pt"`):
                The requested framework.

        Returns:
            A tensor in the requested framework of the input.
        """
        raise NotImplementedError

    @staticmethod
    @check_framework_is_available
    def random_int_tensor(shape: List[int], max_value: int, min_value: int = 0, framework: str = "pt"):
        """
        Generates a tensor of random integers in the [min_value, max_value] range.

        Args:
            shape (`List[int]`):
                The shape of the random tensor.
            max_value (`int`):
                The maximum value allowed.
            min_value (`int`, *optional*, defaults to 0):
                The minimum value allowed.
            framework (`str`, *optional*, defaults to `"pt"`):
                The requested framework.

        Returns:
            A random tensor in the requested framework.
        """
        if framework == "pt":
            return torch.randint(low=min_value, high=max_value, size=shape)
        return tf.random.uniform(shape, minval=min_value, maxval=max_value, dtype=tf.int32)

    @staticmethod
    @check_framework_is_available
    def random_float_tensor(shape: List[int], min_value: float = 0, max_value: float = 1, framework: str = "pt"):
        """
        Generates a tensor of random floats in the [min_value, max_value] range.

        Args:
            shape (`List[int]`):
                The shape of the random tensor.
            min_value (`float`, *optional*, defaults to 0):
                The minimum value allowed.
            max_value (`float`, *optional*, defaults to 1):
                The maximum value allowed.
            framework (`str`, *optional*, defaults to `"pt"`):
                The requested framework.

        Returns:
            A random tensor in the requested framework.
        """
        if framework == "pt":
            tensor = torch.empty(shape, dtype=torch.float32).uniform_(min_value, max_value)
            return tensor
        return tf.random.uniform(shape, minval=min_value, maxval=max_value, dtype=tf.float32)

    @staticmethod
    @check_framework_is_available
    def constant_tensor(
        shape: List[int], value: Union[int, float] = 1, dtype: Optional[Any] = None, framework: str = "pt"
    ):
        """
        Generates a constant tensor.

        Args:
            shape (`List[int]`):
                The shape of the constant tensor.
            value (`Union[int, float]`, *optional*, defaults to 1):
                The value to fill the constant tensor with.
            dtype (`Any`, *optional*):
                The dtype of the constant tensor.
            framework (`str`, *optional*, defaults to `"pt"`):
                The requested framework.

        Returns:
            A constant tensor in the requested framework.
        """
        if framework == "pt":
            return torch.full(shape, value, dtype=dtype)
        return tf.constant(value, dtype=dtype, shape=shape)

    @staticmethod
    def _infer_framework_from_input(input_) -> str:
        framework = None
        if is_torch_available() and isinstance(input_, torch.Tensor):
            framework = "pt"
        elif is_tf_available() and isinstance(input_, tf.Tensor):
            framework = "tf"
        else:
            raise RuntimeError(f"Could not infer the framework from {input_}")
        return framework

    @classmethod
    def concat_inputs(cls, inputs, dim: int):
        """
        Concatenates inputs together.

        Args:
            inputs:
                The list of tensors in a given framework to concatenate.
            dim (`int`):
                The dimension along which to concatenate.
        Returns:
            The tensor of the concatenation.
        """
        if not inputs:
            raise ValueError("You did not provide any inputs to concat")
        framework = cls._infer_framework_from_input(inputs[0])
        if framework == "pt":
            return torch.cat(inputs, dim=dim)
        return tf.concat(inputs, axis=dim)

    @classmethod
    def pad_input_on_dim(
        cls,
        input_,
        dim: int,
        desired_length: Optional[int] = None,
        padding_length: Optional[int] = None,
        value: Union[int, float] = 1,
        dtype: Optional[Any] = None,
    ):
        """
        Pads an input either to the desired length, or by a padding length.

        Args:
            input_:
                The tensor to pad.
            dim (`int`):
                The dimension along which to pad.
            desired_length (`int`, *optional*):
                The desired length along the dimension after padding.
            padding_length (`int`, *optional*):
                The length to pad along the dimension.
            value (`Union[int, float]`, *optional*, defaults to 1):
                The value to use for padding.
            dtype (`Any`, *optional*):
                The dtype of the padding.

        Returns:
            The padded tensor.
        """
        if (desired_length is None and padding_length is None) or (
            desired_length is not None and padding_length is not None
        ):
            raise ValueError("You need to provide either `desired_length` or `padding_length`")
        framework = cls._infer_framework_from_input(input_)
        shape = input_.shape
        padding_shape = list(shape)
        diff = desired_length - shape[dim] if desired_length else padding_length
        if diff <= 0:
            return input_
        padding_shape[dim] = diff
        return cls.concat_inputs(
            [input_, cls.constant_tensor(padding_shape, value=value, dtype=dtype, framework=framework)], dim=dim
        )


class DummyTextInputGenerator(DummyInputGenerator):
    """
    Generates dummy encoder text inputs.
    """

    SUPPORTED_INPUT_NAMES = (
        "input_ids",
        "attention_mask",
        "token_type_ids",
    )

    def __init__(
        self,
        task: str,
        normalized_config: NormalizedTextConfig,
        batch_size: int = DEFAULT_DUMMY_SHAPES["batch_size"],
        sequence_length: int = DEFAULT_DUMMY_SHAPES["sequence_length"],
        num_choices: int = DEFAULT_DUMMY_SHAPES["num_choices"],
        random_batch_size_range: Optional[Tuple[int, int]] = None,
        random_sequence_length_range: Optional[Tuple[int, int]] = None,
        random_num_choices_range: Optional[Tuple[int, int]] = None,
    ):
        self.task = task
        self.vocab_size = normalized_config.vocab_size
        if random_batch_size_range:
            low, high = random_batch_size_range
            self.batch_size = random.randint(low, high)
        else:
            self.batch_size = batch_size
        if random_sequence_length_range:
            low, high = random_sequence_length_range
            self.sequence_length = random.randint(low, high)
        else:
            self.sequence_length = sequence_length
        if random_num_choices_range:
            low, high = random_num_choices_range
            self.num_choices = random.randint(low, high)
        else:
            self.num_choices = num_choices

    def generate(self, input_name: str, framework: str = "pt"):
        min_value = 0
        max_value = 2 if input_name != "input_ids" else self.vocab_size
        shape = [self.batch_size, self.sequence_length]
        if self.task == "multiple-choice":
            shape = [self.batch_size, self.num_choices, self.sequence_length]
        return self.random_int_tensor(shape, max_value, min_value=min_value, framework=framework)


class DummyDecoderTextInputGenerator(DummyTextInputGenerator):
    """
    Generates dummy decoder text inputs.
    """

    SUPPORTED_INPUT_NAMES = (
        "decoder_input_ids",
        "decoder_attention_mask",
    )


class DummySeq2SeqDecoderTextInputGenerator(DummyDecoderTextInputGenerator):
    SUPPORTED_INPUT_NAMES = (
        "decoder_input_ids",
        "decoder_attention_mask",
        "encoder_outputs",
        "encoder_hidden_states",
    )

    def __init__(
        self,
        task: str,
        normalized_config: NormalizedTextConfig,
        batch_size: int = DEFAULT_DUMMY_SHAPES["batch_size"],
        sequence_length: int = DEFAULT_DUMMY_SHAPES["sequence_length"],
        num_choices: int = DEFAULT_DUMMY_SHAPES["num_choices"],
        random_batch_size_range: Optional[Tuple[int, int]] = None,
        random_sequence_length_range: Optional[Tuple[int, int]] = None,
        random_num_choices_range: Optional[Tuple[int, int]] = None,
    ):
        super().__init__(
            task,
            normalized_config,
            batch_size=batch_size,
            sequence_length=sequence_length,
            num_choices=num_choices,
            random_batch_size_range=random_batch_size_range,
            random_sequence_length_range=random_sequence_length_range,
            random_num_choices_range=random_num_choices_range,
        )

        self.hidden_size = normalized_config.hidden_size

    def generate(self, input_name: str, framework: str = "pt"):
        if input_name in ["encoder_outputs", "encoder_hidden_states"]:
            return (
                self.random_float_tensor(
                    shape=[self.batch_size, self.sequence_length, self.hidden_size],
                    min_value=0,
                    max_value=1,
                    framework=framework,
                ),
                None,
                None,
            )
        return super().generate(input_name, framework=framework)


class DummyPastKeyValuesGenerator(DummyInputGenerator):
    """
    Generates dummy past_key_values inputs.
    """

    SUPPORTED_INPUT_NAMES = ("past_key_values",)

    def __init__(
        self,
        task: str,
        normalized_config: NormalizedTextConfig,
        batch_size: int = DEFAULT_DUMMY_SHAPES["batch_size"],
        sequence_length: int = DEFAULT_DUMMY_SHAPES["sequence_length"],
        random_batch_size_range: Optional[Tuple[int, int]] = None,
        random_sequence_length_range: Optional[Tuple[int, int]] = None,
    ):
        self.num_layers = normalized_config.num_layers
        self.num_attention_heads = normalized_config.num_attention_heads
        self.hidden_size = normalized_config.hidden_size
        if random_batch_size_range:
            low, high = random_batch_size_range
            self.batch_size = random.randint(low, high)
        else:
            self.batch_size = batch_size
        if random_sequence_length_range:
            low, high = random_sequence_length_range
            self.sequence_length = random.randint(low, high)
        else:
            self.sequence_length = sequence_length

    def generate(self, input_name: str, framework: str = "pt"):
        shape = (
            self.batch_size,
            self.num_attention_heads,
            self.sequence_length,
            self.hidden_size // self.num_attention_heads,
        )
        return [
            (
                self.random_float_tensor(shape, framework=framework),
                self.random_float_tensor(shape, framework=framework),
            )
            for _ in range(self.num_layers)
        ]


class DummySeq2SeqPastKeyValuesGenerator(DummyInputGenerator):
    """
    Generates dummy past_key_values inputs for seq2seq architectures.
    """

    SUPPORTED_INPUT_NAMES = ("past_key_values",)

    def __init__(
        self,
        task: str,
        normalized_config: NormalizedSeq2SeqConfig,
        batch_size: int = DEFAULT_DUMMY_SHAPES["batch_size"],
        sequence_length: int = DEFAULT_DUMMY_SHAPES["sequence_length"],
        encoder_sequence_length: Optional[int] = None,
        random_batch_size_range: Optional[Tuple[int, int]] = None,
        random_sequence_length_range: Optional[Tuple[int, int]] = None,
    ):
        self.normalized_config = normalized_config
        if random_batch_size_range:
            low, high = random_batch_size_range
            self.batch_size = random.randint(low, high)
        else:
            self.batch_size = batch_size
        if random_sequence_length_range:
            low, high = random_sequence_length_range
            self.sequence_length = random.randint(low, high)
        else:
            self.sequence_length = sequence_length
        self.encoder_sequence_length = (
            self.sequence_length if encoder_sequence_length is None else encoder_sequence_length
        )

    def generate(self, input_name: str, framework: str = "pt"):
        encoder_shape = (
            self.batch_size,
            self.normalized_config.encoder_num_attention_heads,
            self.encoder_sequence_length,
            self.normalized_config.hidden_size // self.normalized_config.encoder_num_attention_heads,
        )
        decoder_shape = (
            self.batch_size,
            self.normalized_config.decoder_num_attention_heads,
            self.sequence_length,
            self.normalized_config.hidden_size // self.normalized_config.decoder_num_attention_heads,
        )
        return [
            (
                self.random_float_tensor(decoder_shape, framework=framework),
                self.random_float_tensor(decoder_shape, framework=framework),
                self.random_float_tensor(encoder_shape, framework=framework),
                self.random_float_tensor(encoder_shape, framework=framework),
            )
            for _ in range(self.normalized_config.decoder_num_layers)
        ]


# TODO: should it just be merged to DummyTextInputGenerator?
class DummyBboxInputGenerator(DummyInputGenerator):
    """
    Generates dummy bbox inputs.
    """

    SUPPORTED_INPUT_NAMES = ("bbox",)

    def __init__(
        self,
        task: str,
        normalized_config: NormalizedConfig,
        batch_size: int = DEFAULT_DUMMY_SHAPES["batch_size"],
        sequence_length: int = DEFAULT_DUMMY_SHAPES["sequence_length"],
        random_batch_size_range: Optional[Tuple[int, int]] = None,
        random_sequence_length_range: Optional[Tuple[int, int]] = None,
    ):
        self.task = task
        # self.max_2d_position_embeddings = normalized_config.max_2d_position_embeddings
        if random_batch_size_range:
            low, high = random_batch_size_range
            self.batch_size = random.randint(low, high)
        else:
            self.batch_size = batch_size
        if random_sequence_length_range:
            low, high = random_sequence_length_range
            self.sequence_length = random.randint(low, high)
        else:
            self.sequence_length = sequence_length

    def generate(self, input_name: str, framework: str = "pt"):
        return self.random_int_tensor(
            [self.batch_size, self.sequence_length, 4],
            # TODO: find out why this fails with the commented code.
            1,  # self.max_2d_position_embeddings - 1,
            framework=framework,
        )


class DummyVisionInputGenerator(DummyInputGenerator):
    """
    Generates dummy vision inputs.
    """

    SUPPORTED_INPUT_NAMES = (
        "pixel_values",
        "pixel_mask",
        "sample",
        "latent_sample",
    )

    def __init__(
        self,
        task: str,
        normalized_config: NormalizedVisionConfig,
        batch_size: int = DEFAULT_DUMMY_SHAPES["batch_size"],
        num_channels: int = DEFAULT_DUMMY_SHAPES["num_channels"],
        width: int = DEFAULT_DUMMY_SHAPES["width"],
        height: int = DEFAULT_DUMMY_SHAPES["height"],
    ):
        self.task = task
        # Some vision models can take any input sizes, in this case we use the values provided as parameters.
        if normalized_config.has_attribute("image_size"):
            self.image_size = normalized_config.image_size
        else:
            self.image_size = (height, width)
        if normalized_config.has_attribute("num_channels"):
            self.num_channels = normalized_config.num_channels
        else:
            self.num_channels = num_channels

        if not isinstance(self.image_size, (tuple, list)):
            self.image_size = (self.image_size, self.image_size)
        self.batch_size = batch_size
        self.height, self.width = self.image_size

    def generate(self, input_name: str, framework: str = "pt"):
        if input_name == "pixel_mask":
            return self.random_int_tensor(
                shape=[self.batch_size, self.height, self.width], max_value=1, framework=framework
            )
        else:
            return self.random_float_tensor(
                shape=[self.batch_size, self.num_channels, self.height, self.width], framework=framework
            )


class DummyAudioInputGenerator(DummyInputGenerator):
    SUPPORTED_INPUT_NAMES = ("input_features", "input_values")

    def __init__(
        self,
        task: str,
        normalized_config: NormalizedConfig,
        batch_size: int = DEFAULT_DUMMY_SHAPES["batch_size"],
        feature_size: int = DEFAULT_DUMMY_SHAPES["feature_size"],
        nb_max_frames: int = DEFAULT_DUMMY_SHAPES["nb_max_frames"],
        sequence_length: int = DEFAULT_DUMMY_SHAPES["audio_sequence_length"],
    ):
        self.task = task
        self.normalized_config = normalized_config

        self.feature_size = feature_size
        self.nb_max_frames = nb_max_frames
        self.batch_size = batch_size
        self.sequence_length = sequence_length

    def generate(self, input_name: str, framework: str = "pt"):
<<<<<<< HEAD
        shape = [self.batch_size, self.sequence_length]
        if input_name == "input_values":
            return self.random_float_tensor(shape, min_value=-1, max_value=1, framework=framework)

        return self.random_float_tensor(
            shape=[self.batch_size, self.feature_size, self.nb_max_frames],
            min_value=-1,
            max_value=1,
            framework=framework,
        )
=======
        if input_name == "input_values":  # raw waveform
            return self.random_float_tensor(
                shape=[self.batch_size, self.sequence_length], min_value=-1, max_value=1, framework=framework
            )
        else:
            return self.random_float_tensor(
                shape=[self.batch_size, self.feature_size, self.nb_max_frames],
                min_value=-1,
                max_value=1,
                framework=framework,
            )
>>>>>>> 178728b2


class DummyTimestepInputGenerator(DummyInputGenerator):
    """
    Generates dummy time step inputs.
    """

    SUPPORTED_INPUT_NAMES = ("timestep",)

    def __init__(
        self,
        task: str,
        normalized_config: NormalizedConfig,
        batch_size: int = DEFAULT_DUMMY_SHAPES["batch_size"],
        random_batch_size_range: Optional[Tuple[int, int]] = None,
    ):
        self.task = task
        self.vocab_size = normalized_config.vocab_size

        if random_batch_size_range:
            low, high = random_batch_size_range
            self.batch_size = random.randint(low, high)
        else:
            self.batch_size = batch_size

    def generate(self, input_name: str, framework: str = "pt"):
        shape = [self.batch_size]
        return self.random_int_tensor(shape, max_value=self.vocab_size, framework=framework)


class DummyTrainingLabelsInputGenerator(DummyTextInputGenerator):
    SUPPORTED_INPUT_NAMES = ("labels", "start_positions", "end_positions")

    def generate(self, input_name: str, framework: str = "pt"):
        max_value = 1 if self.task != "seq2seq-lm" else self.vocab_size
        shape = [self.batch_size, self.sequence_length]
        if self.task in [
            "default",
            "sequence-classification",
            "multiple-choice",
            "question-answering",
            "image-classification",
        ]:
            shape = [self.batch_size]

        return self.random_int_tensor(shape, max_value=max_value, framework=framework)<|MERGE_RESOLUTION|>--- conflicted
+++ resolved
@@ -563,18 +563,6 @@
         self.sequence_length = sequence_length
 
     def generate(self, input_name: str, framework: str = "pt"):
-<<<<<<< HEAD
-        shape = [self.batch_size, self.sequence_length]
-        if input_name == "input_values":
-            return self.random_float_tensor(shape, min_value=-1, max_value=1, framework=framework)
-
-        return self.random_float_tensor(
-            shape=[self.batch_size, self.feature_size, self.nb_max_frames],
-            min_value=-1,
-            max_value=1,
-            framework=framework,
-        )
-=======
         if input_name == "input_values":  # raw waveform
             return self.random_float_tensor(
                 shape=[self.batch_size, self.sequence_length], min_value=-1, max_value=1, framework=framework
@@ -586,7 +574,6 @@
                 max_value=1,
                 framework=framework,
             )
->>>>>>> 178728b2
 
 
 class DummyTimestepInputGenerator(DummyInputGenerator):
