--- conflicted
+++ resolved
@@ -5,8 +5,6 @@
 from datasets import Dataset, load_dataset
 from torchvision.transforms import CenterCrop, Compose, Normalize, Resize, ToTensor
 from transformers import FeatureExtractionMixin, ImageClassificationPipeline
-
-from evaluate import combine, evaluator
 
 from .base import DatasetProcessing
 
@@ -48,13 +46,8 @@
             return examples
 
         eval_dataset = raw_datasets[self.eval_split]
-<<<<<<< HEAD
         if self.max_eval_samples is not None:
             eval_dataset = eval_dataset.shuffle(seed=42).select(range(self.max_eval_samples))
-        eval_dataset = eval_dataset.align_labels_with_mapping(self.config.label2id, self.ref_keys[0])
-=======
-        if max_eval_samples is not None:
-            eval_dataset = eval_dataset.shuffle(seed=42).select(range(max_eval_samples))
 
         try:
             eval_dataset = eval_dataset.align_labels_with_mapping(self.config.label2id, self.ref_keys[0])
@@ -65,7 +58,6 @@
                 f"\nCould not guarantee the model label mapping and the dataset labels match."
                 f" Evaluation results may suffer from a wrong matching."
             )
->>>>>>> d3ebb9e5
 
         datasets_dict = {"eval": eval_dataset}
 
@@ -106,7 +98,14 @@
             label_mapping=self.config.label2id,
         )
 
-        return results
+    def get_metrics(self, predictions: List, references: List, metric: Metric):
+        metrics_res = metric.compute(predictions=predictions, references=references)
+
+        # `metric.compute` may return a dict or a number
+        if not isinstance(metrics_res, dict):
+            metrics_res = {metric.name: metrics_res}
+
+        return metrics_res
 
     def get_pipeline_kwargs(self):
         return {}