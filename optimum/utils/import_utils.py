--- conflicted
+++ resolved
@@ -31,7 +31,7 @@
 TRANSFORMERS_MINIMUM_VERSION = version.parse("4.25.0")
 DIFFUSERS_MINIMUM_VERSION = version.parse("0.22.0")
 AUTOGPTQ_MINIMUM_VERSION = version.parse("0.4.99")  # Allows 0.5.0.dev0
-GPTQMODEL_MINIMUM_VERSION = version.parse("1.4.2")
+GPTQMODEL_MINIMUM_VERSION = version.parse("1.6.0")
 
 # This is the minimal required version to support some ONNX Runtime features
 ORT_QUANTIZE_MINIMUM_VERSION = version.parse("1.4.0")
@@ -54,28 +54,6 @@
     else:
         return package_exists
 
-
-<<<<<<< HEAD
-=======
-# The package importlib_metadata is in a different place, depending on the python version.
-if sys.version_info < (3, 8):
-    import importlib_metadata
-else:
-    import importlib.metadata as importlib_metadata
-
-
-TORCH_MINIMUM_VERSION = version.parse("1.11.0")
-TRANSFORMERS_MINIMUM_VERSION = version.parse("4.25.0")
-DIFFUSERS_MINIMUM_VERSION = version.parse("0.22.0")
-AUTOGPTQ_MINIMUM_VERSION = version.parse("0.4.99")  # Allows 0.5.0.dev0
-GPTQMODEL_MINIMUM_VERSION = version.parse("1.6.0")
-
-
-# This is the minimal required version to support some ONNX Runtime features
-ORT_QUANTIZE_MINIMUM_VERSION = version.parse("1.4.0")
-
-
->>>>>>> 53240c3f
 _onnx_available = _is_package_available("onnx")
 _pydantic_available = _is_package_available("pydantic")
 _accelerate_available = _is_package_available("accelerate")
