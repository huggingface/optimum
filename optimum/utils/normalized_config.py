--- conflicted
+++ resolved
@@ -254,12 +254,9 @@
         "xlm-roberta": NormalizedTextConfig,
         "yolos": NormalizedVisionConfig,
         "mpt": MPTNormalizedTextConfig,
-<<<<<<< HEAD
         "gpt_bigcode": GPTBigCodeNormalizedTextConfig,
         "mixformer-sequential": GPTBigCodeNormalizedTextConfig,
         "baichuan": NormalizedTextConfig,
-=======
->>>>>>> 15b8d1ee
     }
 
     @classmethod
