--- conflicted
+++ resolved
@@ -22,12 +22,9 @@
 from packaging import version
 from transformers import PretrainedConfig
 from transformers import __version__ as transformers_version
-<<<<<<< HEAD
-=======
 from transformers.utils import is_offline_mode
 
 from huggingface_hub import hf_hub_download
->>>>>>> 3347a0a7
 
 from .utils import logging
 from .version import __version__
@@ -92,8 +89,6 @@
 
     # Adapted from transformers.configuration_utils.PretrainedConfig.get_configuration_file
     @classmethod
-<<<<<<< HEAD
-=======
     def get_configuration_file(cls, configuration_files: List[str]) -> str:
         """
         Get the configuration file to use for this version of transformers.
@@ -241,7 +236,6 @@
 
     # Adapted from transformers.configuration_utils.PretrainedConfig.from_dict
     @classmethod
->>>>>>> 3347a0a7
     def from_dict(cls, config_dict: Dict[str, Any], **kwargs) -> "PretrainedConfig":
         """
         Instantiates a :class:`~transformers.PretrainedConfig` from a Python dictionary of parameters.
