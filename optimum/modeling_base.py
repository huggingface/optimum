# coding=utf-8
# Copyright 2022 The HuggingFace Team. All rights reserved.
#
# Licensed under the Apache License, Version 2.0 (the "License");
# you may not use this file except in compliance with the License.
# You may obtain a copy of the License at
#
#     http://www.apache.org/licenses/LICENSE-2.0
#
# Unless required by applicable law or agreed to in writing, software
# distributed under the License is distributed on an "AS IS" BASIS,
# WITHOUT WARRANTIES OR CONDITIONS OF ANY KIND, either express or implied.
# See the License for the specific language governing permissions and
# limitations under the License.
"""Base class for optimized model inference wrapping."""

import logging
import os
import subprocess
from abc import ABC, abstractmethod
from pathlib import Path
from typing import TYPE_CHECKING, Optional, Union

from transformers import AutoConfig, add_start_docstrings

from huggingface_hub import HfApi, HfFolder

from .utils import CONFIG_NAME


if TYPE_CHECKING:
    from transformers import PretrainedConfig, PreTrainedModel, TFPreTrainedModel


logger = logging.getLogger(__name__)

FROM_PRETRAINED_START_DOCSTRING = r"""
    Instantiate a pretrained model from a pre-trained model configuration.

    Args:
        model_id (`Union[str, Path]`):
            Can be either:
                - A string, the *model id* of a pretrained model hosted inside a model repo on huggingface.co.
                    Valid model ids can be located at the root-level, like `bert-base-uncased`, or namespaced under a
                    user or organization name, like `dbmdz/bert-base-german-cased`.
                - A path to a *directory* containing a model saved using [`~OptimizedModel.save_pretrained`],
                    e.g., `./my_model_directory/`.
        from_transformers (`bool`, *optional*, defaults to `False`):
            Defines whether the provided `model_id` contains a vanilla Transformers checkpoint.
        force_download (`bool`, *optional*, defaults to `True`):
            Whether or not to force the (re-)download of the model weights and configuration files, overriding the
            cached versions if they exist.
        use_auth_token (`Optional[str]`, *optional*):
            The token to use as HTTP bearer authorization for remote files. If `True`, will use the token generated
            when running `transformers-cli login` (stored in `~/.huggingface`).
        cache_dir (`Optional[str]`, *optional*):
            Path to a directory in which a downloaded pretrained model configuration should be cached if the
            standard cache should not be used.
        subfolder (`str`, *optional*, defaults to `""`):
            In case the relevant files are located inside a subfolder of the model repo either locally or on huggingface.co, you can
            specify the folder name here.
        config (`Optional[transformers.PretrainedConfig]`, *optional*):
            The model configuration.
        local_files_only(`bool`, *optional*, defaults to `False`):
            Whether or not to only look at local files (i.e., do not try to download the model).
"""


class OptimizedModel(ABC):
    config_class = AutoConfig
    load_tf_weights = None
    base_model_prefix = "optimized_model"

    def __init__(self, model: Union["PreTrainedModel", "TFPreTrainedModel"], config: "PretrainedConfig"):
        super().__init__()
        self.model = model
        self.config = config
        self._preprocessors = []

    def __call__(self, *args, **kwargs):
        return self.forward(*args, **kwargs)

    @abstractmethod
    def forward(self, *args, **kwargs):
        """
        Forward pass of the model, needs to be overwritten.
        """
        raise NotImplementedError

    def save_pretrained(
        self,
        save_directory: Union[str, os.PathLike],
        push_to_hub: bool = False,
        **kwargs,
    ):
        """
        Saves a model and its configuration file to a directory, so that it can be re-loaded using the
        [`from_pretrained`] class method.

        Args:
            save_directory (`Union[str, os.PathLike]`):
                Directory to which to save. Will be created if it doesn't exist.
            push_to_hub (`bool`, *optional*, defaults to `False`):
                Whether or not to push your model to the Hugging Face model hub after saving it.

                <Tip warning={true}>

                Using `push_to_hub=True` will synchronize the repository you are pushing to with `save_directory`,
                which requires `save_directory` to be a local clone of the repo you are pushing to if it's an existing
                folder. Pass along `temp_dir=True` to use a temporary directory instead.

                </Tip>
        """
        if os.path.isfile(save_directory):
            logger.error(f"Provided path ({save_directory}) should be a directory, not a file")
            return

        os.makedirs(save_directory, exist_ok=True)

        self.config.save_pretrained(save_directory)
        for preprocessor in self._preprocessors:
            preprocessor.save_pretrained(save_directory)
        self._save_pretrained(save_directory, **kwargs)

        if push_to_hub:
            return self.push_to_hub(save_directory, **kwargs)

    @abstractmethod
    def _save_pretrained(self, save_directory, **kwargs):
        """
        Saves a model weights into a directory, so that it can be re-loaded using the
        [`from_pretrained`] class method.
        """
        raise NotImplementedError

    def push_to_hub(
        self,
        save_directory: str,
        repository_id: str,
        private: Optional[bool] = None,
        use_auth_token: Union[bool, str] = True,
    ) -> str:
        if isinstance(use_auth_token, str):
            huggingface_token = use_auth_token
        elif use_auth_token:
            huggingface_token = HfFolder.get_token()
        else:
            raise ValueError("You need to proivde `use_auth_token` to be able to push to the hub")
        api = HfApi()

        user = api.whoami(huggingface_token)
        self.git_config_username_and_email(git_email=user["email"], git_user=user["fullname"])

        api.create_repo(
            token=huggingface_token,
            name=repository_id,
            organization=user["name"],
            exist_ok=True,
            private=private,
        )
        for path, subdirs, files in os.walk(save_directory):
            for name in files:
                local_file_path = os.path.join(path, name)
                _, hub_file_path = os.path.split(local_file_path)
                # FIXME: when huggingface_hub fixes the return of upload_file
                try:
                    api.upload_file(
                        token=huggingface_token,
                        repo_id=f"{user['name']}/{repository_id}",
                        path_or_fileobj=os.path.join(os.getcwd(), local_file_path),
                        path_in_repo=hub_file_path,
                    )
                except KeyError:
                    pass
                except NameError:
                    pass

    def git_config_username_and_email(self, git_user: str = None, git_email: str = None):
        """
        Sets git user name and email (only in the current repo)
        """
        try:
            if git_user is not None:
                subprocess.run(
                    ["git", "config", "--global", "user.name", git_user],
                    stderr=subprocess.PIPE,
                    stdout=subprocess.PIPE,
                    check=True,
                    encoding="utf-8",
                )
            if git_email is not None:
                subprocess.run(
                    ["git", "config", "--global", "user.email", git_email],
                    stderr=subprocess.PIPE,
                    stdout=subprocess.PIPE,
                    check=True,
                    encoding="utf-8",
                )
        except subprocess.CalledProcessError as exc:
            raise EnvironmentError(exc.stderr)

    @classmethod
    def _load_config(
        cls,
        config_name_or_path: Union[str, os.PathLike],
        revision: Optional[str] = None,
        cache_dir: Optional[str] = None,
        use_auth_token: Optional[Union[bool, str]] = False,
        force_download: bool = False,
        subfolder: str = "",
    ) -> "PretrainedConfig":
        try:
            config = AutoConfig.from_pretrained(
                pretrained_model_name_or_path=config_name_or_path,
                revision=revision,
                cache_dir=cache_dir,
                force_download=force_download,
                use_auth_token=use_auth_token,
                subfolder=subfolder,
            )
        except OSError as e:
            # if config not found in subfolder, search for it at the top level
            if subfolder != "":
                config = AutoConfig.from_pretrained(
                    pretrained_model_name_or_path=config_name_or_path,
                    revision=revision,
                    cache_dir=cache_dir,
                    force_download=force_download,
                    use_auth_token=use_auth_token,
                )
                logger.info(
                    f"config.json not found in the specified subfolder {subfolder}. Using the top level config.json."
                )
            else:
                raise OSError(e)
        return config

    @classmethod
    def _from_pretrained(
        cls,
        model_id: Union[str, Path],
        config: "PretrainedConfig",
        use_auth_token: Optional[Union[bool, str]] = None,
        revision: Optional[str] = None,
        force_download: bool = False,
        cache_dir: Optional[str] = None,
        subfolder: str = "",
        local_files_only: bool = False,
        **kwargs,
    ) -> "OptimizedModel":
        """Overwrite this method in subclass to define how to load your model from pretrained"""
        raise NotImplementedError("Overwrite this method in subclass to define how to load your model from pretrained")

    @classmethod
    def _from_transformers(
        cls,
        model_id: Union[str, Path],
        config: "PretrainedConfig",
        use_auth_token: Optional[Union[bool, str]] = None,
        revision: Optional[str] = None,
        force_download: bool = False,
        cache_dir: Optional[str] = None,
        subfolder: str = "",
        local_files_only: bool = False,
        **kwargs,
    ) -> "OptimizedModel":
        """Overwrite this method in subclass to define how to load your model from vanilla transformers model"""
        raise NotImplementedError(
            "Overwrite this method in subclass to define how to load your model from vanilla transformers model"
        )

    @classmethod
    @add_start_docstrings(FROM_PRETRAINED_START_DOCSTRING)
    def from_pretrained(
        cls,
        model_id: Union[str, Path],
        from_transformers: bool = False,
        force_download: bool = False,
        use_auth_token: Optional[str] = None,
        cache_dir: Optional[str] = None,
<<<<<<< HEAD
        onnx_cache_dir: Optional[str] = None,
        **model_kwargs,
    ):
=======
        subfolder: str = "",
        config: Union["PretrainedConfig"] = None,
        local_files_only: bool = False,
        **kwargs,
    ) -> "OptimizedModel":
        """
        Returns:
            `OptimizedModel`: The loaded optimized model.
        """
>>>>>>> d026fdc4
        revision = None
        if len(str(model_id).split("@")) == 2:
            model_id, revision = model_id.split("@")

        if config is None:
            if os.path.isdir(os.path.join(model_id, subfolder)):
                if CONFIG_NAME in os.listdir(os.path.join(model_id, subfolder)):
                    config = AutoConfig.from_pretrained(os.path.join(model_id, subfolder, CONFIG_NAME))
                elif CONFIG_NAME in os.listdir(model_id):
                    config = AutoConfig.from_pretrained(os.path.join(model_id, CONFIG_NAME))
                    logger.info(
                        f"config.json not found in the specified subfolder {subfolder}. Using the top level config.json."
                    )
                else:
                    raise OSError(f"config.json not found in {model_id} local folder")
            else:
                config = cls._load_config(
                    model_id,
                    revision=revision,
                    cache_dir=cache_dir,
                    use_auth_token=use_auth_token,
                    force_download=force_download,
                    subfolder=subfolder,
                )
<<<<<<< HEAD
            except requests.exceptions.RequestException:
                logger.warning("config.json NOT FOUND in HuggingFace Hub")
                config_file = None

        if config_file is not None:
            with open(config_file, "r", encoding="utf-8") as f:
                config = json.load(f)
            model_kwargs.update({"config": config})

        if from_transformers:
            return cls._from_transformers(
                model_id=model_id,
                save_dir=onnx_cache_dir,
=======
        elif isinstance(config, (str, os.PathLike)):
            config = cls._load_config(
                config,
>>>>>>> d026fdc4
                revision=revision,
                cache_dir=cache_dir,
                use_auth_token=use_auth_token,
<<<<<<< HEAD
                **model_kwargs,
            )
        else:
            onnx_cache_dir = cache_dir if onnx_cache_dir is None else onnx_cache_dir
            return cls._from_pretrained(
                model_id=model_id,
                revision=revision,
                cache_dir=onnx_cache_dir,
=======
>>>>>>> d026fdc4
                force_download=force_download,
                subfolder=subfolder,
            )

<<<<<<< HEAD
    @classmethod
    def _from_transformers(
        cls,
        model_id: Union[str, os.PathLike],
        save_dir: Optional[Union[str, Path]] = None,
        use_auth_token: Optional[Union[bool, str, None]] = None,
        revision: Optional[Union[str, None]] = None,
        force_download: bool = True,
        cache_dir: Optional[str] = None,
        **kwargs,
    ):
        """Overwrite this method in subclass to define how to load your model from vanilla transformers model"""
        raise NotImplementedError(
            "Overwrite this method in subclass to define how to load your model from vanilla transformers model"
=======
        from_pretrained_method = cls._from_transformers if from_transformers else cls._from_pretrained
        return from_pretrained_method(
            model_id=model_id,
            config=config,
            revision=revision,
            cache_dir=cache_dir,
            force_download=force_download,
            use_auth_token=use_auth_token,
            subfolder=subfolder,
            local_files_only=local_files_only,
            **kwargs,
>>>>>>> d026fdc4
        )<|MERGE_RESOLUTION|>--- conflicted
+++ resolved
@@ -278,11 +278,6 @@
         force_download: bool = False,
         use_auth_token: Optional[str] = None,
         cache_dir: Optional[str] = None,
-<<<<<<< HEAD
-        onnx_cache_dir: Optional[str] = None,
-        **model_kwargs,
-    ):
-=======
         subfolder: str = "",
         config: Union["PretrainedConfig"] = None,
         local_files_only: bool = False,
@@ -292,7 +287,6 @@
         Returns:
             `OptimizedModel`: The loaded optimized model.
         """
->>>>>>> d026fdc4
         revision = None
         if len(str(model_id).split("@")) == 2:
             model_id, revision = model_id.split("@")
@@ -317,59 +311,16 @@
                     force_download=force_download,
                     subfolder=subfolder,
                 )
-<<<<<<< HEAD
-            except requests.exceptions.RequestException:
-                logger.warning("config.json NOT FOUND in HuggingFace Hub")
-                config_file = None
-
-        if config_file is not None:
-            with open(config_file, "r", encoding="utf-8") as f:
-                config = json.load(f)
-            model_kwargs.update({"config": config})
-
-        if from_transformers:
-            return cls._from_transformers(
-                model_id=model_id,
-                save_dir=onnx_cache_dir,
-=======
         elif isinstance(config, (str, os.PathLike)):
             config = cls._load_config(
                 config,
->>>>>>> d026fdc4
                 revision=revision,
                 cache_dir=cache_dir,
                 use_auth_token=use_auth_token,
-<<<<<<< HEAD
-                **model_kwargs,
-            )
-        else:
-            onnx_cache_dir = cache_dir if onnx_cache_dir is None else onnx_cache_dir
-            return cls._from_pretrained(
-                model_id=model_id,
-                revision=revision,
-                cache_dir=onnx_cache_dir,
-=======
->>>>>>> d026fdc4
                 force_download=force_download,
                 subfolder=subfolder,
             )
 
-<<<<<<< HEAD
-    @classmethod
-    def _from_transformers(
-        cls,
-        model_id: Union[str, os.PathLike],
-        save_dir: Optional[Union[str, Path]] = None,
-        use_auth_token: Optional[Union[bool, str, None]] = None,
-        revision: Optional[Union[str, None]] = None,
-        force_download: bool = True,
-        cache_dir: Optional[str] = None,
-        **kwargs,
-    ):
-        """Overwrite this method in subclass to define how to load your model from vanilla transformers model"""
-        raise NotImplementedError(
-            "Overwrite this method in subclass to define how to load your model from vanilla transformers model"
-=======
         from_pretrained_method = cls._from_transformers if from_transformers else cls._from_pretrained
         return from_pretrained_method(
             model_id=model_id,
@@ -381,5 +332,4 @@
             subfolder=subfolder,
             local_files_only=local_files_only,
             **kwargs,
->>>>>>> d026fdc4
         )