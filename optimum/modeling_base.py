--- conflicted
+++ resolved
@@ -38,6 +38,8 @@
         cache_dir (`str`, *optional*, defaults to `None`):
             Path to a directory in which a downloaded pretrained model configuration should be cached if the
             standard cache should not be used.
+        local_files_only(`bool`, *optional*, defaults to `False`):
+            Whether or not to only look at local files (i.e., do not try to download the model).
 """
 
 
@@ -197,34 +199,7 @@
         cache_dir: Optional[str] = None,
         **model_kwargs,
     ):
-<<<<<<< HEAD
-        """
-=======
-        """Instantiate a pretrained model from a pre-trained model configuration.
-
-        Arguments:
-            model_id (`Union[str, Path]`):
-                Can be either:
-                    - A string, the *model id* of a pretrained model hosted inside a model repo on huggingface.co.
-                      Valid model ids can be located at the root-level, like `bert-base-uncased`, or namespaced under a
-                      user or organization name, like `dbmdz/bert-base-german-cased`.
-                    - A path to a *directory* containing a model saved using [`~OptimizedModel.save_pretrained`],
-                      e.g., `./my_model_directory/`.
-            from_transformers (`bool`, *optional*, defaults to `False`):
-                Defines whether the provided `model_id` contains a vanilla Transformers checkpoint.
-            force_download (`bool`, *optional*, defaults to `True`):
-                Whether or not to force the (re-)download of the model weights and configuration files, overriding the
-                cached versions if they exist.
-            use_auth_token (`str`, *optional*, defaults to `None`):
-                The token to use as HTTP bearer authorization for remote files. If `True`, will use the token generated
-                when running `transformers-cli login` (stored in `~/.huggingface`).
-            cache_dir (`str`, *optional*, defaults to `None`):
-                Path to a directory in which a downloaded pretrained model configuration should be cached if the
-                standard cache should not be used.
-            local_files_only(`bool`, *optional*, defaults to `False`):
-                Whether or not to only look at local files (i.e., do not try to download the model).
-
->>>>>>> 815a7628
+        """
         Returns:
             `OptimizedModel`: The loaded optimized model.
         """
