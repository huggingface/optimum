name: ONNX Runtime / Python - Test

on:
  push:
    branches: [main]
  pull_request:
    branches: [main]

concurrency:
  group: ${{ github.workflow }}-${{ github.head_ref || github.run_id }}
  cancel-in-progress: true

jobs:
  build:
    strategy:
      fail-fast: false
      matrix:
<<<<<<< HEAD
        os: [ubuntu-20.04, windows-2019, macos-13]
        transformers-version: ["4.45.*", "latest"]
        test-pattern:
          [
            "tests/onnxruntime/test_modeling.py",
            "tests/onnxruntime/test_diffusion.py",
            "tests/onnxruntime/test_optimization.py",
            "tests/onnxruntime/test_quantization.py",
          ]
=======
        transformers-version: ["latest"]
        os: [ubuntu-20.04, windows-2019, macos-13]
        include:
          - transformers-version: "4.45.*"
            os: ubuntu-20.04
>>>>>>> 7e8d857d

    runs-on: ${{ matrix.os }}

    steps:
      - name: Free Disk Space (Ubuntu)
        if: matrix.os == 'ubuntu-20.04'
        uses: jlumbroso/free-disk-space@main
        with:
          tool-cache: false
          swap-storage: false
          large-packages: false

      - name: Checkout code
        uses: actions/checkout@v4

      - name: Setup Python
        uses: actions/setup-python@v5
        with:
          python-version: 3.9

      - name: Install dependencies
        run: |
          pip install --upgrade pip
          pip install --no-cache-dir torch torchvision torchaudio --index-url https://download.pytorch.org/whl/cpu
          pip install .[tests,onnxruntime]

      - name: Install transformers ${{ matrix.transformers-version }}
        if: ${{ matrix.transformers-version != 'latest' }}
        run: pip install transformers==${{ matrix.transformers-version }}

      - name: Test with pytest (in series)
        run: |
          pytest ${{ matrix.test-pattern }} -m "run_in_series" --durations=0 -vvvv -s

      - name: Test with pytest (in parallel)
        run: |
          pytest ${{ matrix.test-pattern }} -m "not run_in_series" --durations=0 -vvvv -s
        env:
          HF_HUB_READ_TOKEN: ${{ secrets.HF_HUB_READ_TOKEN }}<|MERGE_RESOLUTION|>--- conflicted
+++ resolved
@@ -15,7 +15,6 @@
     strategy:
       fail-fast: false
       matrix:
-<<<<<<< HEAD
         os: [ubuntu-20.04, windows-2019, macos-13]
         transformers-version: ["4.45.*", "latest"]
         test-pattern:
@@ -25,13 +24,6 @@
             "tests/onnxruntime/test_optimization.py",
             "tests/onnxruntime/test_quantization.py",
           ]
-=======
-        transformers-version: ["latest"]
-        os: [ubuntu-20.04, windows-2019, macos-13]
-        include:
-          - transformers-version: "4.45.*"
-            os: ubuntu-20.04
->>>>>>> 7e8d857d
 
     runs-on: ${{ matrix.os }}
 
@@ -58,8 +50,8 @@
           pip install --no-cache-dir torch torchvision torchaudio --index-url https://download.pytorch.org/whl/cpu
           pip install .[tests,onnxruntime]
 
-      - name: Install transformers ${{ matrix.transformers-version }}
-        if: ${{ matrix.transformers-version != 'latest' }}
+      - if: ${{ matrix.transformers-version != 'latest' }}
+        name: Downgrade Transformers
         run: pip install transformers==${{ matrix.transformers-version }}
 
       - name: Test with pytest (in series)
@@ -68,6 +60,6 @@
 
       - name: Test with pytest (in parallel)
         run: |
-          pytest ${{ matrix.test-pattern }} -m "not run_in_series" --durations=0 -vvvv -s
+          pytest ${{ matrix.test-pattern }} -m "not run_in_series" --durations=0 -vvvv -s -n auto
         env:
           HF_HUB_READ_TOKEN: ${{ secrets.HF_HUB_READ_TOKEN }}