# This workflow will install Python dependencies, run tests and lint with a variety of Python versions
# For more information see: https://help.github.com/actions/language-and-framework-guides/using-python-with-github-actions
name: Benchmark suite / Python - Test

on:
  push:
    branches: [ main ]
  pull_request:
    branches: [ main ]

concurrency:
  group: ${{ github.workflow }}-${{ github.head_ref || github.run_id }}
  cancel-in-progress: true

jobs:
  build:
    strategy:
      fail-fast: false
      matrix:
        python-version: [3.8, 3.9]
        os: [ubuntu-20.04]

    runs-on: ${{ matrix.os }}
    steps:
    - uses: actions/checkout@v2
    - name: Setup Python ${{ matrix.python-version }}
      uses: actions/setup-python@v2
      with:
        python-version: ${{ matrix.python-version }}
    - name: Install dependencies
      run: |
        pip install wheel
<<<<<<< HEAD
        pip install git+https://github.com/huggingface/transformers.git#egg=transformers
        # fix for tests to run https://github.com/huggingface/transformers/pull/18369/files
        pip install evaluate
=======
>>>>>>> ee835054
        pip install .[tests,onnxruntime,benchmark]
    - name: Test with unittest
      run: |
        python -m unittest discover --start-directory tests/benchmark --pattern 'test_*.py'<|MERGE_RESOLUTION|>--- conflicted
+++ resolved
@@ -30,12 +30,6 @@
     - name: Install dependencies
       run: |
         pip install wheel
-<<<<<<< HEAD
-        pip install git+https://github.com/huggingface/transformers.git#egg=transformers
-        # fix for tests to run https://github.com/huggingface/transformers/pull/18369/files
-        pip install evaluate
-=======
->>>>>>> ee835054
         pip install .[tests,onnxruntime,benchmark]
     - name: Test with unittest
       run: |
