name: ONNX Runtime Slow / Python - Test

on:
  workflow_dispatch:
  schedule:
    - cron: 0 7 * * * # every day at 7am UTC
  pull_request:
    branches:
      - main
    types:
      - opened
      - labeled
      - reopened
      - unlabeled
      - synchronize

concurrency:
  group: ${{ github.workflow }}-${{ github.head_ref || github.run_id }}
  cancel-in-progress: true

jobs:
  build:
<<<<<<< HEAD
    if: ${{
      (github.event_name == 'push') ||
      (github.event_name == 'workflow_dispatch') ||
      contains(github.event.pull_request.labels.*.name, 'slow') ||
      contains(github.event.pull_request.labels.*.name, 'onnxruntime-slow')
      }}

    runs-on: ubuntu-20.04
=======
    strategy:
      fail-fast: false
      matrix:
        python-version: ["3.9"]
        os: [ubuntu-20.04]
>>>>>>> c46de055

    steps:
<<<<<<< HEAD
      - name: Checkout
        uses: actions/checkout@v4

      - name: Setup Python 3.9
        uses: actions/setup-python@v5
        with:
          python-version: "3.9"

      - name: Install dependencies
        run: |
          pip install --upgrade pip
          pip install --no-cache-dir torch torchvision torchaudio --index-url https://download.pytorch.org/whl/cpu
          pip install .[tests,onnxruntime]

      - name: Test with pytest
        run: |
          RUN_SLOW=1 pytest tests/onnxruntime -m "run_slow" --durations=0 -s -vvvv -n auto
=======
    - uses: actions/checkout@v2
    - name: Setup Python ${{ matrix.python-version }}
      uses: actions/setup-python@v2
      with:
        python-version: ${{ matrix.python-version }}
    - name: Install dependencies for export
      run: |
        pip install .[tests,onnxruntime,diffusers]
    - name: Test with unittest
      working-directory: tests
      run: |
        RUN_SLOW=1 pytest onnxruntime -s -m "run_slow" --durations=0
>>>>>>> c46de055
<|MERGE_RESOLUTION|>--- conflicted
+++ resolved
@@ -20,7 +20,6 @@
 
 jobs:
   build:
-<<<<<<< HEAD
     if: ${{
       (github.event_name == 'push') ||
       (github.event_name == 'workflow_dispatch') ||
@@ -29,16 +28,8 @@
       }}
 
     runs-on: ubuntu-20.04
-=======
-    strategy:
-      fail-fast: false
-      matrix:
-        python-version: ["3.9"]
-        os: [ubuntu-20.04]
->>>>>>> c46de055
 
     steps:
-<<<<<<< HEAD
       - name: Checkout
         uses: actions/checkout@v4
 
@@ -51,22 +42,8 @@
         run: |
           pip install --upgrade pip
           pip install --no-cache-dir torch torchvision torchaudio --index-url https://download.pytorch.org/whl/cpu
-          pip install .[tests,onnxruntime]
+          pip install .[tests,onnxruntime,diffusers]
 
       - name: Test with pytest
         run: |
-          RUN_SLOW=1 pytest tests/onnxruntime -m "run_slow" --durations=0 -s -vvvv -n auto
-=======
-    - uses: actions/checkout@v2
-    - name: Setup Python ${{ matrix.python-version }}
-      uses: actions/setup-python@v2
-      with:
-        python-version: ${{ matrix.python-version }}
-    - name: Install dependencies for export
-      run: |
-        pip install .[tests,onnxruntime,diffusers]
-    - name: Test with unittest
-      working-directory: tests
-      run: |
-        RUN_SLOW=1 pytest onnxruntime -s -m "run_slow" --durations=0
->>>>>>> c46de055
+          RUN_SLOW=1 pytest tests/onnxruntime -m "run_slow" --durations=0 -s -vvvv -n auto