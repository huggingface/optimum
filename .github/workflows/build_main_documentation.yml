--- conflicted
+++ resolved
@@ -114,11 +114,7 @@
       - name: Combine subpackage documentation
         run: |
           cd optimum
-<<<<<<< HEAD
-          sudo python docs/combine_docs.py --subpackages graphcore habana intel furiosa --version ${{ env.VERSION }}
-=======
-          sudo python docs/combine_docs.py --subpackages graphcore habana intel neuron --version ${{ env.VERSION }}
->>>>>>> d7d10990
+          sudo python docs/combine_docs.py --subpackages graphcore habana intel furiosa neuron --version ${{ env.VERSION }}
           cd ..
 
       - name: Push to repositories
