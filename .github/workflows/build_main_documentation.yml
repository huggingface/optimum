name: Build main documentation

on:
  push:
    branches:
      - main
      - doc-builder*
      - v*-release
  workflow_dispatch:

jobs:
  build_documentation:
    runs-on: ubuntu-latest

    steps:
      - uses: actions/checkout@v2
        with:
          repository: 'huggingface/doc-builder'
          path: doc-builder

      - uses: actions/checkout@v2
        with:
          repository: 'huggingface/doc-build'
          path: doc-build
          token: ${{ secrets.HUGGINGFACE_PUSH }}

      - uses: actions/checkout@v2
        with:
          repository: 'huggingface/optimum'
          path: optimum

      - uses: actions/checkout@v2
        with:
          repository: 'huggingface/optimum-habana'
          path: optimum-habana

      - uses: actions/checkout@v2
        with:
          repository: 'huggingface/optimum-intel'
          path: optimum-intel

      - uses: actions/checkout@v2
        with:
          repository: 'huggingface/optimum-furiosa'
          path: optimum-furiosa

      - uses: actions/checkout@v2
        with:
          repository: 'huggingface/optimum-amd'
          path: optimum-amd

      - name: Free disk space
        run: |
          df -h
          sudo apt-get update
          sudo apt-get purge -y '^apache.*'
          sudo apt-get purge -y '^imagemagick.*'
          sudo apt-get purge -y '^dotnet.*'
          sudo apt-get purge -y '^aspnetcore.*'
          sudo apt-get purge -y 'php.*'
          sudo apt-get purge -y '^temurin.*'
          sudo apt-get purge -y '^mysql.*'
          sudo apt-get purge -y '^java.*'
          sudo apt-get purge -y '^openjdk.*'
          sudo apt-get purge -y microsoft-edge-stable google-cloud-cli azure-cli google-chrome-stable firefox powershell mono-devel
          df -h
          sudo apt-get autoremove -y >/dev/null 2>&1
          sudo apt-get clean
          df -h
          echo "https://github.com/actions/virtual-environments/issues/709"
          sudo rm -rf "$AGENT_TOOLSDIRECTORY"
          df -h
          echo "remove big /usr/local"
          sudo rm -rf "/usr/local/share/boost"
          sudo rm -rf /usr/local/lib/android >/dev/null 2>&1
          df -h
          echo "remove /usr/share leftovers"
          sudo rm -rf /usr/share/dotnet/sdk > /dev/null 2>&1
          sudo rm -rf /usr/share/dotnet/shared > /dev/null 2>&1
          sudo rm -rf /usr/share/swift > /dev/null 2>&1
          df -h
          echo "remove other leftovers"
          sudo rm -rf /var/lib/mysql > /dev/null 2>&1
          sudo rm -rf /home/runner/.dotnet > /dev/null 2>&1
          sudo rm -rf /home/runneradmin/.dotnet > /dev/null 2>&1
          sudo rm -rf /etc/skel/.dotnet > /dev/null 2>&1
          sudo rm -rf /usr/local/.ghcup > /dev/null 2>&1
          sudo rm -rf /usr/local/aws-cli > /dev/null 2>&1
          sudo rm -rf /usr/lib/heroku > /dev/null 2>&1
          sudo rm -rf /usr/local/share/chromium > /dev/null 2>&1
          df -h

      - name: Set environment variables
        run: |
          cd optimum
          version=`echo "$(grep '^__version__ =' optimum/version.py | cut -d '=' -f 2- | xargs)"`

          if [[ $version == *.dev0 ]]
          then
            echo "VERSION=main" >> $GITHUB_ENV
          else
            echo "VERSION=v$version" >> $GITHUB_ENV
          fi

          cd ..

      - name: Setup environment
        run: |
          pip uninstall -y doc-builder
          cd doc-builder
          git pull origin main
          pip install .
          pip install black
          cd ..

      - name: Make Habana documentation
        run: |
          sudo docker system prune -a -f
          cd optimum-habana
          make doc BUILD_DIR=habana-doc-build VERSION=${{ env.VERSION }}
          sudo mv habana-doc-build ../optimum
          cd ..

      - name: Make Intel documentation
        run: |
          sudo docker system prune -a -f
          cd optimum-intel
          make doc BUILD_DIR=intel-doc-build VERSION=${{ env.VERSION }}
          sudo mv intel-doc-build ../optimum
          cd ..

      - name: Make Furiosa documentation
        run: |
          cd optimum-furiosa
          pip install .
          sudo apt update
          sudo apt install -y ca-certificates apt-transport-https gnupg
          sudo apt-key adv --keyserver keyserver.ubuntu.com --recv-key 5F03AFA423A751913F249259814F888B20B09A7E
          sudo tee -a /etc/apt/auth.conf.d/furiosa.conf > /dev/null <<EOT
            machine archive.furiosa.ai
            login ${{ secrets.FURIOSA_ACCESS_KEY }}
            password ${{ secrets.FURIOSA_SECRET_ACCESS_KEY }}
          EOT
          sudo chmod 400 /etc/apt/auth.conf.d/furiosa.conf
          sudo tee -a /etc/apt/sources.list.d/furiosa.list <<EOT
            deb [arch=amd64] https://archive.furiosa.ai/ubuntu jammy restricted
          EOT
          sudo apt update && sudo apt install -y furiosa-libnux
          doc-builder build optimum.furiosa docs/source/ --build_dir furiosa-doc-build --version pr_$PR_NUMBER --version_tag_suffix "" --html --clean
          mv furiosa-doc-build ../optimum
          cd ..

      - name: Make AMD documentation
        run: |
          sudo docker system prune -a -f
          cd optimum-amd
          make doc BUILD_DIR=amd-doc-build VERSION=${{ env.VERSION }}
          sudo mv amd-doc-build ../optimum
          cd ..

      - name: Make Optimum documentation
        run: |
          sudo docker system prune -a -f
          cd optimum
          mkdir -p optimum-doc-build/optimum && cd optimum-doc-build/optimum
          wget https://huggingface.co/datasets/hf-doc-build/doc-build/raw/main/optimum/_versions.yml
          cd ../..
          make doc BUILD_DIR=optimum-doc-build VERSION=${{ env.VERSION }} COMMIT_SHA_OPTIMUM=${{ env.VERSION }}
          cd ..

      - name: Combine subpackage documentation
        run: |
          cd optimum
<<<<<<< HEAD
          sudo python docs/combine_docs.py --subpackages nvidia amd intel neuron habana furiosa graphcore --version ${{ env.VERSION }}
=======
          sudo python docs/combine_docs.py --subpackages habana intel neuron furiosa amd --version ${{ env.VERSION }}
>>>>>>> 037c982e
          cd ..

      - name: Push to repositories
        run: |
          cd optimum/optimum-doc-build
          sudo chmod -R ugo+rwx optimum
          doc-builder push optimum --doc_build_repo_id "hf-doc-build/doc-build" --token "${{ secrets.HF_DOC_BUILD_PUSH }}" --commit_msg "Updated with commit ${{ github.sha }} See: https://github.com/huggingface/optimum/commit/${{ github.sha }}" --n_retries 5 --upload_version_yml
        shell: bash<|MERGE_RESOLUTION|>--- conflicted
+++ resolved
@@ -171,11 +171,7 @@
       - name: Combine subpackage documentation
         run: |
           cd optimum
-<<<<<<< HEAD
-          sudo python docs/combine_docs.py --subpackages nvidia amd intel neuron habana furiosa graphcore --version ${{ env.VERSION }}
-=======
-          sudo python docs/combine_docs.py --subpackages habana intel neuron furiosa amd --version ${{ env.VERSION }}
->>>>>>> 037c982e
+          sudo python docs/combine_docs.py --subpackages nvidia amd intel neuron habana furiosa --version ${{ env.VERSION }}
           cd ..
 
       - name: Push to repositories
