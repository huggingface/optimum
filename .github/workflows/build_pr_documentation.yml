--- conflicted
+++ resolved
@@ -96,11 +96,7 @@
       - name: Combine subpackage documentation
         run: |
           cd optimum
-<<<<<<< HEAD
-          sudo python docs/combine_docs.py --subpackages graphcore habana intel furiosa --version pr_$PR_NUMBER
-=======
-          sudo python docs/combine_docs.py --subpackages graphcore habana intel neuron --version pr_$PR_NUMBER
->>>>>>> d7d10990
+          sudo python docs/combine_docs.py --subpackages graphcore habana intel furiosa neuron --version pr_$PR_NUMBER
           sudo mv optimum-doc-build ../
           cd ..
 
