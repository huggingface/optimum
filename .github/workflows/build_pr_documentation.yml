--- conflicted
+++ resolved
@@ -101,11 +101,7 @@
       - name: Combine subpackage documentation
         run: |
           cd optimum
-<<<<<<< HEAD
-          sudo python docs/combine_docs.py --subpackages nvidia amd intel neuron habana furiosa graphcore --version pr_$PR_NUMBER
-=======
-          sudo python docs/combine_docs.py --subpackages habana intel neuron furiosa --version pr_$PR_NUMBER
->>>>>>> 037c982e
+          sudo python docs/combine_docs.py --subpackages nvidia amd intel neuron habana furiosa --version pr_$PR_NUMBER
           sudo mv optimum-doc-build ../
           cd ..
 
