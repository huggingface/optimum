--- conflicted
+++ resolved
@@ -47,11 +47,7 @@
           cd optimum
           apt install -y libopencv-dev python3-opencv
           pip install --upgrade protobuf
-<<<<<<< HEAD
-          pip install .[dev,onnxruntime]
-=======
-          pip install .[dev,onnxruntime,intel,benchmark]
->>>>>>> f5d56871
+          pip install .[dev,onnxruntime,benchmark]
           cd ..
 
       - name: Comment PR
