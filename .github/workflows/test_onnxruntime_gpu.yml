--- conflicted
+++ resolved
@@ -14,11 +14,7 @@
 jobs:
   do-the-job:
     name: Setup
-<<<<<<< HEAD
-    runs-on: [self-hosted, ci] # run the job on the newly created runner
-=======
     runs-on: [single-gpu, nvidia-gpu, t4, ci]
->>>>>>> ff50c689
     env:
       AWS_REGION: us-east-1
     steps:
@@ -29,8 +25,4 @@
           docker build -f tests/onnxruntime/docker/Dockerfile_onnxruntime_gpu -t onnxruntime-gpu .
       - name: Test with unittest within docker container
         run: |
-<<<<<<< HEAD
-          docker run --rm --gpus all -v $(pwd)/hf_cache:/root/.cache/huggingface --workdir=/workspace/optimum/tests onnxruntime-gpu:latest
-=======
-          docker run --rm --gpus all -v /mnt/cache/.cache/huggingface:/root/.cache/huggingface --workdir=/workspace/optimum/tests onnxruntime-gpu:latest
->>>>>>> ff50c689
+          docker run --rm --gpus all -v /mnt/cache/.cache/huggingface:/root/.cache/huggingface --workdir=/workspace/optimum/tests onnxruntime-gpu:latest