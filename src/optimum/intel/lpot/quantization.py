#  Copyright 2021 The HuggingFace Team. All rights reserved.
#
#  Licensed under the Apache License, Version 2.0 (the "License");
#  you may not use this file except in compliance with the License.
#  You may obtain a copy of the License at
#
#      http://www.apache.org/licenses/LICENSE-2.0
#
#  Unless required by applicable law or agreed to in writing, software
#  distributed under the License is distributed on an "AS IS" BASIS,
#  WITHOUT WARRANTIES OR CONDITIONS OF ANY KIND, either express or implied.
#  See the License for the specific language governing permissions and
#  limitations under the License.

import os
import torch
import torch.quantization as tq
from enum import Enum
<<<<<<< HEAD
from typing import Any, Callable, ClassVar, Dict, Optional, Union
from transformers import PreTrainedModel, PreTrainedTokenizerBase
=======
from optimum.intel.lpot.utils import LpotDataLoader
from torch import nn
>>>>>>> 63cab1fb
from torch.utils.data import DataLoader
from transformers import PreTrainedModel, PreTrainedTokenizerBase
from typing import Callable, ClassVar, Optional, Union


class LpotQuantizationMode(Enum):

    DYNAMIC = "post_training_dynamic_quant"
    STATIC = "post_training_static_quant"
    AWARE_TRAINING = "quant_aware_training"


class LpotQuantizer:

    TRANSFORMERS_AUTO_CLASS: ClassVar

    def __init__(
            self,
            config_path: str,
            model: Union[PreTrainedModel, torch.nn.Module],
            tokenizer: Optional[PreTrainedTokenizerBase] = None,
            eval_func: Optional[Callable] = None,
            train_func: Optional[Callable] = None,
            calib_dataloader: Optional[DataLoader] = None,
    ):
        """
        Args:
            config_path (:obj:`str`):
                Path to the YAML configuration file used to control the tuning behavior.
            model (:obj:`Union[PreTrainedModel, torch.nn.Module]`):
                FP32 model specified for low precision tuning.
            tokenizer (:obj:`PreTrainedTokenizerBase`, `optional`):
                Tokenizer used to preprocess the data.
            eval_func (:obj:`Callable`, `optional`):
                Evaluation function provided by user.
            train_func (:obj:`Callable`, `optional`):
                Training function provided by user.
            calib_dataloader (:obj:`Callable`, `optional`):
                DataLoader for calibration.
        Returns:
            quantizer: LpotQuantizer object.
        """
        from lpot.conf.config import Conf

        self.config_path = config_path
        self.config = Conf(config_path).usr_cfg
        self.approach = self.config.quantization.approach
        self.model = model
        self.tokenizer = tokenizer
        self._eval_func = eval_func
        self._train_func = train_func
        if calib_dataloader is not None:
            calib_dataloader = LpotDataLoader.from_pytorch_dataloader(calib_dataloader)
        self._calib_dataloader = calib_dataloader

    @property
    def eval_func(self):
        return self._eval_func

    @property
    def train_func(self):
        return self._train_func

    @property
    def calib_dataloader(self):
        return self._calib_dataloader

    @eval_func.setter
    def eval_func(self, func: Callable):
        self._eval_func = func

    @train_func.setter
    def train_func(self, func: Callable):
        self._train_func = func

    @calib_dataloader.setter
    def calib_dataloader(self, dataloader: DataLoader):
        self._calib_dataloader = LpotDataLoader.from_pytorch_dataloader(dataloader)

    def init_quantizer(self):
        if self.config.model.framework == "pytorch_fx":
            import lpot
            from optimum.intel.lpot.utils import _cfgs_to_fx_cfgs, _get_quantizable_ops_recursively
            # TODO : Change this to apply quantization on other part of the model other that Linears
            lpot.adaptor.pytorch._cfgs_to_fx_cfgs = _cfgs_to_fx_cfgs
            lpot.adaptor.pytorch.PyTorch_FXAdaptor._get_quantizable_ops_recursively = _get_quantizable_ops_recursively

        from lpot.experimental import Quantization, common

        quantizer = Quantization(self.config_path)
        quantizer.model = common.Model(self.model)

        if self._eval_func is None:
            raise ValueError("eval_func must be provided for quantization.")

        quantizer.eval_func = self._eval_func
        return quantizer

    def fit_dynamic(self):
        quantizer = self.init_quantizer()
        model = quantizer()
        return model

    def fit_static(self):
        quantizer = self.init_quantizer()

        if self._calib_dataloader is None:
            raise ValueError("calib_dataloader must be provided for post-training quantization.")

        quantizer.calib_dataloader = self._calib_dataloader

        model = quantizer()
        return model

    def fit_aware_training(self):
        quantizer = self.init_quantizer()

        if self._train_func is None:
            raise ValueError("train_func must be provided for quantization aware training.")

        quantizer.q_func = self._train_func

        model = quantizer()
        return model

    @classmethod
    def from_config(
            cls,
            config_name_or_path: Union[str, os.PathLike],
            config_name: str,
            model_name_or_path: Optional[Union[str, os.PathLike]] = None,
            cache_dir: Optional[Union[str, os.PathLike]] = None,
            **quantizer_kwargs
    ):
        """
        Instantiate a LpotQuantizer object from a configuration file which can either be hosted on huggingface.co or
        from a local directory path.

        Args:
            config_name_or_path (:obj:`Union[str, os.PathLike]`):
                Repository name in the Hub or path to a local directory containing the configuration file.
            config_name (:obj:`str`):
                Name of the configuration file.
            model_name_or_path (:obj:Union[str, os.PathLike]`, `optional`):
                Used to instantiate the model and tokenizer if specified, otherwise config_name_or_path is used.
            cache_dir (:obj:`Union[str, os.PathLike]`, `optional`):
                Path to a directory in which a downloaded configuration should be cached if the standard cache should
                not be used.
            quantizer_kwargs (:obj:`Dict`, `optional`):
                quantizer_kwargs will be passed to the LpotQuantizer object during initialization.
        Returns:
            quantizer: LpotQuantizer object.
        """

        from transformers import AutoTokenizer
        from .config import LpotConfig

        q8_config = LpotConfig.from_pretrained(
            config_name_or_path,
            config_name,
            cache_dir=cache_dir,
        )
        model_name_or_path = model_name_or_path if model_name_or_path is not None else config_name_or_path
        tokenizer = AutoTokenizer.from_pretrained(model_name_or_path)
        model = cls.TRANSFORMERS_AUTO_CLASS.from_pretrained(
            model_name_or_path,
            cache_dir=cache_dir,
        )
        quantizer_kwargs.update({'tokenizer': tokenizer})
        quantizer = cls(q8_config.path, model, **quantizer_kwargs)
        return quantizer


class LpotQuantizerForQuestionAnswering(LpotQuantizer):
    from transformers import AutoModelForQuestionAnswering
    TRANSFORMERS_AUTO_CLASS = AutoModelForQuestionAnswering


class LpotQuantizerForSequenceClassification(LpotQuantizer):
    from transformers import AutoModelForSequenceClassification
    TRANSFORMERS_AUTO_CLASS = AutoModelForSequenceClassification


quant_mapping = {
    LpotQuantizationMode.STATIC.value: tq.quantization_mappings.get_default_static_quant_module_mappings(),
    LpotQuantizationMode.DYNAMIC.value: tq.quantization_mappings.get_default_dynamic_quant_module_mappings(),
    LpotQuantizationMode.AWARE_TRAINING.value: tq.quantization_mappings.get_default_qat_module_mappings()
}


def apply_quantization_from_config(q_config: Dict, model: torch.nn.Module) -> torch.nn.Module:
    """
    Apply LPOT quantization steps on the given model.

    Args:
        q_config (:obj:`Dict`):
            Dictionary containing all quantization information such as approach, dtype, scheme and granularity.
        model (:obj:`torch.nn.Module`):
            Model to quantize.
    Returns:
        q_model (:obj:`torch.nn.Module`):
            Quantized model.
    """
    import copy
    from lpot.adaptor.pytorch import _cfg_to_qconfig, _propagate_qconfig

    approach = q_config.get("approach")
    if approach not in quant_mapping:
        raise ValueError("Unknown quantization approach. Supported approach are " + ", ".join(quant_mapping.keys()))

    op_cfgs = _cfg_to_qconfig(q_config, approach)
    q_model = copy.deepcopy(model)

    if approach == LpotQuantizationMode.DYNAMIC.value:
        white_list = tq.quantization_mappings.get_default_dynamic_quant_module_mappings()
    else:
        white_list = tq.quantization_mappings.get_default_qconfig_propagation_list() - \
                     {torch.nn.LayerNorm, torch.nn.InstanceNorm3d, torch.nn.Embedding}

    q_mapping = quant_mapping.get(approach)

    q_model.eval()
    if approach != LpotQuantizationMode.AWARE_TRAINING.value:
        _propagate_qconfig(q_model, op_cfgs, white_list=white_list, approach=approach)

    if approach == LpotQuantizationMode.STATIC.value:
        tq.add_observer_(q_model)
    elif approach == LpotQuantizationMode.AWARE_TRAINING.value:
        _propagate_qconfig(q_model, op_cfgs, is_qat_convert=True, white_list=white_list)
        tq.convert(q_model, mapping=q_mapping, inplace=True, remove_qconfig=False)
        _propagate_qconfig(q_model, op_cfgs, white_list=white_list)
        tq.add_observer_(q_model, white_list, set(q_mapping.values()))

    if approach == LpotQuantizationMode.AWARE_TRAINING.value:
        tq.convert(q_model, inplace=True)
    else:
        tq.convert(q_model, mapping=q_mapping, inplace=True)

    return q_model


class LpotQuantizedModel:

    TRANSFORMERS_AUTO_CLASS: ClassVar

    def __init__(self, *args, **kwargs):
        raise EnvironmentError(
            f"{self.__class__.__name__} is designed to be instantiated using the"
            f"`{self.__class__.__name__}.from_pretrained(model_name_or_path)` method."
        )

    @classmethod
    def from_pretrained(
            cls,
            model_name_or_path: str,
            config_name: str,
            q_model_name: Optional[str] = None,
            state_dict: Optional[Dict[str, torch.Tensor]] = None,
            **kwargs
    ) -> torch.nn.Module:
        """
        Instantiate a quantized pytorch model from a given LPOT configuration file.

        Args:
            model_name_or_path (:obj:`str`):
                Repository name in the Hub or path to a local directory hosting the model.
            config_name (:obj:`str`):
                Name of the configuration file.
            q_model_name (:obj:`str`, `optional`):
                Name of the state dictionary located in model_name_or_path used to load the quantized model. If
                state_dict is specified, the latter will not be used.
            state_dict (:obj:`Dict[str, torch.Tensor]`, `optional`):
                State dictionary of the quantized model, if not specified q_model_name will be used to load the
                state dictionary.
        Returns:
            q_model: Quantized model.
        """

        if state_dict is None and q_model_name is None:
            raise RuntimeError("`LpotQuantizedModel` requires either a `state_dict` or `q_model_name` argument")

        from .config import LpotConfig

        cache_dir = kwargs.get("cache_dir", None)

        deploy_config = LpotConfig.from_pretrained(
            model_name_or_path,
            config_name,
            cache_dir=cache_dir,
        )

        model_kwargs = kwargs

        model = cls.TRANSFORMERS_AUTO_CLASS.from_pretrained(
            model_name_or_path,
            state_dict=state_dict,
            **model_kwargs
        )

        q_model = apply_quantization_from_config(deploy_config.config, model)

        if state_dict is None:
            revision = None
            if len(model_name_or_path.split("@")) == 2:
                model_name_or_path, revision = model_name_or_path.split("@")

            if os.path.isdir(model_name_or_path) and q_model_name in os.listdir(model_name_or_path):
                state_dict_path = os.path.join(model_name_or_path, q_model_name)
            else:
                from huggingface_hub import hf_hub_download
                import requests
                try:
                    state_dict_path = hf_hub_download(
                        repo_id=model_name_or_path,
                        filename=q_model_name,
                        revision=revision,
                        cache_dir=cache_dir,
                    )
                except requests.exceptions.RequestException:
                    raise ValueError(f"{q_model_name} NOT FOUND in HuggingFace Hub")

            state_dict = torch.load(state_dict_path)

        q_model.load_state_dict(state_dict)

        return q_model


class LpotQuantizedModelForQuestionAnswering(LpotQuantizedModel):
    from transformers import AutoModelForQuestionAnswering
    TRANSFORMERS_AUTO_CLASS = AutoModelForQuestionAnswering


class LpotQuantizedModelForSequenceClassification(LpotQuantizedModel):
    from transformers import AutoModelForSequenceClassification
    TRANSFORMERS_AUTO_CLASS = AutoModelForSequenceClassification


SUPPORTED_QUANT_APPROACH = {
    LpotQuantizationMode.STATIC.value,
    LpotQuantizationMode.DYNAMIC.value,
    LpotQuantizationMode.AWARE_TRAINING.value
}


def quantization_approach(config):
    """
    Extract quantization approach from YAML configuration file.

    Args:
        config: YAML configuration file used to control the tuning behavior.
    Returns:
        approach: Name of the quantization approach.
    """

    from lpot.conf.config import Conf
    from lpot.conf.dotdict import deep_get

    conf = Conf(config)
    approach = deep_get(conf.usr_cfg, "quantization.approach")

    if approach not in SUPPORTED_QUANT_APPROACH:
        raise ValueError("Unknown quantization approach. Supported approach are " + ", ".join(SUPPORTED_QUANT_APPROACH))

    return approach


def quantize_dynamic(model, config,  eval_func):
    """
    Apply LPOT dynamic quantization.

    Args:
        model: FP32 model specified for low precision tuning.
        config: YAML configuration file used to control the tuning behavior.
        eval_func: Evaluation function provided by user.
    Returns:
        model: Quantized model.
    """

    from lpot.experimental import Quantization, common

    quantizer = Quantization(config)
    quantizer.model = common.Model(model)

    quantizer.eval_func = eval_func

    model = quantizer()

    return model.model


def quantize_static(model, config, eval_func, calib_dataloader):
    """
    Apply LPOT post-training quantization.

    Args:
        model: FP32 model specified for low precision tuning.
        config: YAML configuration file used to control the tuning behavior.
        eval_func: Evaluation function provided by user.
        calib_dataloader: DataLoader for calibration.
    Returns:
        model: Quantized model.
    """

    from lpot.experimental import Quantization, common
    from lpot.adaptor.pytorch import PyTorchAdaptor
    from .utils import model_calibration

    PyTorchAdaptor.model_calibration = model_calibration

    quantizer = Quantization(config)
    quantizer.model = common.Model(model)

    quantizer.calib_dataloader = calib_dataloader
    quantizer.eval_func = eval_func

    model = quantizer()

    return model.model


def quantize_aware_training(model, config, eval_func, train_func):
    """
    Apply LPOT quantization aware training.

    Args:
        model: FP32 model specified for low precision tuning.
        config: YAML configuration file used to control the entire tuning behavior.
        eval_func: Evaluation function provided by user.
        train_func: Training function provided by user.
    Returns:
        model: Quantized model.
    """

    from lpot.experimental import Quantization, common
    from lpot.adaptor.pytorch import PyTorchAdaptor
    from .utils import model_calibration

    PyTorchAdaptor.model_calibration = model_calibration

    quantizer = Quantization(config)
    quantizer.model = common.Model(model)

    quantizer.q_func = train_func
    quantizer.eval_func = eval_func

    model = quantizer()

    return model.model
<|MERGE_RESOLUTION|>--- conflicted
+++ resolved
@@ -16,13 +16,8 @@
 import torch
 import torch.quantization as tq
 from enum import Enum
-<<<<<<< HEAD
-from typing import Any, Callable, ClassVar, Dict, Optional, Union
-from transformers import PreTrainedModel, PreTrainedTokenizerBase
-=======
 from optimum.intel.lpot.utils import LpotDataLoader
 from torch import nn
->>>>>>> 63cab1fb
 from torch.utils.data import DataLoader
 from transformers import PreTrainedModel, PreTrainedTokenizerBase
 from typing import Callable, ClassVar, Optional, Union
