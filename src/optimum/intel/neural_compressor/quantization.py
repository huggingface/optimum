--- conflicted
+++ resolved
@@ -419,8 +419,7 @@
         if not isinstance(inc_config, IncOptimizedConfig):
             config_path = inc_config if inc_config is not None else model_name_or_path
             inc_config = IncOptimizedConfig.from_pretrained(config_path, **download_kwargs)
-<<<<<<< HEAD
-
+            
         from transformers import AutoConfig
         from transformers.models.auto.auto_factory import _get_model_class
 
@@ -442,8 +441,6 @@
         else:
             model_class._keys_to_ignore_on_load_missing.extend(missing_keys_to_ignore_on_load)
 
-=======
->>>>>>> ca5a82c9
         model = cls.TRANSFORMERS_AUTO_CLASS.from_pretrained(model_name_or_path, **kwargs)
 
         model_class._keys_to_ignore_on_load_unexpected = keys_to_ignore_on_load_unexpected
