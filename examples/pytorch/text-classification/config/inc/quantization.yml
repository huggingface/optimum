#
# Copyright (c) 2021 Intel Corporation
#
# Licensed under the Apache License, Version 2.0 (the "License");
# you may not use this file except in compliance with the License.
# You may obtain a copy of the License at
#
#   http://www.apache.org/licenses/LICENSE-2.0
#
# Unless required by applicable law or agreed to in writing, software
# distributed under the License is distributed on an "AS IS" BASIS,
# WITHOUT WARRANTIES OR CONDITIONS OF ANY KIND, either express or implied.
# See the License for the specific language governing permissions and
# limitations under the License.

version: 1.0

model:                                               # mandatory.
  name: bert
  framework: pytorch                                 # mandatory. possible values are pytorch and pytorch_fx.

device: cpu

quantization:                                        # optional.
  approach: post_training_dynamic_quant

tuning:
  accuracy_criterion:
    relative:  0.01                                  # optional. default value is relative, other value is absolute. this example allows relative accuracy loss: 1%.
  exit_policy:
    timeout: 0                                       # optional. tuning timeout (seconds). default value is 0 which means early stop. combine with max_trials field to decide when to exit.
<<<<<<< HEAD
    max_trials: 20
=======
    max_trials: 600
>>>>>>> ca5a82c9
  random_seed: 9527                                  # optional. random seed for deterministic tuning.<|MERGE_RESOLUTION|>--- conflicted
+++ resolved
@@ -29,9 +29,5 @@
     relative:  0.01                                  # optional. default value is relative, other value is absolute. this example allows relative accuracy loss: 1%.
   exit_policy:
     timeout: 0                                       # optional. tuning timeout (seconds). default value is 0 which means early stop. combine with max_trials field to decide when to exit.
-<<<<<<< HEAD
     max_trials: 20
-=======
-    max_trials: 600
->>>>>>> ca5a82c9
   random_seed: 9527                                  # optional. random seed for deterministic tuning.