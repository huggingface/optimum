--- conflicted
+++ resolved
@@ -161,7 +161,6 @@
         default=None,
         metadata={"help": "Where do you want to store the pretrained models downloaded from huggingface.co"},
     )
-
 
 @dataclass
 class OptimizationArguments:
@@ -477,7 +476,6 @@
         eval_dataset = preprocessed_datasets["validation_matched" if data_args.task_name == "mnli" else "validation"]
         if data_args.max_eval_samples is not None:
             eval_dataset = eval_dataset.select(range(data_args.max_eval_samples))
-<<<<<<< HEAD
 
         try:
             eval_dataset = eval_dataset.align_labels_with_mapping(label2id=model.config.label2id, label_column="label")
@@ -488,10 +486,6 @@
                 f"\nCould not guarantee the model label mapping and the dataset labels match."
                 f" Evaluation results may suffer from a wrong matching."
             )
-=======
-        if model.config.label2id:
-            eval_dataset = eval_dataset.align_labels_with_mapping(label2id=model.config.label2id, label_column="label")
->>>>>>> 815a7628
 
         ort_model = ORTModel(
             Path(training_args.output_dir) / "model_quantized.onnx",
