#!/usr/bin/env python
# coding=utf-8
#  Copyright 2022 The HuggingFace Team. All rights reserved.
#
#  Licensed under the Apache License, Version 2.0 (the "License");
#  you may not use this file except in compliance with the License.
#  You may obtain a copy of the License at
#
#      http://www.apache.org/licenses/LICENSE-2.0
#
#  Unless required by applicable law or agreed to in writing, software
#  distributed under the License is distributed on an "AS IS" BASIS,
#  WITHOUT WARRANTIES OR CONDITIONS OF ANY KIND, either express or implied.
#  See the License for the specific language governing permissions and
#  limitations under the License.

""" Finetuning the library models for sequence classification on GLUE."""
# You can also adapt this script on your own text classification task. Pointers for this are left as comments.

import json
import logging
import os
import sys
from dataclasses import dataclass, field
from functools import partial
from pathlib import Path
from typing import Optional

import datasets
import numpy as np
import transformers
from datasets import load_dataset, load_metric
<<<<<<< HEAD
from transformers import AutoTokenizer, EvalPrediction, HfArgumentParser, PreTrainedTokenizer, TrainingArguments
=======
from transformers import (
    AutoConfig,
    EvalPrediction,
    HfArgumentParser,
    PretrainedConfig,
    PreTrainedTokenizer,
    TrainingArguments,
)
>>>>>>> 840e5c7d
from transformers.utils import check_min_version
from transformers.utils.versions import require_version

from optimum.onnxruntime import ORTModelForSequenceClassification, ORTOptimizer
from optimum.onnxruntime.configuration import OptimizationConfig, ORTConfig
from optimum.onnxruntime.model import ORTModel


# Will error if the minimal version of Transformers is not installed. Remove at your own risks.
check_min_version("4.15.0")

require_version(
    "datasets>=1.8.0", "To fix: pip install -r examples/onnxruntime/optimization/text-classification/requirements.txt"
)

task_to_keys = {
    "cola": ("sentence", None),
    "mnli": ("premise", "hypothesis"),
    "mrpc": ("sentence1", "sentence2"),
    "qnli": ("question", "sentence"),
    "qqp": ("question1", "question2"),
    "rte": ("sentence1", "sentence2"),
    "sst2": ("sentence", None),
    "stsb": ("sentence1", "sentence2"),
    "wnli": ("sentence1", "sentence2"),
}

logger = logging.getLogger(__name__)


@dataclass
class DataTrainingArguments:
    """
    Arguments pertaining to what data we are going to input our model for training and eval.

    Using `HfArgumentParser` we can turn this class
    into argparse arguments to be able to specify them on
    the command line.
    """

    task_name: Optional[str] = field(
        default=None,
        metadata={"help": "The name of the task to train on: " + ", ".join(task_to_keys.keys())},
    )
    dataset_name: Optional[str] = field(
        default=None, metadata={"help": "The name of the dataset to use (via the datasets library)."}
    )
    dataset_config_name: Optional[str] = field(
        default=None, metadata={"help": "The configuration name of the dataset to use (via the datasets library)."}
    )
    max_seq_length: int = field(
        default=128,
        metadata={
            "help": "The maximum total input sequence length after tokenization. Sequences longer "
            "than this will be truncated, sequences shorter will be padded."
        },
    )
    overwrite_cache: bool = field(
        default=False, metadata={"help": "Overwrite the cached preprocessed datasets or not."}
    )
    max_eval_samples: Optional[int] = field(
        default=None,
        metadata={
            "help": "For debugging purposes or quicker training, truncate the number of evaluation examples to this "
            "value if set."
        },
    )
    max_predict_samples: Optional[int] = field(
        default=None,
        metadata={
            "help": "For debugging purposes or quicker training, truncate the number of prediction examples to this "
            "value if set."
        },
    )
    validation_file: Optional[str] = field(
        default=None, metadata={"help": "A csv or a json file containing the validation data."}
    )
    test_file: Optional[str] = field(default=None, metadata={"help": "A csv or a json file containing the test data."})

    def __post_init__(self):
        if self.task_name is not None:
            self.task_name = self.task_name.lower()
            if self.task_name not in task_to_keys.keys():
                raise ValueError("Unknown task, you should pick one in " + ",".join(task_to_keys.keys()))


@dataclass
class ModelArguments:
    """
    Arguments pertaining to which model/config/tokenizer we are going to fine-tune from.
    """

    model_name_or_path: str = field(
        metadata={"help": "Path to pretrained model or model identifier from huggingface.co/models"}
    )
    cache_dir: Optional[str] = field(
        default=None,
        metadata={"help": "Where do you want to store the pretrained models downloaded from huggingface.co"},
    )


@dataclass
class OptimizationArguments:
    """
    Arguments pertaining to what type of optimization we are going to apply on the model.
    """

    opset: Optional[int] = field(
        default=None,
        metadata={"help": "ONNX opset version to export the model with."},
    )
    optimization_level: Optional[int] = field(
        default=1,
        metadata={
            "help": "Optimization level performed by ONNX Runtime of the loaded graph."
            "0 will disable all optimizations."
            "1 will enable basic optimizations."
            "2 will enable basic and extended optimizations, including complex node fusions applied to the nodes "
            "assigned to the CPU or CUDA execution provider, making the resulting optimized graph hardware dependent."
            "99 will enable all available optimizations including layout optimizations."
        },
    )
    optimize_with_onnxruntime_only: bool = field(
        default=False,
        metadata={
            "help": "Whether to only use ONNX Runtime to optimize the model and no graph fusion in Python."
            "Graph fusion might require offline, Python scripts, to be run."
        },
    )
    optimize_for_gpu: bool = field(
        default=False,
        metadata={
            "help": "Whether to optimize the model for GPU inference. The optimized graph might contain operators for "
            "GPU or CPU only when optimization_level > 1."
        },
    )
    execution_provider: str = field(
        default="CPUExecutionProvider",
        metadata={"help": "ONNX Runtime execution provider to use for inference."},
    )


def main():
    # We now keep distinct sets of args, for a cleaner separation of concerns.
    parser = HfArgumentParser((ModelArguments, DataTrainingArguments, TrainingArguments, OptimizationArguments))
    if len(sys.argv) == 2 and sys.argv[1].endswith(".json"):
        # If we pass only one argument to the script and it's the path to a json file,
        # let's parse it to get our arguments.
        model_args, data_args, training_args, optim_args = parser.parse_json_file(
            json_file=os.path.abspath(sys.argv[1])
        )
    else:
        model_args, data_args, training_args, optim_args = parser.parse_args_into_dataclasses()

    # Setup logging
    logging.basicConfig(
        format="%(asctime)s - %(levelname)s - %(name)s - %(message)s",
        datefmt="%m/%d/%Y %H:%M:%S",
        handlers=[logging.StreamHandler(sys.stdout)],
    )

    log_level = training_args.get_process_log_level()
    logger.setLevel(log_level)
    datasets.utils.logging.set_verbosity(log_level)
    transformers.utils.logging.set_verbosity(log_level)
    transformers.utils.logging.enable_default_handler()
    transformers.utils.logging.enable_explicit_format()

    if (
        optim_args.optimization_level > 1
        and optim_args.optimize_for_gpu
        and optim_args.execution_provider == "CPUExecutionProvider"
    ):
        raise ValueError(
            f"Optimization level is set at {optim_args.optimization_level} and "
            f"GPU optimization will be done, although the CPU execution provider "
            f"was selected. Use --execution_provider CUDAExecutionProvider."
        )

    if (
        optim_args.optimization_level > 1
        and not optim_args.optimize_for_gpu
        and optim_args.execution_provider == "CUDAExecutionProvider"
    ):
        raise ValueError(
            f"Optimization level is set at {optim_args.optimization_level} and "
            f"CPU optimization will be done, although the GPU execution provider "
            f"was selected. Remove the argument --execution_provider CUDAExecutionProvider."
        )

    logger.info(f"Optimization with the following parameters {optim_args}")

    if os.path.isdir(training_args.output_dir) and not training_args.overwrite_output_dir:
        raise ValueError(
            f"Output directory ({training_args.output_dir}) already exists and is not empty. "
            "Use --overwrite_output_dir to overcome."
        )

    os.makedirs(training_args.output_dir, exist_ok=True)
    optimized_model_path = os.path.join(training_args.output_dir, "model_optimized.onnx")

    tokenizer = AutoTokenizer.from_pretrained(model_args.model_name_or_path)

    # Create the optimization configuration containing all the optimization parameters
    optimization_config = OptimizationConfig(
        optimization_level=optim_args.optimization_level,
        optimize_with_onnxruntime_only=optim_args.optimize_with_onnxruntime_only,
        optimize_for_gpu=optim_args.optimize_for_gpu,
    )

    # Export the model
    model = ORTModelForSequenceClassification.from_pretrained(model_args.model_name_or_path, from_transformers=True)

    # Create the optimizer
    optimizer = ORTOptimizer.from_pretrained(model)

    # Optimize the model
    optimizer.fit(optimization_config=optimization_config, save_dir=training_args.output_dir)

    # Create the ONNX Runtime configuration summarizing all the parameters related to ONNX IR export and optimization
    ort_config = ORTConfig(optimization=optimization_config)
    # Save the configuration
    ort_config.save_pretrained(training_args.output_dir)

    # Prepare the dataset downloading, preprocessing and metric creation to perform the evaluation and / or the
    # prediction step(s)
    if training_args.do_eval or training_args.do_predict:
        # Get the datasets: you can either provide your own CSV/JSON training and evaluation files (see below)
        # or specify a GLUE benchmark task (the dataset will be downloaded automatically from the datasets Hub).
        #
        # For CSV/JSON files, this script will use as labels the column called 'label' and as pair of sentences the
        # sentences in columns called 'sentence1' and 'sentence2' if such column exists or the first two columns not
        # named label if at least two columns are provided.
        #
        # If the CSVs/JSONs contain only one non-label column, the script does single sentence classification on this
        # single column. You can easily tweak this behavior (see below)
        if data_args.task_name is not None:
            # Downloading and loading a dataset from the hub.
            raw_datasets = load_dataset("glue", data_args.task_name, cache_dir=model_args.cache_dir)
        elif data_args.dataset_name is not None:
            # Downloading and loading a dataset from the hub.
            raw_datasets = load_dataset(
                data_args.dataset_name, data_args.dataset_config_name, cache_dir=model_args.cache_dir
            )
        else:
            # Loading a dataset from your local files.
            # CSV/JSON training and evaluation files are needed.
            data_files = {"validation": data_args.validation_file}

            # Get the test dataset: you can provide your own CSV/JSON test file (see below)
            # when you use `do_predict` without specifying a GLUE benchmark task.
            if training_args.do_predict:
                if data_args.test_file is not None:
                    data_files["test"] = data_args.test_file
                else:
                    raise ValueError("Need either a GLUE task or a test file for `do_predict`.")

            for key in data_files.keys():
                logger.info(f"load a local file for {key}: {data_files[key]}")

            if data_args.validation_file.endswith(".csv"):
                # Loading a dataset from local csv files
                raw_datasets = load_dataset("csv", data_files=data_files, cache_dir=model_args.cache_dir)
            else:
                # Loading a dataset from local json files
                raw_datasets = load_dataset("json", data_files=data_files, cache_dir=model_args.cache_dir)

        # Labels
        validation_split = "validation_matched" if data_args.task_name == "mnli" else "validation"
        if data_args.task_name is not None:
            is_regression = data_args.task_name == "stsb"
            if not is_regression and training_args.do_predict:
                label_list = raw_datasets[validation_split].features["label"].names
        else:
            # Trying to have good defaults here, don't hesitate to tweak to your needs.
            is_regression = raw_datasets[validation_split].features["label"].dtype in ["float32", "float64"]
            if not is_regression and training_args.do_predict:
                # A useful fast method:
                # https://huggingface.co/docs/datasets/package_reference/main_classes.html#datasets.Dataset.unique
                label_list = raw_datasets[validation_split].unique("label")
                label_list.sort()  # Let's sort it for determinism

        # Preprocessing the raw_datasets
        if data_args.task_name is not None:
            sentence1_key, sentence2_key = task_to_keys[data_args.task_name]
        else:
            # Again, we try to have some nice defaults but don't hesitate to tweak to your use case.
            non_label_column_names = [name for name in raw_datasets["validation_file"].column_names if name != "label"]
            if "sentence1" in non_label_column_names and "sentence2" in non_label_column_names:
                sentence1_key, sentence2_key = "sentence1", "sentence2"
            else:
                if len(non_label_column_names) >= 2:
                    sentence1_key, sentence2_key = non_label_column_names[:2]
                else:
                    sentence1_key, sentence2_key = non_label_column_names[0], None

        def preprocess_function(examples, tokenizer: PreTrainedTokenizer, max_length: Optional[int] = None):
            # Tokenize the texts
            args = (
                (examples[sentence1_key],)
                if sentence2_key is None
                else (examples[sentence1_key], examples[sentence2_key])
            )
            result = tokenizer(
                *args, padding="max_length", max_length=min(max_length, tokenizer.model_max_length), truncation=True
            )
            return result

        # Get the metric function
        if data_args.task_name is not None:
            metric = load_metric("glue", data_args.task_name)
        else:
            metric = load_metric("accuracy")

        # You can define your custom compute_metrics function. It takes an `EvalPrediction` object (a namedtuple with a
        # predictions and label_ids field) and has to return a dictionary string to float.
        def compute_metrics(p: EvalPrediction):
            preds = p.predictions[0] if isinstance(p.predictions, tuple) else p.predictions
            preds = np.squeeze(preds) if is_regression else np.argmax(preds, axis=1)
            if data_args.task_name is not None:
                result = metric.compute(predictions=preds, references=p.label_ids)
                if len(result) > 1:
                    result["combined_score"] = np.mean(list(result.values())).item()
                return result
            elif is_regression:
                return {"mse": ((preds - p.label_ids) ** 2).mean().item()}
            else:
                return {"accuracy": (preds == p.label_ids).astype(np.float32).mean().item()}

    # Evaluation
    if training_args.do_eval:
        logger.info("*** Evaluate ***")

        # Preprocess the evaluation dataset
        if validation_split not in raw_datasets:
            raise ValueError("--do_eval requires a validation dataset")
        eval_dataset = raw_datasets[validation_split]
        if data_args.max_eval_samples is not None:
            eval_dataset = eval_dataset.select(range(data_args.max_eval_samples))
        if optimizer.model.config.label2id:
            eval_dataset = eval_dataset.align_labels_with_mapping(
                label2id=optimizer.model.config.label2id, label_column="label"
            )

        eval_dataset = eval_dataset.map(
<<<<<<< HEAD
            partial(preprocess_function, tokenizer=tokenizer, max_length=data_args.max_seq_length),
=======
            partial(preprocess_function, tokenizer=optimizer.preprocessor, max_length=data_args.max_seq_length),
>>>>>>> 840e5c7d
            batched=True,
            load_from_cache_file=not data_args.overwrite_cache,
            desc="Running tokenizer on the evaluation dataset",
        )

        ort_model = ORTModel(
            optimized_model_path,
            execution_provider=optim_args.execution_provider,
            compute_metrics=compute_metrics,
            label_names=["label"],
        )
        outputs = ort_model.evaluation_loop(eval_dataset)
        # Save metrics
        with open(os.path.join(training_args.output_dir, f"eval_results.json"), "w") as f:
            json.dump(outputs.metrics, f, indent=4, sort_keys=True)

    # Prediction
    if training_args.do_predict:
        logger.info("*** Predict ***")

        # Preprocess the test dataset
        if "test" not in raw_datasets and "test_matched" not in raw_datasets:
            raise ValueError("--do_predict requires a test dataset")
        predict_dataset = raw_datasets["test_matched" if data_args.task_name == "mnli" else "test"]
        if data_args.max_predict_samples is not None:
            predict_dataset = predict_dataset.select(range(data_args.max_predict_samples))
        predict_dataset = predict_dataset.map(
<<<<<<< HEAD
            partial(preprocess_function, tokenizer=tokenizer, max_length=data_args.max_seq_length),
=======
            partial(preprocess_function, tokenizer=optimizer.preprocessor, max_length=data_args.max_seq_length),
>>>>>>> 840e5c7d
            batched=True,
            load_from_cache_file=not data_args.overwrite_cache,
            desc="Running tokenizer on the test dataset",
        )

        ort_model = ORTModel(
            optimized_model_path, execution_provider=optim_args.execution_provider, label_names=["label"]
        )
        outputs = ort_model.evaluation_loop(predict_dataset)
        predictions = np.squeeze(outputs.predictions) if is_regression else np.argmax(outputs.predictions, axis=1)

        # Save predictions
        output_predictions_file = os.path.join(training_args.output_dir, f"prediction.txt")
        with open(output_predictions_file, "w") as writer:
            logger.info(f"***** Predict results {data_args.task_name} *****")
            writer.write("index\tprediction\n")
            for index, item in enumerate(predictions):
                if is_regression:
                    writer.write(f"{index}\t{item:3.3f}\n")
                else:
                    item = label_list[item]
                    writer.write(f"{index}\t{item}\n")


def _mp_fn(index):
    # For xla_spawn (TPUs)
    main()


if __name__ == "__main__":
    main()<|MERGE_RESOLUTION|>--- conflicted
+++ resolved
@@ -30,18 +30,15 @@
 import numpy as np
 import transformers
 from datasets import load_dataset, load_metric
-<<<<<<< HEAD
-from transformers import AutoTokenizer, EvalPrediction, HfArgumentParser, PreTrainedTokenizer, TrainingArguments
-=======
 from transformers import (
     AutoConfig,
+    AutoTokenizer,
     EvalPrediction,
     HfArgumentParser,
     PretrainedConfig,
     PreTrainedTokenizer,
     TrainingArguments,
 )
->>>>>>> 840e5c7d
 from transformers.utils import check_min_version
 from transformers.utils.versions import require_version
 
@@ -387,11 +384,7 @@
             )
 
         eval_dataset = eval_dataset.map(
-<<<<<<< HEAD
             partial(preprocess_function, tokenizer=tokenizer, max_length=data_args.max_seq_length),
-=======
-            partial(preprocess_function, tokenizer=optimizer.preprocessor, max_length=data_args.max_seq_length),
->>>>>>> 840e5c7d
             batched=True,
             load_from_cache_file=not data_args.overwrite_cache,
             desc="Running tokenizer on the evaluation dataset",
@@ -419,11 +412,7 @@
         if data_args.max_predict_samples is not None:
             predict_dataset = predict_dataset.select(range(data_args.max_predict_samples))
         predict_dataset = predict_dataset.map(
-<<<<<<< HEAD
             partial(preprocess_function, tokenizer=tokenizer, max_length=data_args.max_seq_length),
-=======
-            partial(preprocess_function, tokenizer=optimizer.preprocessor, max_length=data_args.max_seq_length),
->>>>>>> 840e5c7d
             batched=True,
             load_from_cache_file=not data_args.overwrite_cache,
             desc="Running tokenizer on the test dataset",
