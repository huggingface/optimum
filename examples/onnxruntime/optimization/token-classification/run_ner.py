#!/usr/bin/env python
# coding=utf-8
# Copyright 2022 The HuggingFace Team All rights reserved.
#
# Licensed under the Apache License, Version 2.0 (the "License");
# you may not use this file except in compliance with the License.
# You may obtain a copy of the License at
#
#     http://www.apache.org/licenses/LICENSE-2.0
#
# Unless required by applicable law or agreed to in writing, software
# distributed under the License is distributed on an "AS IS" BASIS,
# WITHOUT WARRANTIES OR CONDITIONS OF ANY KIND, either express or implied.
# See the License for the specific language governing permissions and
# limitations under the License.
"""
Fine-tuning the library models for token classification.
"""
# You can also adapt this script on your own token classification task and datasets. Pointers for this are left as
# comments.

import json
import logging
import os
import sys
from dataclasses import dataclass, field
from functools import partial
from typing import Optional

import datasets
import numpy as np
import transformers
from datasets import ClassLabel, load_dataset, load_metric
<<<<<<< HEAD
from transformers import AutoTokenizer, HfArgumentParser, PreTrainedTokenizer, TrainingArguments
=======
from transformers import HfArgumentParser, PretrainedConfig, PreTrainedTokenizer, TrainingArguments
>>>>>>> 840e5c7d
from transformers.utils import check_min_version
from transformers.utils.versions import require_version

from optimum.onnxruntime import ORTModelForTokenClassification, ORTOptimizer
from optimum.onnxruntime.configuration import OptimizationConfig, ORTConfig
from optimum.onnxruntime.model import ORTModel


# Will error if the minimal version of Transformers is not installed. Remove at your own risks.
check_min_version("4.15.0")

require_version(
    "datasets>=1.18.0",
    "To fix: pip install -r examples/onnxruntime/optimization/token-classification/requirements.txt",
)

logger = logging.getLogger(__name__)


@dataclass
class ModelArguments:
    """
    Arguments pertaining to which model/config/tokenizer we are going to fine-tune from.
    """

    model_name_or_path: str = field(
        metadata={"help": "Path to pretrained model or model identifier from huggingface.co/models"}
    )
    config_name: Optional[str] = field(
        default=None, metadata={"help": "Pretrained config name or path if not the same as model_name"}
    )
    tokenizer_name: Optional[str] = field(
        default=None, metadata={"help": "Pretrained tokenizer name or path if not the same as model_name"}
    )
    cache_dir: Optional[str] = field(
        default=None,
        metadata={"help": "Where do you want to store the pretrained models downloaded from huggingface.co"},
    )
    model_revision: str = field(
        default="main",
        metadata={"help": "The specific model version to use (can be a branch name, tag name or commit id)."},
    )
    use_auth_token: bool = field(
        default=False,
        metadata={
            "help": "Will use the token generated when running `transformers-cli login` (necessary to use this script "
            "with private models)."
        },
    )


@dataclass
class DataTrainingArguments:
    """
    Arguments pertaining to what data we are going to input our model for training and eval.
    """

    task_name: Optional[str] = field(default="ner", metadata={"help": "The name of the task (ner, pos...)."})
    dataset_name: Optional[str] = field(
        default=None, metadata={"help": "The name of the dataset to use (via the datasets library)."}
    )
    dataset_config_name: Optional[str] = field(
        default=None, metadata={"help": "The configuration name of the dataset to use (via the datasets library)."}
    )
    validation_file: Optional[str] = field(
        default=None,
        metadata={"help": "An optional input evaluation data file to evaluate on (a csv or JSON file)."},
    )
    test_file: Optional[str] = field(
        default=None,
        metadata={"help": "An optional input test data file to predict on (a csv or JSON file)."},
    )
    text_column_name: Optional[str] = field(
        default=None, metadata={"help": "The column name of text to input in the file (a csv or JSON file)."}
    )
    label_column_name: Optional[str] = field(
        default=None, metadata={"help": "The column name of label to input in the file (a csv or JSON file)."}
    )
    overwrite_cache: bool = field(
        default=False, metadata={"help": "Overwrite the cached training and evaluation sets"}
    )
    preprocessing_num_workers: Optional[int] = field(
        default=None,
        metadata={"help": "The number of processes to use for the preprocessing."},
    )
    max_seq_length: int = field(
        default=None,
        metadata={
            "help": "The maximum total input sequence length after tokenization. If set, sequences longer "
            "than this will be truncated, sequences shorter will be padded."
        },
    )
    max_eval_samples: Optional[int] = field(
        default=None,
        metadata={
            "help": "For debugging purposes or quicker training, truncate the number of evaluation examples to this "
            "value if set."
        },
    )
    max_predict_samples: Optional[int] = field(
        default=None,
        metadata={
            "help": "For debugging purposes or quicker training, truncate the number of prediction examples to this "
            "value if set."
        },
    )
    label_all_tokens: bool = field(
        default=False,
        metadata={
            "help": "Whether to put the label for one word on all tokens of generated by that word or just on the "
            "one (in which case the other tokens will have a padding index)."
        },
    )
    return_entity_level_metrics: bool = field(
        default=False,
        metadata={"help": "Whether to return all the entity levels during evaluation or just the overall ones."},
    )

    def __post_init__(self):
        if self.dataset_name is None and self.validation_file is None and self.test_file is None:
            raise ValueError("Need either a dataset name or a validation/test file.")
        else:
            if self.validation_file is not None:
                extension = self.validation_file.split(".")[-1]
                assert extension in ["csv", "json"], "`validation_file` should be a csv or a json file."
            if self.test_file is not None:
                extension = self.test_file.split(".")[-1]
                assert extension in ["csv", "json"], "`test_file` should be a csv or a json file."
        self.task_name = self.task_name.lower()


@dataclass
class OptimizationArguments:
    """
    Arguments pertaining to what type of optimization we are going to apply on the model.
    """

    opset: Optional[int] = field(
        default=None,
        metadata={"help": "ONNX opset version to export the model with."},
    )
    optimization_level: Optional[int] = field(
        default=1,
        metadata={
            "help": "Optimization level performed by ONNX Runtime of the loaded graph."
            "0 will disable all optimizations."
            "1 will enable basic optimizations."
            "2 will enable basic and extended optimizations, including complex node fusions applied to the nodes "
            "assigned to the CPU or CUDA execution provider, making the resulting optimized graph hardware dependent."
            "99 will enable all available optimizations including layout optimizations."
        },
    )
    optimize_with_onnxruntime_only: bool = field(
        default=False,
        metadata={
            "help": "Whether to only use ONNX Runtime to optimize the model and no graph fusion in Python."
            "Graph fusion might require offline, Python scripts, to be run."
        },
    )
    optimize_for_gpu: bool = field(
        default=False,
        metadata={
            "help": "Whether to optimize the model for GPU inference. The optimized graph might contain operators for "
            "GPU or CPU only when optimization_level > 1."
        },
    )
    execution_provider: str = field(
        default="CPUExecutionProvider",
        metadata={"help": "ONNX Runtime execution provider to use for inference."},
    )


def main():
    # We now keep distinct sets of args, for a cleaner separation of concerns.
    parser = HfArgumentParser((ModelArguments, DataTrainingArguments, TrainingArguments, OptimizationArguments))
    if len(sys.argv) == 2 and sys.argv[1].endswith(".json"):
        # If we pass only one argument to the script and it's the path to a json file,
        # let's parse it to get our arguments.
        model_args, data_args, training_args, optim_args = parser.parse_json_file(
            json_file=os.path.abspath(sys.argv[1])
        )
    else:
        model_args, data_args, training_args, optim_args = parser.parse_args_into_dataclasses()

    # Setup logging
    logging.basicConfig(
        format="%(asctime)s - %(levelname)s - %(name)s - %(message)s",
        datefmt="%m/%d/%Y %H:%M:%S",
        handlers=[logging.StreamHandler(sys.stdout)],
    )

    log_level = training_args.get_process_log_level()
    logger.setLevel(log_level)
    datasets.utils.logging.set_verbosity(log_level)
    transformers.utils.logging.set_verbosity(log_level)
    transformers.utils.logging.enable_default_handler()
    transformers.utils.logging.enable_explicit_format()

    if (
        optim_args.optimization_level > 1
        and optim_args.optimize_for_gpu
        and optim_args.execution_provider == "CPUExecutionProvider"
    ):
        raise ValueError(
            f"Optimization level is set at {optim_args.optimization_level} and "
            f"GPU optimization will be done, although the CPU execution provider "
            f"was selected. Use --execution_provider CUDAExecutionProvider."
        )

    if (
        optim_args.optimization_level > 1
        and not optim_args.optimize_for_gpu
        and optim_args.execution_provider == "CUDAExecutionProvider"
    ):
        raise ValueError(
            f"Optimization level is set at {optim_args.optimization_level} and "
            f"CPU optimization will be done, although the GPU execution provider "
            f"was selected. Remove the argument --execution_provider CUDAExecutionProvider."
        )

    logger.info(f"Optimization with the following parameters {optim_args}")

    if os.path.isdir(training_args.output_dir) and not training_args.overwrite_output_dir:
        raise ValueError(
            f"Output directory ({training_args.output_dir}) already exists and is not empty. "
            "Use --overwrite_output_dir to overcome."
        )

    os.makedirs(training_args.output_dir, exist_ok=True)
    model_path = os.path.join(training_args.output_dir, "model.onnx")
    optimized_model_path = os.path.join(training_args.output_dir, "model_optimized.onnx")

    tokenizer = AutoTokenizer.from_pretrained(model_args.tokenizer_name or model_args.model_name_or_path)

    # Create the optimization configuration containing all the optimization parameters
    optimization_config = OptimizationConfig(
        optimization_level=optim_args.optimization_level,
        optimize_with_onnxruntime_only=optim_args.optimize_with_onnxruntime_only,
        optimize_for_gpu=optim_args.optimize_for_gpu,
    )

    # Export the model
    model = ORTModelForTokenClassification.from_pretrained(model_args.model_name_or_path, from_transformers=True)

    # Create the optimizer
    optimizer = ORTOptimizer.from_pretrained(model)

    # Optimize the model
    optimizer.fit(optimization_config=optimization_config, save_dir=training_args.output_dir)

    # Create the ONNX Runtime configuration summarizing all the parameters related to ONNX IR export and optimization
    ort_config = ORTConfig(optimization=optimization_config)

    # Save the configuration
    ort_config.save_pretrained(training_args.output_dir)

    # Prepare the dataset downloading, preprocessing and metric creation to perform the evaluation and / or the
    # prediction step(s)
    if training_args.do_eval or training_args.do_predict:
        # Get the datasets: you can either provide your own CSV/JSON/TXT training and evaluation files (see below)
        # or just provide the name of one of the public datasets available on the hub at
        # https://huggingface.co/datasets/ (the dataset will be downloaded automatically from the datasets Hub).
        #
        # For CSV/JSON files, this script will use the column called 'text' or the first column if no column called
        # 'text' is found. You can easily tweak this behavior (see below).
        if data_args.dataset_name is not None:
            # Downloading and loading a dataset from the hub.
            raw_datasets = load_dataset(
                data_args.dataset_name, data_args.dataset_config_name, cache_dir=model_args.cache_dir
            )
        else:
            data_files = {}
            if data_args.validation_file is not None:
                data_files["validation"] = data_args.validation_file
                extension = data_args.validation_file.split(".")[-1]
            if data_args.test_file is not None:
                data_files["test"] = data_args.test_file
                extension = data_args.test_file.split(".")[-1]
            raw_datasets = load_dataset(extension, data_files=data_files, cache_dir=model_args.cache_dir)

        if training_args.do_eval:
            if "validation" not in raw_datasets:
                raise ValueError("--do_eval requires a validation dataset")
            column_names = raw_datasets["validation"].column_names
        else:
            column_names = raw_datasets["train"].column_names

        if data_args.text_column_name is not None:
            text_column_name = data_args.text_column_name
        elif "tokens" in column_names:
            text_column_name = "tokens"
        else:
            text_column_name = column_names[0]

        if data_args.label_column_name is not None:
            label_column_name = data_args.label_column_name
        elif f"{data_args.task_name}_tags" in column_names:
            label_column_name = f"{data_args.task_name}_tags"
        else:
            label_column_name = column_names[1]

        if training_args.do_eval:
            # Preprocess the evaluation dataset
            eval_dataset = raw_datasets["validation"]
            if data_args.max_eval_samples is not None:
                eval_dataset = eval_dataset.select(range(data_args.max_eval_samples))

            label2id = PretrainedConfig.from_pretrained(model_args.model_name_or_path).label2id
            if label2id:
                eval_dataset = eval_dataset.align_labels_with_mapping(
                    label2id=label2id, label_column=label_column_name
                )
            features = eval_dataset.features
        else:
            features = raw_datasets["train"].features

        # In the event the labels are not a `Sequence[ClassLabel]`, we will need to go through the dataset to get the
        # unique labels.
        def get_label_list(labels):
            unique_labels = set()
            for label in labels:
                unique_labels = unique_labels | set(label)
            label_list = list(unique_labels)
            label_list.sort()
            return label_list

        # If the labels are of type ClassLabel, they are already integers and we have the map stored somewhere.
        # Otherwise, we have to get the list of labels manually.
        labels_are_int = isinstance(features[label_column_name].feature, ClassLabel)
        if labels_are_int:
            label_list = features[label_column_name].feature.names
            label_to_id = {i: i for i in range(len(label_list))}
        else:
            label_list = get_label_list(raw_datasets["validation"][label_column_name])
            label_to_id = {l: i for i, l in enumerate(label_list)}

        # Map that sends B-Xxx label to its I-Xxx counterpart
        b_to_i_label = []
        for idx, label in enumerate(label_list):
            if label.startswith("B-") and label.replace("B-", "I-") in label_list:
                b_to_i_label.append(label_list.index(label.replace("B-", "I-")))
            else:
                b_to_i_label.append(idx)

        # Tokenize all texts and align the labels with them.
        def tokenize_and_align_labels(examples, tokenizer: PreTrainedTokenizer):
            tokenized_inputs = tokenizer(
                examples[text_column_name],
                padding="max_length",
                truncation=True,
                max_length=data_args.max_seq_length,
                # We use this argument because the texts in our dataset are lists of words (with a label for each word).
                is_split_into_words=True,
            )
            labels = []
            for i, label in enumerate(examples[label_column_name]):
                word_ids = tokenized_inputs.word_ids(batch_index=i)
                previous_word_idx = None
                label_ids = []
                for word_idx in word_ids:
                    # Special tokens have a word id that is None. We set the label to -100 so they are automatically
                    # ignored in the loss function.
                    if word_idx is None:
                        label_ids.append(-100)
                    # We set the label for the first token of each word.
                    elif word_idx != previous_word_idx:
                        label_ids.append(label_to_id[label[word_idx]])
                    # For the other tokens in a word, we set the label to either the current label or -100, depending on
                    # the label_all_tokens flag.
                    else:
                        if data_args.label_all_tokens:
                            label_ids.append(b_to_i_label[label_to_id[label[word_idx]]])
                        else:
                            label_ids.append(-100)
                    previous_word_idx = word_idx

                labels.append(label_ids)
            tokenized_inputs["labels"] = labels
            return tokenized_inputs

        # Metrics
        metric = load_metric("seqeval")

        def compute_metrics(p):
            predictions, labels = p
            predictions = np.argmax(predictions, axis=2)

            # Remove ignored index (special tokens)
            true_predictions = [
                [label_list[p] for (p, l) in zip(prediction, label) if l != -100]
                for prediction, label in zip(predictions, labels)
            ]
            true_labels = [
                [label_list[l] for (p, l) in zip(prediction, label) if l != -100]
                for prediction, label in zip(predictions, labels)
            ]

            results = metric.compute(predictions=true_predictions, references=true_labels)
            if data_args.return_entity_level_metrics:
                # Unpack nested dictionaries
                final_results = {}
                for key, value in results.items():
                    if isinstance(value, dict):
                        for n, v in value.items():
                            final_results[f"{key}_{n}"] = v
                    else:
                        final_results[key] = value
                return final_results
            else:
                return {
                    "precision": results["overall_precision"],
                    "recall": results["overall_recall"],
                    "f1": results["overall_f1"],
                    "accuracy": results["overall_accuracy"],
                }

    # Evaluation
    if training_args.do_eval:
        logger.info("*** Evaluate ***")

        eval_dataset = eval_dataset.map(
<<<<<<< HEAD
            partial(tokenize_and_align_labels, tokenizer=tokenizer),
=======
            partial(tokenize_and_align_labels, tokenizer=optimizer.preprocessor),
>>>>>>> 840e5c7d
            batched=True,
            num_proc=data_args.preprocessing_num_workers,
            load_from_cache_file=not data_args.overwrite_cache,
            desc="Running tokenizer on the validation dataset",
        )

        ort_model = ORTModel(
            optimized_model_path,
            execution_provider=optim_args.execution_provider,
            compute_metrics=compute_metrics,
        )
        outputs = ort_model.evaluation_loop(eval_dataset)

        # Save evaluation metrics
        with open(os.path.join(training_args.output_dir, f"eval_results.json"), "w") as f:
            json.dump(outputs.metrics, f, indent=4, sort_keys=True)

    # Prediction
    if training_args.do_predict:
        logger.info("*** Predict ***")

        # Preprocess the test dataset
        if "test" not in raw_datasets:
            raise ValueError("--do_predict requires a test dataset")
        predict_dataset = raw_datasets["test"]
        if data_args.max_predict_samples is not None:
            predict_dataset = predict_dataset.select(range(data_args.max_predict_samples))
        predict_dataset = predict_dataset.map(
<<<<<<< HEAD
            partial(tokenize_and_align_labels, tokenizer=tokenizer),
=======
            partial(tokenize_and_align_labels, tokenizer=optimizer.preprocessor),
>>>>>>> 840e5c7d
            batched=True,
            num_proc=data_args.preprocessing_num_workers,
            load_from_cache_file=not data_args.overwrite_cache,
            desc="Running tokenizer on the prediction dataset",
        )

        ort_model = ORTModel(
            optimized_model_path,
            execution_provider=optim_args.execution_provider,
            compute_metrics=compute_metrics,
        )
        outputs = ort_model.evaluation_loop(predict_dataset)
        predictions = np.argmax(outputs.predictions, axis=2)

        # Remove ignored index (special tokens)
        true_predictions = [
            [label_list[p] for (p, l) in zip(prediction, label) if l != -100]
            for prediction, label in zip(predictions, outputs.label_ids)
        ]

        # Save test metrics
        with open(os.path.join(training_args.output_dir, f"predict_results.json"), "w") as f:
            json.dump(outputs.metrics, f, indent=4, sort_keys=True)

        # Save predictions
        output_predictions_file = os.path.join(training_args.output_dir, "predictions.txt")
        with open(output_predictions_file, "w") as writer:
            for prediction in true_predictions:
                writer.write(" ".join(prediction) + "\n")


def _mp_fn(index):
    # For xla_spawn (TPUs)
    main()


if __name__ == "__main__":
    main()<|MERGE_RESOLUTION|>--- conflicted
+++ resolved
@@ -31,11 +31,7 @@
 import numpy as np
 import transformers
 from datasets import ClassLabel, load_dataset, load_metric
-<<<<<<< HEAD
 from transformers import AutoTokenizer, HfArgumentParser, PreTrainedTokenizer, TrainingArguments
-=======
-from transformers import HfArgumentParser, PretrainedConfig, PreTrainedTokenizer, TrainingArguments
->>>>>>> 840e5c7d
 from transformers.utils import check_min_version
 from transformers.utils.versions import require_version
 
@@ -457,11 +453,7 @@
         logger.info("*** Evaluate ***")
 
         eval_dataset = eval_dataset.map(
-<<<<<<< HEAD
             partial(tokenize_and_align_labels, tokenizer=tokenizer),
-=======
-            partial(tokenize_and_align_labels, tokenizer=optimizer.preprocessor),
->>>>>>> 840e5c7d
             batched=True,
             num_proc=data_args.preprocessing_num_workers,
             load_from_cache_file=not data_args.overwrite_cache,
@@ -490,11 +482,7 @@
         if data_args.max_predict_samples is not None:
             predict_dataset = predict_dataset.select(range(data_args.max_predict_samples))
         predict_dataset = predict_dataset.map(
-<<<<<<< HEAD
             partial(tokenize_and_align_labels, tokenizer=tokenizer),
-=======
-            partial(tokenize_and_align_labels, tokenizer=optimizer.preprocessor),
->>>>>>> 840e5c7d
             batched=True,
             num_proc=data_args.preprocessing_num_workers,
             load_from_cache_file=not data_args.overwrite_cache,
