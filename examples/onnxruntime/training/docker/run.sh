#!/bin/bash

CMD=${1:-/bin/bash}
GPU_DEVICES=${2:-"all"}

# Build Image
# docker build -f Dockerfile-ort1.9.0-cu102  -t ort9/cu10 .
# docker build -f Dockerfile-ort1.9.0-cu111  -t ort9/cu11 .

# Run Image
# docker run -it --rm -p 80:8888 --gpus $GPU_DEVICES ort9/cu10:latest $CMD
# docker run -it --rm -p 80:8888 --gpus $GPU_DEVICES ort9/cu11:latest $CMD

# Install dependencies
<<<<<<< HEAD
pip install transformers datasets
pip install coloredlogs absl-py rouge_score seqeval scipy sacrebleu transformers datasets nltk sklearn
pip install deepspeed mpi4py
python -m unittest tests/onnxruntime/test_onnxruntime_train.py

# Install apex
git clone https://github.com/NVIDIA/apex \
    && cd apex \
    && pip install -v --disable-pip-version-check --no-cache-dir --global-option="--cpp_ext" --global-option="--cuda_ext" ./

# Install fairscale
pip install fairscale
=======
pip install coloredlogs transformers>=4.15.0 datasets>=1.8.0
pip install scipy sklearn
python -m unittest tests/onnxruntime/nightly_test_onnxruntime.py
>>>>>>> 81b85fa6
<|MERGE_RESOLUTION|>--- conflicted
+++ resolved
@@ -12,11 +12,9 @@
 # docker run -it --rm -p 80:8888 --gpus $GPU_DEVICES ort9/cu11:latest $CMD
 
 # Install dependencies
-<<<<<<< HEAD
-pip install transformers datasets
+pip install transformers>=4.15.0 datasets>=1.8.0
 pip install coloredlogs absl-py rouge_score seqeval scipy sacrebleu transformers datasets nltk sklearn
 pip install deepspeed mpi4py
-python -m unittest tests/onnxruntime/test_onnxruntime_train.py
 
 # Install apex
 git clone https://github.com/NVIDIA/apex \
@@ -25,8 +23,5 @@
 
 # Install fairscale
 pip install fairscale
-=======
-pip install coloredlogs transformers>=4.15.0 datasets>=1.8.0
-pip install scipy sklearn
-python -m unittest tests/onnxruntime/nightly_test_onnxruntime.py
->>>>>>> 81b85fa6
+
+python -m unittest tests/onnxruntime/nightly_test_onnxruntime.py