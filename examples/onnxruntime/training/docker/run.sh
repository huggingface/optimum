--- conflicted
+++ resolved
@@ -15,10 +15,7 @@
 pip install transformers datasets
 pip install coloredlogs absl-py rouge_score seqeval scipy sacrebleu nltk sklearn parameterized
 pip install fairscale deepspeed mpi4py
-<<<<<<< HEAD
-=======
 pip install --upgrade protobuf==3.20.1
->>>>>>> b6587e3b
 # pip install optuna ray sigopt wandb # Hyper parameter search
 
 # Install apex
@@ -27,12 +24,9 @@
 #     && pip install -v --disable-pip-version-check --no-cache-dir --global-option="--cpp_ext" --global-option="--cuda_ext" ./
 # Inatall bitsandbytes
 # pip install bitsandbytes-cuda113
-<<<<<<< HEAD
-=======
 
 # Configure torch_ort
 python -m torch_ort.configure
->>>>>>> b6587e3b
 
 # Run the test
 python -m unittest tests/onnxruntime/nightly_test_trainer.py