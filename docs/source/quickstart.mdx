--- conflicted
+++ resolved
@@ -50,7 +50,6 @@
 
 In this example, we've quantized a model from the Hugging Face Hub, but it could also be a path to a local model directory. The `feature` argument in the `from_pretrained()` method corresponds to the type of task that we wish to quantize the model for. The result from applying the `export()` method is a `model-quantized.onnx` file that can be used to run inference. Here's an example of how to load an ONNX Runtime model and generate predictions with it:
 
-<<<<<<< HEAD
 ```python
 >>> from optimum.onnxruntime import ORTModelForSequenceClassification
 >>> from transformers import pipeline, AutoTokenizer
@@ -58,16 +57,6 @@
 >>> tokenizer = AutoTokenizer.from_pretrained(save_directory)
 >>> cls_pipeline = pipeline("text-classification", model=model, tokenizer=tokenizer)
 >>> results = cls_pipeline("I love burritos!")
-=======
->>> def preprocess_fn(ex, tokenizer):
-...     return tokenizer(ex["sentence"])
-
->>> # Tokenize the inputs
->>> tokenized_ds = ds.map(partial(preprocess_fn, tokenizer=quantizer.preprocessor))
->>> ort_outputs = ort_model.evaluation_loop(tokenized_ds)
->>> # Extract logits!
->>> ort_outputs.predictions
->>>>>>> 2d03383d
 ```
 
 Similarly, you can apply static quantization by simply setting `is_static` to `True` when instantiating the `QuantizationConfig` object:
