<!--Copyright 2022 The HuggingFace Team. All rights reserved.

Licensed under the Apache License, Version 2.0 (the "License"); you may not use this file except in compliance with
the License. You may obtain a copy of the License at

http://www.apache.org/licenses/LICENSE-2.0

Unless required by applicable law or agreed to in writing, software distributed under the License is distributed on
an "AS IS" BASIS, WITHOUT WARRANTIES OR CONDITIONS OF ANY KIND, either express or implied. See the License for the
specific language governing permissions and limitations under the License.
-->

# Optimum pipelines for inference

The [`~pipelines.pipeline`] function makes it simple to use models from the [Model Hub](https://huggingface.co/models) for accelerated inference on a variety of tasks such as text classification, question answering and image classification.

<Tip>

You can also use the [pipeline()](https://huggingface.co/docs/transformers/main/en/main_classes/pipelines#pipelines) function from Transformers and provide your Optimum model class.

</Tip>

Currenlty supported tasks are:

**ONNX Runtime**

* `feature-extraction`
* `text-classification`
* `token-classification`
* `question-answering`
* `zero-shot-classification`
* `text-generation`
<<<<<<< HEAD
* `text2text-generation`
* `summarization`
* `translation`
=======
* `image-classification`
>>>>>>> d8424cbb

## Optimum pipeline usage

While each task has an associated pipeline class, it is simpler to use the general [`~pipelines.pipeline`] function which wraps all the task-specific pipelines in one object.
The [`~pipelines.pipeline`] function automatically loads a default model and tokenizer/feature-extractor capable of inference for your task.

1. Start by creating a pipeline by specifying an inference task:

```python
>>> from optimum.pipelines import pipeline

>>> classifier = pipeline(task="text-classification", accelerator="ort")

```

2. Pass your input text/image to the [`~pipelines.pipeline`] function:

```python
>>> classifier("I like you. I love you.")
[{'label': 'POSITIVE', 'score': 0.9998838901519775}]
```

_Note: The default models used in the [`~pipelines.pipeline`] function are not optimized or quantized, so there won't be a performance improvement compared to their PyTorch counterparts._

### Using vanilla Transformers model and converting to ONNX

The [`~pipelines.pipeline`] function accepts any supported model from the [Model Hub](https://huggingface.co/models).
There are tags on the Model Hub that allow you to filter for a model you'd like to use for your task.
Once you've picked an appropriate model, load it with the `from_pretrained("{model_id}",from_transformers=True)` method associated with the `ORTModelFor*`
`AutoTokenizer' class. For example, here's how you can load the [`~onnxruntime.ORTModelForQuestionAnswering`] class for question answering:

```python
>>> from transformers import AutoTokenizer
>>> from optimum.onnxruntime import ORTModelForQuestionAnswering
>>> from optimum.pipelines import pipeline

>>> tokenizer = AutoTokenizer.from_pretrained("deepset/roberta-base-squad2")
>>> # loading the pytorch checkpoint and converting to ORT format by providing the from_transformers=True parameter
>>> model = ORTModelForQuestionAnswering.from_pretrained("deepset/roberta-base-squad2",from_transformers=True)

>>> onnx_qa = pipeline("question-answering", model=model, tokenizer=tokenizer)
>>> question = "What's my name?"
>>> context = "My name is Philipp and I live in Nuremberg."

>>> pred = onnx_qa(question=question, context=context)
```

### Using Optimum models

The [`~pipelines.pipeline`] function is tightly integrated with [Model Hub](https://huggingface.co/models) and can load optimized models directly, e.g. those created with ONNX Runtime.
There are tags on the Model Hub that allow you to filter for a model you'd like to use for your task.
Once you've picked an appropriate model, load it with the `from_pretrained()` method associated with the corresponding `ORTModelFor*`
and `AutoTokenizer'/`AutoFeatureExtractor` class. For example, here's how you can load an optimized model for question answering:

```python
>>> from transformers import AutoTokenizer
>>> from optimum.onnxruntime import ORTModelForQuestionAnswering
>>> from optimum.pipelines import pipeline

>>> tokenizer = AutoTokenizer.from_pretrained("optimum/roberta-base-squad2")
>>> # loading already converted and optimized ORT checkpoint for inference
>>> model = ORTModelForQuestionAnswering.from_pretrained("optimum/roberta-base-squad2")

>>> onnx_qa = pipeline("question-answering", model=model, tokenizer=tokenizer)
>>> question = "What's my name?"
>>> context = "My name is Philipp and I live in Nuremberg."

>>> pred = onnx_qa(question=question, context=context)
```


### Optimizing and quantizing in pipelines

The [`~pipelines.pipeline`] function can not only run inference on vanilla ONNX Runtime checkpoints - you can also use checkpoints optimized with `ORTQuantizer` and `ORTOptimizer`.
Below you can find two examples on how you could [`~onnxruntime.ORTOptimizer`] and [`~onnxruntime.ORTQuantizer`] to optimize/quantize your model and use it for inference afterwards.

### Quantizing with `ORTQuantizer`

```python
>>> from pathlib import Path
>>> from optimum.onnxruntime import ORTModelForSequenceClassification, ORTQuantizer
>>> from optimum.onnxruntime.configuration import AutoQuantizationConfig
>>> from optimum.pipelines import pipeline
>>> from transformers import AutoTokenizer

# define model_id and load tokenizer
>>> model_id = "distilbert-base-uncased-finetuned-sst-2-english"
>>> tokenizer = AutoTokenizer.from_pretrained(model_id)
>>> save_path = Path("optimum_model")
>>> save_path.mkdir(exist_ok=True)

# use ORTQuantizer to export the model and define quantization configuration
>>> quantizer = ORTQuantizer.from_pretrained(model_id, feature="sequence-classification")
>>> qconfig = AutoQuantizationConfig.avx512_vnni(is_static=False, per_channel=True)

# apply the quantization configuration to the model
>>> quantizer.export(
    onnx_model_path=save_path / "model.onnx",
    onnx_quantized_model_output_path=save_path / "model-quantized.onnx",
    quantization_config=qconfig,
    )
>>> quantizer.model.config.save_pretrained(save_path) # saves config.json

# load optimized model from local path or repository
>>> model = ORTModelForSequenceClassification.from_pretrained(save_path,file_name="model-quantized.onnx")

# create transformers pipeline
>>> onnx_clx = pipeline("text-classification", model=model, tokenizer=tokenizer)
>>> text = "I like the new ORT pipeline"
>>> pred = onnx_clx(text)
>>> print(pred)

# save model & push model to the hub
>>> tokenizer.save_pretrained("new_path_for_directory")
>>> model.save_pretrained("new_path_for_directory")
>>> model.push_to_hub("new_path_for_directory",
                  repository_id="my-onnx-repo",
                  use_auth_token=True
                  )
```

### Optimizing with `ORTOptimizer`

```python
>>> from pathlib import Path
>>> from optimum.onnxruntime import ORTModelForSequenceClassification, ORTOptimizer
>>> from optimum.onnxruntime.configuration import OptimizationConfig
>>> from optimum.pipelines import pipeline

# define model_id and load tokenizer
>>> model_id = "distilbert-base-uncased-finetuned-sst-2-english"
>>> tokenizer = AutoTokenizer.from_pretrained(model_id)
>>> save_path = Path("optimum_model")
>>> save_path.mkdir(exist_ok=True)

# use ORTOptimizer to export the model and define quantization configuration
>>> optimizer = ORTOptimizer.from_pretrained(model_id, feature="sequence-classification")
>>> optimization_config = OptimizationConfig(optimization_level=2)

# apply the optimization configuration to the model
>>> optimizer.export(
    onnx_model_path=save_path / "model.onnx",
    onnx_optimized_model_output_path=save_path / "model-optimized.onnx",
    optimization_config=optimization_config,
)
>>> optimizer.model.config.save_pretrained(save_path) # saves config.json

# load optimized model from local path or repository
>>> model = ORTModelForSequenceClassification.from_pretrained(save_path,file_name="model-optimized.onnx")

# create transformers pipeline
>>> onnx_clx = pipeline("text-classification", model=model, tokenizer=tokenizer)
>>> text = "I like the new ORT pipeline"
>>> pred = onnx_clx(text)
>>> print(pred)

# save model & push model to the hub
>>> tokenizer.save_pretrained("new_path_for_directory")
>>> model.save_pretrained("new_path_for_directory")
>>> model.push_to_hub("new_path_for_directory",
                  repository_id="my-onnx-repo",
                  use_auth_token=True)
```

## Transformers pipeline usage

The [`~pipelines.pipeline`] function is just a light wrapper around the `transformers.pipeline` function to enable checks for supported tasks and additional features
, like quantization and optimization. This being said you can use the `transformers.pipeline` and just replace your `AutoModelFor*` with the optimum
 `ORTModelFor*` class.

```diff
from transformers import AutoTokenizer, pipeline
-from transformers import AutoModelForQuestionAnswering
+from optimum.onnxruntime import ORTModelForQuestionAnswering

-model = AutoModelForQuestionAnswering.from_pretrained("deepset/roberta-base-squad2")
+model = ORTModelForQuestionAnswering.from_pretrained("optimum/roberta-base-squad2")
tokenizer = AutoTokenizer.from_pretrained("deepset/roberta-base-squad2")

onnx_qa = pipeline("question-answering",model=model,tokenizer=tokenizer)

question = "What's my name?"
context = "My name is Philipp and I live in Nuremberg."
pred = onnx_qa(question, context)
```<|MERGE_RESOLUTION|>--- conflicted
+++ resolved
@@ -30,13 +30,10 @@
 * `question-answering`
 * `zero-shot-classification`
 * `text-generation`
-<<<<<<< HEAD
 * `text2text-generation`
 * `summarization`
 * `translation`
-=======
 * `image-classification`
->>>>>>> d8424cbb
 
 ## Optimum pipeline usage
 
