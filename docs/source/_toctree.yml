- sections:
  - local: index
    title: 🤗 Optimum
  - local: installation
    title: Installation
  - local: quicktour
    title: Quick tour
  - local: notebooks
    title: Notebooks
  - sections:
    - local: concept_guides/quantization
      title: Quantization
    title: Conceptual guides
  title: Overview
- sections:
  - local: nvidia_overview
    title: 🤗 Optimum Nvidia
  title: Nvidia
  isExpanded: false
- sections:
  - local: furiosa_overview
    title: 🤗 Optimum Furiosa
  title: Furiosa
  isExpanded: false
- sections:
  - local: exporters/overview
    title: Overview
  - local: exporters/task_manager
    title: The TasksManager
  - sections:
<<<<<<< HEAD
    - local: exporters/onnx/overview
      title: Overview
    - sections:
      - local: exporters/onnx/usage_guides/export_a_model
        title: Export a model to ONNX
      - local: exporters/onnx/usage_guides/contribute
        title: Add support for exporting an architecture to ONNX
      title: How-to guides
    - sections:
      - local: exporters/onnx/package_reference/configuration
        title: ONNX configurations
      - local: exporters/onnx/package_reference/export
        title: Export functions
      title: Reference
      isExpanded: false
    title: "ONNX"
=======
    - local: exporters/tflite/overview
      title: Overview
    - sections:
      - local: exporters/tflite/usage_guides/export_a_model
        title: Export a model to TFLite
      - local: exporters/tflite/usage_guides/contribute
        title: Add support for exporting an architecture to TFLite
      title: How-to guides
    - sections:
      - local: exporters/tflite/package_reference/configuration
        title: TFLite configurations
      - local: exporters/tflite/package_reference/export
        title: Export functions
      title: Reference
      isExpanded: false
    title: "TFLite"
>>>>>>> 3fc15a8d
  title: Exporters
  isExpanded: false
- sections:
  - local: torch_fx/overview
    title: Overview
  - sections:
    - local: torch_fx/usage_guides/optimization
      title: Optimization
    title: How-to guides
    isExpanded: false
  - sections:
    - local: torch_fx/concept_guides/symbolic_tracer
      title: Symbolic tracer
    title: Conceptual guides
    isExpanded: false
  - sections:
    - local: torch_fx/package_reference/optimization
      title: Optimization
    title: Reference
    isExpanded: false
  title: Torch FX
  isExpanded: false
- sections:
  - local: llm_quantization/usage_guides/quantization
    title: GPTQ quantization
  title: LLM quantization
  isExpanded: false
- sections:
  - local: utils/dummy_input_generators
    title: Dummy input generators
  - local: utils/normalized_config
    title: Normalized configurations
  title: Utilities
  isExpanded: false<|MERGE_RESOLUTION|>--- conflicted
+++ resolved
@@ -27,42 +27,6 @@
     title: Overview
   - local: exporters/task_manager
     title: The TasksManager
-  - sections:
-<<<<<<< HEAD
-    - local: exporters/onnx/overview
-      title: Overview
-    - sections:
-      - local: exporters/onnx/usage_guides/export_a_model
-        title: Export a model to ONNX
-      - local: exporters/onnx/usage_guides/contribute
-        title: Add support for exporting an architecture to ONNX
-      title: How-to guides
-    - sections:
-      - local: exporters/onnx/package_reference/configuration
-        title: ONNX configurations
-      - local: exporters/onnx/package_reference/export
-        title: Export functions
-      title: Reference
-      isExpanded: false
-    title: "ONNX"
-=======
-    - local: exporters/tflite/overview
-      title: Overview
-    - sections:
-      - local: exporters/tflite/usage_guides/export_a_model
-        title: Export a model to TFLite
-      - local: exporters/tflite/usage_guides/contribute
-        title: Add support for exporting an architecture to TFLite
-      title: How-to guides
-    - sections:
-      - local: exporters/tflite/package_reference/configuration
-        title: TFLite configurations
-      - local: exporters/tflite/package_reference/export
-        title: Export functions
-      title: Reference
-      isExpanded: false
-    title: "TFLite"
->>>>>>> 3fc15a8d
   title: Exporters
   isExpanded: false
 - sections:
