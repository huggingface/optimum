--- conflicted
+++ resolved
@@ -17,24 +17,8 @@
     title: Quantization
   - local: onnxruntime/trainer
     title: Trainer
-<<<<<<< HEAD
   title: ONNX Runtime
-=======
-  title: ONNX Runtime
-- sections:
-  - local: intel/configuration
-    title: Configuration
-  - local: intel/optimization
-    title: Optimization
-  - local: intel/quantization
-    title: Quantization
-  - local: intel/pruning
-    title: Pruning
-  - local: intel/trainer
-    title: Trainer
-  title: Intel Neural Compressor
 - sections:
   - local: benchmark
     title: Benchmark Optimum models
-  title: API Reference
->>>>>>> f5d56871
+  title: API Reference