--- conflicted
+++ resolved
@@ -48,59 +48,11 @@
 
 EXTRAS_REQUIRE = {
     "onnx": "optimum-onnx @ git+https://github.com/huggingface/optimum-onnx.git",
-    "onnxruntime": [
-<<<<<<< HEAD
-        "optimum-onnx[onnxruntime] @ git+https://github.com/huggingface/optimum-onnx.git",
-    ],
-    "onnxruntime-gpu": [
-        "optimum-onnx[onnxruntime-gpu] @ git+https://github.com/huggingface/optimum-onnx.git",
-    ],
-    "onnxruntime-training": [
-        "optimum-onnx[onnxruntime-training] @ git+https://github.com/huggingface/optimum-onnx.git",
-=======
-        "onnx",
-        "datasets>=1.2.1",
-        "protobuf>=3.20.1",
-        "onnxruntime>=1.11.0",
-        "transformers>=4.36,<4.54.0",
-    ],
-    "onnxruntime-gpu": [
-        "onnx",
-        "datasets>=1.2.1",
-        "protobuf>=3.20.1",
-        "onnxruntime-gpu>=1.11.0",
-        "transformers>=4.36,<4.54.0",
-    ],
-    "onnxruntime-training": [
-        "evaluate",
-        "torch-ort",
-        "accelerate",
-        "datasets>=1.2.1",
-        "protobuf>=3.20.1",
-        "transformers>=4.36,<4.54.0",
-        "onnxruntime-training>=1.11.0",
->>>>>>> 31d4ea9c
-    ],
+    "onnxruntime": "optimum-onnx[onnxruntime] @ git+https://github.com/huggingface/optimum-onnx.git",
+    "onnxruntime-gpu": "optimum-onnx[onnxruntime-gpu] @ git+https://github.com/huggingface/optimum-onnx.git",
     # TODO: repove exporters (onnxruntime), exporters-gpu (onnxruntime) and exporter-tf (tflite) in v2.0
-    "exporters": [
-<<<<<<< HEAD
-        "optimum-onnx[onnxruntime] @ git+https://github.com/huggingface/optimum-onnx.git",
-    ],
-    "exporters-gpu": [
-        "optimum-onnx[onnxruntime-gpu] @ git+https://github.com/huggingface/optimum-onnx.git",
-=======
-        "onnx",
-        "onnxruntime",
-        "protobuf>=3.20.1",
-        "transformers>=4.36,<4.54.0",
-    ],
-    "exporters-gpu": [
-        "onnx",
-        "onnxruntime-gpu",
-        "protobuf>=3.20.1",
-        "transformers>=4.36,<4.54.0",
->>>>>>> 31d4ea9c
-    ],
+    "exporters": "optimum-onnx[onnxruntime] @ git+https://github.com/huggingface/optimum-onnx.git",
+    "exporters-gpu": "optimum-onnx[onnxruntime-gpu] @ git+https://github.com/huggingface/optimum-onnx.git",
     "exporters-tf": [
         "onnx",
         "h5py",
