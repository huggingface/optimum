--- conflicted
+++ resolved
@@ -12,16 +12,12 @@
     assert False, "Error: Could not open '%s' due %s\n" % (filepath, error)
 
 
-<<<<<<< HEAD
-install_requires = ["coloredlogs", "sympy", "transformers>=4.15.0", "torch>=1.9", "packaging"]
-=======
 REQUIRED_PKGS = [
     "coloredlogs",
     "sympy",
     "transformers>=4.15.0",
     "torch>=1.9",
 ]
->>>>>>> 1ac1f767
 
 TESTS_REQUIRE = ["pytest"]
 
